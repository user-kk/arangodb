--- conflicted
+++ resolved
@@ -93,17 +93,6 @@
 ///
 /// Truncates a collection:
 ///
-<<<<<<< HEAD
-///     arango> col = db.examples;
-///     [ArangoCollection 91022, "examples" (status new born)]
-///     arango> col.save({ "Hello" : "World" });
-///     { "_id" : "91022/1532814", "_rev" : 1532814 }
-///     arango> col.count();
-///     1
-///     arango> col.truncate();
-///     arango> col.count();
-///     0
-=======
 ///   arango> col = db.examples;
 ///   [ArangoCollection 91022, "examples" (status new born)]
 ///   arango> col.save({ "Hello" : "World" });
@@ -113,7 +102,6 @@
 ///   arango> col.truncate();
 ///   arango> col.count();
 ///   0
->>>>>>> 859f104c
 /// @endDocuBlock
 ////////////////////////////////////////////////////////////////////////////////
 
