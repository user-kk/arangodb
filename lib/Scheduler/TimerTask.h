--- conflicted
+++ resolved
@@ -47,11 +47,7 @@
 ////////////////////////////////////////////////////////////////////////////////
 
         explicit
-<<<<<<< HEAD
-        TimerTask (uint64_t, double);
-=======
         TimerTask (std::string const&, double);
->>>>>>> c9586d82
 
       protected:
 
