/*
** numeric.c - Numeric, Integer, Float, Fixnum class
**
** See Copyright Notice in mruby.h
*/

#include "mruby.h"
#include "mruby/numeric.h"
#include "mruby/string.h"
#include "mruby/array.h"

#include <math.h>
#include <stdio.h>

#if defined(__FreeBSD__) && __FreeBSD__ < 4
#include <floatingpoint.h>
#endif

#ifdef HAVE_FLOAT_H
#include <float.h>
#endif

#ifdef HAVE_IEEEFP_H
#include <ieeefp.h>
#endif

#define SIGNED_VALUE intptr_t

#ifdef MRB_USE_FLOAT
#define floor(f) floorf(f)
#define ceil(f) ceilf(f)
#define floor(f) floorf(f)
#define fmod(x,y) fmodf(x,y)
#endif

static mrb_float
mrb_to_flo(mrb_state *mrb, mrb_value val)
{
  switch (mrb_type(val)) {
  case MRB_TT_FIXNUM:
    return (mrb_float)mrb_fixnum(val);
  case MRB_TT_FLOAT:
    break;
  default:
    mrb_raise(mrb, E_TYPE_ERROR, "non float value");
  }
  return mrb_float(val);
}

/*
 *  call-seq:
 *     +num  ->  num
 *
 *  Unary Plus---Returns the receiver's value.
 */

static mrb_value
num_uplus(mrb_state *mrb, mrb_value num)
{
  return num;
}

/*
 *  call-seq:
 *     -num  ->  numeric
 *
 *  Unary Minus---Returns the receiver's value, negated.
 */

static mrb_value
num_uminus(mrb_state *mrb, mrb_value num)
{
  return mrb_float_value((mrb_float)0 - mrb_to_flo(mrb, num));
}

static mrb_value
fix_uminus(mrb_state *mrb, mrb_value num)
{
  return mrb_fixnum_value(0 - mrb_fixnum(num));
}

/*
 * call-seq:
 *
 *  num ** other  ->  num
 *
 * Raises <code>num</code> the <code>other</code> power.
 *
 *    2.0**3      #=> 8.0
 */
static mrb_value
num_pow(mrb_state *mrb, mrb_value x)
{
  mrb_value y;
  int both_int = FALSE;
  mrb_float d;

  mrb_get_args(mrb, "o", &y);
  if (FIXNUM_P(x) && FIXNUM_P(y)) both_int = TRUE;
  d = pow(mrb_to_flo(mrb, x), mrb_to_flo(mrb, y));
  if (both_int && FIXABLE(d))
    return mrb_fixnum_value((mrb_int)d);
  return mrb_float_value(d);
}

/* 15.2.8.3.4  */
/* 15.2.9.3.4  */
/*
 * call-seq:
 *   num / other  ->  num
 *
 * Performs division: the class of the resulting object depends on
 * the class of <code>num</code> and on the magnitude of the
 * result.
 */

/* 15.2.9.3.19(x) */
/*
 *  call-seq:
 *     num.quo(numeric)  ->  real
 *
 *  Returns most exact division.
 */

static mrb_value
num_div(mrb_state *mrb, mrb_value x)
{
  mrb_float y;

  mrb_get_args(mrb, "f", &y);
  return mrb_float_value(mrb_to_flo(mrb, x) / y);
}

/*
 *  call-seq:
 *     num.abs        ->  numeric
 *     num.magnitude  ->  numeric
 *
 *  Returns the absolute value of <i>num</i>.
 *
 *     12.abs         #=> 12
 *     (-34.56).abs   #=> 34.56
 *     -34.56.abs     #=> 34.56
 */

static mrb_value
num_abs(mrb_state *mrb, mrb_value num)
{
  if (mrb_to_flo(mrb, num) < 0) {
    return num_uminus(mrb, num);
  }
  return num;
}

/********************************************************************
 *
 * Document-class: Float
 *
 *  <code>Float</code> objects represent inexact real numbers using
 *  the native architecture's double-precision floating point
 *  representation.
 */

/* 15.2.9.3.16(x) */
/*
 *  call-seq:
 *     flt.to_s  ->  string
 *
 *  Returns a string containing a representation of self. As well as a
 *  fixed or exponential form of the number, the call may return
 *  ``<code>NaN</code>'', ``<code>Infinity</code>'', and
 *  ``<code>-Infinity</code>''.
 */

static mrb_value
flo_to_s(mrb_state *mrb, mrb_value flt)
{
  char buf[32];
  mrb_float value = mrb_float(flt);
  char *p, *e;

<<<<<<< HEAD
  if (isinf(value))
    return mrb_str_new2(mrb, value < 0 ? "-Infinity" : "Infinity");
  else if(isnan(value))
    return mrb_str_new2(mrb, "NaN");

  sprintf(buf, "%#.15g", value); /* ensure to print decimal point */
  if (!(e = strchr(buf, 'e'))) {
    e = buf + strlen(buf);
  }
  if (!ISDIGIT(e[-1])) { /* reformat if ended with decimal point (ex 111111111111111.) */
    sprintf(buf, "%#.14e", value);
    if (!(e = strchr(buf, 'e'))) {
      e = buf + strlen(buf);
    }
  }
  p = e;
  while (p[-1]=='0' && ISDIGIT(p[-2]))
    p--;
  memmove(p, e, strlen(e)+1);
  return mrb_str_new2(mrb, buf);
=======
  if (isinf(value)) {
    static const char s[2][5] = { "-inf", "inf" };
    static const int n[] = { 4, 3 };
    int idx;
    idx = (value < 0) ? 0 : 1;
    return mrb_str_new(mrb, s[idx], n[idx]);
  } else if(isnan(value))
    return mrb_str_new(mrb, "NaN", 3);

#ifdef MRB_USE_FLOAT
  n = sprintf(buf, "%.7g", value);
#else
  n = sprintf(buf, "%.14g", value);
#endif
  assert(n >= 0);
  return mrb_str_new(mrb, buf, n);
>>>>>>> b36fa7c5
}

/* 15.2.9.3.2  */
/*
 * call-seq:
 *   float - other  ->  float
 *
 * Returns a new float which is the difference of <code>float</code>
 * and <code>other</code>.
 */

static mrb_value
flo_minus(mrb_state *mrb, mrb_value x)
{
  mrb_value y;

  mrb_get_args(mrb, "o", &y);
  return mrb_float_value(mrb_float(x) - mrb_to_flo(mrb, y));
}

/* 15.2.9.3.3  */
/*
 * call-seq:
 *   float * other  ->  float
 *
 * Returns a new float which is the product of <code>float</code>
 * and <code>other</code>.
 */

static mrb_value
flo_mul(mrb_state *mrb, mrb_value x)
{
  mrb_value y;

  mrb_get_args(mrb, "o", &y);
  return mrb_float_value(mrb_float(x) * mrb_to_flo(mrb, y));
}

static void
flodivmod(mrb_state *mrb, mrb_float x, mrb_float y, mrb_float *divp, mrb_float *modp)
{
  mrb_float div, mod;

  mod = fmod(x, y);
  if (isinf(x) && !isinf(y) && !isnan(y))
    div = x;
  else
    div = (x - mod) / y;
  if (y*mod < 0) {
    mod += y;
    div -= 1.0;
  }
  if (modp) *modp = mod;
  if (divp) *divp = div;
}

/* 15.2.9.3.5  */
/*
 *  call-seq:
 *     flt % other        ->  float
 *     flt.modulo(other)  ->  float
 *
 *  Return the modulo after division of <code>flt</code> by <code>other</code>.
 *
 *     6543.21.modulo(137)      #=> 104.21
 *     6543.21.modulo(137.24)   #=> 92.9299999999996
 */

static mrb_value
flo_mod(mrb_state *mrb, mrb_value x)
{
  mrb_value y;
  mrb_float fy, mod;
  mrb_get_args(mrb, "o", &y);

  fy = mrb_to_flo(mrb, y);
  flodivmod(mrb, mrb_float(x), fy, 0, &mod);
  return mrb_float_value(mod);
}

/* 15.2.8.3.16 */
/*
 *  call-seq:
 *     num.eql?(numeric)  ->  true or false
 *
 *  Returns <code>true</code> if <i>num</i> and <i>numeric</i> are the
 *  same type and have equal values.
 *
 *     1 == 1.0          #=> true
 *     1.eql?(1.0)       #=> false
 *     (1.0).eql?(1.0)   #=> true
 */
static mrb_value
num_eql(mrb_state *mrb, mrb_value x)
{
  mrb_value y;
  
  mrb_get_args(mrb, "o", &y);
  if (mrb_type(x) != mrb_type(y)) return mrb_false_value();
  if (mrb_equal(mrb, x, y)) {
      return mrb_true_value();
  }
  else {
      return mrb_false_value();
  }
}

static mrb_value
num_equal(mrb_state *mrb, mrb_value x, mrb_value y)
{
  if (mrb_obj_equal(mrb, x, y)) return mrb_true_value();
  return mrb_funcall(mrb, y, "==", 1, x);
}

/* 15.2.9.3.7  */
/*
 *  call-seq:
 *     flt == obj  ->  true or false
 *
 *  Returns <code>true</code> only if <i>obj</i> has the same value
 *  as <i>flt</i>. Contrast this with <code>Float#eql?</code>, which
 *  requires <i>obj</i> to be a <code>Float</code>.
 *
 *     1.0 == 1   #=> true
 *
 */

static mrb_value
flo_eq(mrb_state *mrb, mrb_value x)
{
  mrb_value y;
  volatile mrb_float a, b;
  mrb_get_args(mrb, "o", &y);

  switch (mrb_type(y)) {
  case MRB_TT_FIXNUM:
    b = (mrb_float)mrb_fixnum(y);
    break;
  case MRB_TT_FLOAT:
    b = mrb_float(y);
    break;
  default:
    return num_equal(mrb, x, y);
  }
  a = mrb_float(x);
  return (a == b)?mrb_true_value():mrb_false_value();
}

/* 15.2.8.3.18 */
/*
 * call-seq:
 *   flt.hash  ->  integer
 *
 * Returns a hash code for this float.
 */
static mrb_value
flo_hash(mrb_state *mrb, mrb_value num)
{
  mrb_float d;
  char *c;
  int i, hash;

  d = (mrb_float)mrb_fixnum(num);
  /* normalize -0.0 to 0.0 */
  if (d == 0) d = 0.0;
  c = (char*)&d;
  for (hash=0, i=0; i<sizeof(mrb_float);i++) {
    hash = (hash * 971) ^ (unsigned char)c[i];
  }
  if (hash < 0) hash = -hash;
  return mrb_fixnum_value(hash);
}

/* 15.2.9.3.13 */
/*
 * call-seq:
 *   flt.to_f  ->  self
 *
 * As <code>flt</code> is already a float, returns +self+.
 */

static mrb_value
flo_to_f(mrb_state *mrb, mrb_value num)
{
  return num;
}

/* 15.2.9.3.11 */
/*
 *  call-seq:
 *     flt.infinite?  ->  nil, -1, +1
 *
 *  Returns <code>nil</code>, -1, or +1 depending on whether <i>flt</i>
 *  is finite, -infinity, or +infinity.
 *
 *     (0.0).infinite?        #=> nil
 *     (-1.0/0.0).infinite?   #=> -1
 *     (+1.0/0.0).infinite?   #=> 1
 */

static mrb_value
flo_is_infinite_p(mrb_state *mrb, mrb_value num)
{
  mrb_float value = mrb_float(num);

  if (isinf(value)) {
    return mrb_fixnum_value( value < 0 ? -1 : 1 );
  }
  return mrb_nil_value();
}

/* 15.2.9.3.9  */
/*
 *  call-seq:
 *     flt.finite?  ->  true or false
 *
 *  Returns <code>true</code> if <i>flt</i> is a valid IEEE floating
 *  point number (it is not infinite, and <code>nan?</code> is
 *  <code>false</code>).
 *
 */

static mrb_value
flo_is_finite_p(mrb_state *mrb, mrb_value num)
{
  mrb_float value = mrb_float(num);

  if (isinf(value) || isnan(value))
    return mrb_false_value();
  return mrb_true_value();
}

/* 15.2.9.3.10 */
/*
 *  call-seq:
 *     flt.floor  ->  integer
 *
 *  Returns the largest integer less than or equal to <i>flt</i>.
 *
 *     1.2.floor      #=> 1
 *     2.0.floor      #=> 2
 *     (-1.2).floor   #=> -2
 *     (-2.0).floor   #=> -2
 */

static mrb_value
flo_floor(mrb_state *mrb, mrb_value num)
{
  mrb_float f = floor(mrb_float(num));

  if (!FIXABLE(f)) {
    return mrb_float_value(f);
  }
  return mrb_fixnum_value((mrb_int)f);
}

/* 15.2.9.3.8  */
/*
 *  call-seq:
 *     flt.ceil  ->  integer
 *
 *  Returns the smallest <code>Integer</code> greater than or equal to
 *  <i>flt</i>.
 *
 *     1.2.ceil      #=> 2
 *     2.0.ceil      #=> 2
 *     (-1.2).ceil   #=> -1
 *     (-2.0).ceil   #=> -2
 */

static mrb_value
flo_ceil(mrb_state *mrb, mrb_value num)
{
  mrb_float f = ceil(mrb_float(num));

  if (!FIXABLE(f)) {
    return mrb_float_value(f);
  }
  return mrb_fixnum_value((mrb_int)f);
}

/* 15.2.9.3.12 */
/*
 *  call-seq:
 *     flt.round([ndigits])  ->  integer or float
 *
 *  Rounds <i>flt</i> to a given precision in decimal digits (default 0 digits).
 *  Precision may be negative.  Returns a floating point number when ndigits
 *  is more than zero.
 *
 *     1.4.round      #=> 1
 *     1.5.round      #=> 2
 *     1.6.round      #=> 2
 *     (-1.5).round   #=> -2
 *
 *     1.234567.round(2)  #=> 1.23
 *     1.234567.round(3)  #=> 1.235
 *     1.234567.round(4)  #=> 1.2346
 *     1.234567.round(5)  #=> 1.23457
 *
 *     34567.89.round(-5) #=> 0
 *     34567.89.round(-4) #=> 30000
 *     34567.89.round(-3) #=> 35000
 *     34567.89.round(-2) #=> 34600
 *     34567.89.round(-1) #=> 34570
 *     34567.89.round(0)  #=> 34568
 *     34567.89.round(1)  #=> 34567.9
 *     34567.89.round(2)  #=> 34567.89
 *     34567.89.round(3)  #=> 34567.89
 *
 */

static mrb_value
flo_round(mrb_state *mrb, mrb_value num)
{
  double number, f;
  int ndigits = 0, i;

  mrb_get_args(mrb, "|i", &ndigits);
  number = mrb_float(num);
  f = 1.0;
  i = abs(ndigits);
  while  (--i >= 0)
    f = f*10.0;

  if (isinf(f)) {
    if (ndigits < 0) number = 0;
  }
  else {
    double d;

    if (ndigits < 0) number /= f;
    else number *= f;

    /* home-made inline implementation of round(3) */
    if (number > 0.0) {
        d = floor(number);
        number = d + (number - d >= 0.5);
    }
    else if (number < 0.0) {
        d = ceil(number);
        number = d - (d - number >= 0.5);
    }

    if (ndigits < 0) number *= f;
    else number /= f;
  }
  if (ndigits > 0) return mrb_float_value(number);
  return mrb_fixnum_value((mrb_int)number);
}

/* 15.2.9.3.14 */
/* 15.2.9.3.15 */
/*
 *  call-seq:
 *     flt.to_i      ->  integer
 *     flt.to_int    ->  integer
 *     flt.truncate  ->  integer
 *
 *  Returns <i>flt</i> truncated to an <code>Integer</code>.
 */

static mrb_value
flo_truncate(mrb_state *mrb, mrb_value num)
{
  mrb_float f = mrb_float(num);

  if (f > 0.0) f = floor(f);
  if (f < 0.0) f = ceil(f);

  if (!FIXABLE(f)) {
    return mrb_float_value(f);
  }
  return mrb_fixnum_value((mrb_int)f);
}

/* 15.2.8.3.17 */
/*
 *  call-seq:
 *     num.floor  ->  integer
 *
 *  Returns the largest integer less than or equal to <i>num</i>.
 *  <code>Numeric</code> implements this by converting <i>anInteger</i>
 *  to a <code>Float</code> and invoking <code>Float#floor</code>.
 *
 *     1.floor      #=> 1
 *     (-1).floor   #=> -1
 */

static mrb_value
num_floor(mrb_state *mrb, mrb_value num)
{
  return flo_floor(mrb, mrb_Float(mrb, num));
}

/* 15.2.8.3.20 */
/*
 *  call-seq:
 *     num.round([ndigits])  ->  integer or float
 *
 *  Rounds <i>num</i> to a given precision in decimal digits (default 0 digits).
 *  Precision may be negative.  Returns a floating point number when ndigits
 *  is more than zero.  <code>Numeric</code> implements this by converting itself
 *  to a <code>Float</code> and invoking <code>Float#round</code>.
 */

static mrb_value
num_round(mrb_state *mrb, mrb_value num)
{
  return flo_round(mrb, mrb_Float(mrb, num));
}

/*
 * Document-class: Integer
 *
 *  <code>Integer</code> is the basis for the two concrete classes that
 *  hold whole numbers, <code>Bignum</code> and <code>Fixnum</code>.
 *
 */


/* 15.2.8.3.14 */
/* 15.2.8.3.24 */
/* 15.2.8.3.26 */
/*
 *  call-seq:
 *     int.to_i      ->  integer
 *     int.to_int    ->  integer
 *     int.floor     ->  integer
 *     int.ceil      ->  integer
 *     int.round     ->  integer
 *     int.truncate  ->  integer
 *
 *  As <i>int</i> is already an <code>Integer</code>, all these
 *  methods simply return the receiver.
 */

static mrb_value
int_to_i(mrb_state *mrb, mrb_value num)
{
  return num;
}

/* 15.2.8.3.21 */
/*
 *  call-seq:
 *     fixnum.next  ->  integer
 *     fixnum.succ  ->  integer
 *
 *  Returns the <code>Integer</code> equal to <i>int</i> + 1.
 *
 *     1.next      #=> 2
 *     (-1).next   #=> 0
 */

static mrb_value
fix_succ(mrb_state *mrb, mrb_value num)
{
  return mrb_fixnum_value(mrb_fixnum(num)+1);
}

/* 15.2.8.3.19 */
/*
 *  call-seq:
 *     int.next  ->  integer
 *     int.succ  ->  integer
 *
 *  Returns the <code>Integer</code> equal to <i>int</i> + 1.
 *
 *     1.next      #=> 2
 *     (-1).next   #=> 0
 */
static mrb_value
int_succ(mrb_state *mrb, mrb_value num)
{
  if (FIXNUM_P(num)) return fix_succ(mrb, num);
  return mrb_funcall(mrb, num, "+", 1, mrb_fixnum_value(1));
}

#define SQRT_LONG_MAX ((SIGNED_VALUE)1<<((sizeof(mrb_int)*CHAR_BIT-1)/2))
/*tests if N*N would overflow*/
<<<<<<< HEAD
#define FIT_SQRT_LONG(n) (((n)<SQRT_LONG_MAX)&&((n)>=-SQRT_LONG_MAX))
=======
#define FIT_SQRT_INT(n) (((n)<SQRT_INT_MAX)&&((n)>=-SQRT_INT_MAX))

mrb_value
mrb_fixnum_mul(mrb_state *mrb, mrb_value x, mrb_value y)
{
  mrb_int a;
  
  a = mrb_fixnum(x);
  if (a == 0) return x;
  if (FIXNUM_P(y)) {
    mrb_int b, c;

    b = mrb_fixnum(y);
    if (FIT_SQRT_INT(a) && FIT_SQRT_INT(b))
      return mrb_fixnum_value(a*b);
    c = a * b;
    if (a != 0 && c/a != b) {
      return mrb_float_value((mrb_float)a*(mrb_float)b);
    }
    return mrb_fixnum_value(c);;
  }
  return mrb_float_value((mrb_float)a * mrb_to_flo(mrb, y));
}
>>>>>>> b36fa7c5

/* 15.2.8.3.3  */
/*
 * call-seq:
 *   fix * numeric  ->  numeric_result
 *
 * Performs multiplication: the class of the resulting object depends on
 * the class of <code>numeric</code> and on the magnitude of the
 * result.
 */

static mrb_value
fix_mul(mrb_state *mrb, mrb_value x)
{
  mrb_value y;
  mrb_int a;
  mrb_get_args(mrb, "o", &y);

  a = mrb_fixnum(x);
  if (FIXNUM_P(y)) {
    mrb_int b, c;
    mrb_value r;

    b = mrb_fixnum(y);
    if (FIT_SQRT_LONG(a) && FIT_SQRT_LONG(b))
      return mrb_fixnum_value(a*b);
    c = a * b;
    r = mrb_fixnum_value(c);

    if (a == 0) return x;
    if (mrb_fixnum(r) != c || c/a != b) {
      r = mrb_float_value((mrb_float)a*(mrb_float)b);
    }
    return r;
  }
  return mrb_float_value((mrb_float)a * mrb_to_flo(mrb, y));
}

static void
fixdivmod(mrb_state *mrb, mrb_int x, mrb_int y, mrb_int *divp, mrb_int *modp)
{
  mrb_int div, mod;

  if (y < 0) {
    if (x < 0)
      div = -x / -y;
    else
      div = - (x / -y);
  }
  else {
    if (x < 0)
      div = - (-x / y);
    else
      div = x / y;
  }
  mod = x - div*y;
  if ((mod < 0 && y > 0) || (mod > 0 && y < 0)) {
    mod += y;
    div -= 1;
  }
  if (divp) *divp = div;
  if (modp) *modp = mod;
}

/* 15.2.8.3.5  */
/*
 *  call-seq:
 *    fix % other        ->  real
 *    fix.modulo(other)  ->  real
 *
 *  Returns <code>fix</code> modulo <code>other</code>.
 *  See <code>numeric.divmod</code> for more information.
 */

static mrb_value
fix_mod(mrb_state *mrb, mrb_value x)
{
  mrb_value y;
  mrb_int a;

  mrb_get_args(mrb, "o", &y);

  a = mrb_fixnum(x);
  if (FIXNUM_P(y)) {
    mrb_int mod;

    fixdivmod(mrb, a, mrb_fixnum(y), 0, &mod);
    return mrb_fixnum_value(mod);
  }
  else {
    mrb_float mod;

    flodivmod(mrb, (mrb_float)a, mrb_to_flo(mrb, y), 0, &mod);
    return mrb_float_value(mod);
  }
}

/*
 *  call-seq:
 *     fix.divmod(numeric)  ->  array
 *
 *  See <code>Numeric#divmod</code>.
 */
static mrb_value
fix_divmod(mrb_state *mrb, mrb_value x)
{
  mrb_value y;
  mrb_get_args(mrb, "o", &y);

  if (FIXNUM_P(y)) {
    mrb_int div, mod;

    fixdivmod(mrb, mrb_fixnum(x), mrb_fixnum(y), &div, &mod);
    return mrb_assoc_new(mrb, mrb_fixnum_value(div), mrb_fixnum_value(mod));
  }
  else {
    mrb_float div, mod;
    mrb_value a, b;

    flodivmod(mrb, (mrb_float)mrb_fixnum(x), mrb_to_flo(mrb, y), &div, &mod);
    a = mrb_float_value((mrb_int)div);
    b = mrb_float_value(mod);
    return mrb_assoc_new(mrb, a, b);
  }
}

/* 15.2.8.3.7  */
/*
 * call-seq:
 *   fix == other  ->  true or false
 *
 * Return <code>true</code> if <code>fix</code> equals <code>other</code>
 * numerically.
 *
 *   1 == 2      #=> false
 *   1 == 1.0    #=> true
 */

static mrb_value
fix_equal(mrb_state *mrb, mrb_value x)
{
  mrb_value y;
  mrb_get_args(mrb, "o", &y);

  if (mrb_obj_equal(mrb, x, y)) return mrb_true_value();
  switch (mrb_type(y)) {
  case MRB_TT_FLOAT:
    if ((mrb_float)mrb_fixnum(x) == mrb_float(y))
      return mrb_true_value();
    /* fall through */
  case MRB_TT_FIXNUM:
  default:
    return mrb_false_value();
  }
}

/* 15.2.8.3.8  */
/*
 * call-seq:
 *   ~fix  ->  integer
 *
 * One's complement: returns a number where each bit is flipped.
 *   ex.0---00001 (1)-> 1---11110 (-2)
 *   ex.0---00010 (2)-> 1---11101 (-3)
 *   ex.0---00100 (4)-> 1---11011 (-5)
 */

static mrb_value
fix_rev(mrb_state *mrb, mrb_value num)
{
    mrb_int val = mrb_fixnum(num);

    val = ~val;
    return mrb_fixnum_value(val);
}

static mrb_value
bit_coerce(mrb_state *mrb, mrb_value x)
{
    while (!FIXNUM_P(x)) {
        if (mrb_type(x) == MRB_TT_FLOAT) {
            mrb_raise(mrb, E_TYPE_ERROR, "can't convert Float into Integer");
        }
        x = mrb_to_int(mrb, x);
    }
    return x;
}

/* 15.2.8.3.9  */
/*
 * call-seq:
 *   fix & integer  ->  integer_result
 *
 * Bitwise AND.
 */

static mrb_value
fix_and(mrb_state *mrb, mrb_value x)
{
  mrb_value y;
  mrb_int val;
  mrb_get_args(mrb, "o", &y);

  y = bit_coerce(mrb, y);
  val = mrb_fixnum(x) & mrb_fixnum(y);
  return mrb_fixnum_value(val);
}

/* 15.2.8.3.10 */
/*
 * call-seq:
 *   fix | integer  ->  integer_result
 *
 * Bitwise OR.
 */

static mrb_value
fix_or(mrb_state *mrb, mrb_value x)
{
  mrb_value y;
  mrb_int val;
  mrb_get_args(mrb, "o", &y);

  y = bit_coerce(mrb, y);
  val = mrb_fixnum(x) | mrb_fixnum(y);
  return mrb_fixnum_value(val);
}

/* 15.2.8.3.11 */
/*
 * call-seq:
 *   fix ^ integer  ->  integer_result
 *
 * Bitwise EXCLUSIVE OR.
 */

static mrb_value
fix_xor(mrb_state *mrb, mrb_value x)
{
  mrb_value y;
  mrb_int val;

  mrb_get_args(mrb, "o", &y);
  y = bit_coerce(mrb, y);
  val = mrb_fixnum(x) ^ mrb_fixnum(y);
  return mrb_fixnum_value(val);
}

static mrb_value fix_lshift(mrb_state *mrb, mrb_int, unsigned long);
static mrb_value fix_rshift(mrb_int, unsigned long);

/* 15.2.8.3.12 */
/*
 * call-seq:
 *   fix << count  ->  integer
 *
 * Shifts _fix_ left _count_ positions (right if _count_ is negative).
 */

static mrb_value
mrb_fix_lshift(mrb_state *mrb, mrb_value x)
{
  mrb_value y;
  mrb_int val, width;

  mrb_get_args(mrb, "o", &y);
  val = mrb_fixnum(x);
  y = bit_coerce(mrb, y);
  width = mrb_fixnum(y);
  if (width < 0)
      return fix_rshift(val, (unsigned long)-width);
  return fix_lshift(mrb, val, width);
}

static mrb_value
fix_lshift(mrb_state *mrb, mrb_int val, unsigned long width)
{
  if (width > (sizeof(mrb_int)*CHAR_BIT-1)
      || ((unsigned long)abs(val))>>(sizeof(mrb_int)*CHAR_BIT-1-width) > 0) {
      mrb_raise(mrb, E_RANGE_ERROR, "width(%d) > (%d:sizeof(mrb_int)*CHAR_BIT-1)", width,
		sizeof(mrb_int)*CHAR_BIT-1);
  }
  val = val << width;
  return mrb_fixnum_value(val);
}

/* 15.2.8.3.13 */
/*
 * call-seq:
 *   fix >> count  ->  integer
 *
 * Shifts _fix_ right _count_ positions (left if _count_ is negative).
 */

static mrb_value
mrb_fix_rshift(mrb_state *mrb, mrb_value x)
{
  mrb_value y;
  mrb_int i, val;

  mrb_get_args(mrb, "o", &y);
  val = mrb_fixnum(x);
  y = bit_coerce(mrb, y);
  i = mrb_fixnum(y);
    if (i == 0) return x;
    if (i < 0)
        return fix_lshift(mrb, val, (unsigned long)-i);
    return fix_rshift(val, i);
}

static mrb_value
fix_rshift(mrb_int val, unsigned long i)
{
    if (i >= sizeof(mrb_int)*CHAR_BIT-1) {
        if (val < 0) return mrb_fixnum_value(-1);
        return mrb_fixnum_value(0);
    }
    val = RSHIFT(val, i);
    return mrb_fixnum_value(val);
}

/* 15.2.8.3.23 */
/*
 *  call-seq:
 *     fix.to_f  ->  float
 *
 *  Converts <i>fix</i> to a <code>Float</code>.
 *
 */

static mrb_value
fix_to_f(mrb_state *mrb, mrb_value num)
{
    mrb_float val;

    val = (mrb_float)mrb_fixnum(num);

    return mrb_float_value(val);
}

/*
 *  Document-class: FloatDomainError
 *
 *  Raised when attempting to convert special float values
 *  (in particular infinite or NaN)
 *  to numerical classes which don't support them.
 *
 *     Float::INFINITY.to_r
 *
 *  <em>raises the exception:</em>
 *
 *     FloatDomainError: Infinity
 */
/* ------------------------------------------------------------------------*/
static mrb_int
flt2big(mrb_state *mrb, mrb_float d)
{
  mrb_int z;

  if (isinf(d)) {
    mrb_raise(mrb, E_FLOATDOMAIN_ERROR, d < 0 ? "-Infinity" : "Infinity");
  }
  if (isnan(d)) {
    mrb_raise(mrb, E_FLOATDOMAIN_ERROR, "NaN");
  }
  z = (mrb_int)d;
  return z;
}

mrb_value
mrb_flt2big(mrb_state *mrb, mrb_float d)
{
    return mrb_fixnum_value(flt2big(mrb, d));
}

/* 15.2.8.3.1  */
/*
 * call-seq:
 *   fix + numeric  ->  numeric_result
 *
 * Performs addition: the class of the resulting object depends on
 * the class of <code>numeric</code> and on the magnitude of the
 * result.
 */
static mrb_value
mrb_fixnum_plus(mrb_state *mrb, mrb_value self)
{
  mrb_int x, y;

  x = mrb_fixnum(self);
  mrb_get_args(mrb, "i", &y);

  DEBUG(printf("%d + %d = %d\n", x, y, x+y));
  return mrb_fixnum_value(x + y);
}

/* 15.2.8.3.2  */
/* 15.2.8.3.16 */
/*
 * call-seq:
 *   fix - numeric  ->  numeric_result
 *
 * Performs subtraction: the class of the resulting object depends on
 * the class of <code>numeric</code> and on the magnitude of the
 * result.
 */
static mrb_value
mrb_fixnum_minus(mrb_state *mrb, mrb_value self)
{
  mrb_int x, y;

  x = mrb_fixnum(self);
  mrb_get_args(mrb, "i", &y);

  DEBUG(printf("%d - %d = %d\n", x, y, x-y));
  return mrb_fixnum_value(x - y);
}

/* 15.2.8.3.29 (x) */
/*
 * call-seq:
 *   fix > other     => true or false
 *
 * Returns <code>true</code> if the value of <code>fix</code> is
 * greater than that of <code>other</code>.
 */

mrb_value
mrb_fix2str(mrb_state *mrb, mrb_value x, int base)
{
  char buf[64], *b = buf + sizeof buf;
  mrb_int val = mrb_fixnum(x);
  int neg = 0;

  if (base < 2 || 36 < base) {
    mrb_raise(mrb, E_ARGUMENT_ERROR, "invalid radix %d", base);
  }
  if (val == 0) {
    return mrb_str_new2(mrb, "0");
  }
  if (val < 0) {
    val = -val;
    neg = 1;
  }
  *--b = '\0';
  do {
    *--b = mrb_digitmap[(int)(val % base)];
  } while (val /= base);
  if (neg) {
    *--b = '-';
  }

  return mrb_str_new2(mrb, b);
}

mrb_value
mrb_fix_to_s(mrb_state *mrb, mrb_value self, int argc, mrb_value *argv)
{
  int base;

  if (argc == 0) base = 10;
  else {
    mrb_get_args(mrb, "i", &base);
  }

  return mrb_fix2str(mrb, self, base);
}

/* 15.2.8.3.25 */
/*
 *  call-seq:
 *     fix.to_s(base=10)  ->  string
 *
 *  Returns a string containing the representation of <i>fix</i> radix
 *  <i>base</i> (between 2 and 36).
 *
 *     12345.to_s       #=> "12345"
 *     12345.to_s(2)    #=> "11000000111001"
 *     12345.to_s(8)    #=> "30071"
 *     12345.to_s(10)   #=> "12345"
 *     12345.to_s(16)   #=> "3039"
 *     12345.to_s(36)   #=> "9ix"
 *
 */
static mrb_value
mrb_fixnum_to_s(mrb_state *mrb, mrb_value self) /* fix_to_s */
{
  mrb_value *argv;
  int argc;

  mrb_get_args(mrb, "*", &argv, &argc);
  return mrb_fix_to_s(mrb, self, argc, argv);
}

/* 15.2.9.3.6  */
/*
 * call-seq:
 *     self.f <=> other.f    => -1, 0, +1
 *             <  => -1
 *             =  =>  0
 *             >  => +1
 *  Comparison---Returns -1, 0, or +1 depending on whether <i>fix</i> is
 *  less than, equal to, or greater than <i>numeric</i>. This is the
 *  basis for the tests in <code>Comparable</code>.
 */
static mrb_value
num_cmp(mrb_state *mrb, mrb_value self)
{
  mrb_value other;
  mrb_float x, y;

  mrb_get_args(mrb, "o", &other);

  x = mrb_to_flo(mrb, self);
  switch (mrb_type(other)) {
  case MRB_TT_FIXNUM:
    y = (mrb_float)mrb_fixnum(other);
    break;
  case MRB_TT_FLOAT:
    y = mrb_float(other);
    break;
  default:
    return mrb_nil_value();
  }
  if (x > y)
    return mrb_fixnum_value(1);
  else {
    if (x < y)
      return mrb_fixnum_value(-1);
    return mrb_fixnum_value(0);
  }
}

/* 15.2.9.3.1  */
/*
 * call-seq:
 *   float + other  ->  float
 *
 * Returns a new float which is the sum of <code>float</code>
 * and <code>other</code>.
 */
static mrb_value
mrb_float_plus(mrb_state *mrb, mrb_value self)
{
  mrb_float x,  y;

  x = mrb_float(self);
  mrb_get_args(mrb, "f", &y);

  return mrb_float_value(x + y);
}
/* ------------------------------------------------------------------------*/
void
mrb_init_numeric(mrb_state *mrb)
{
  struct RClass *numeric, *integer, *fixnum, *fl;
  /* Numeric Class */
  numeric = mrb_define_class(mrb, "Numeric",  mrb->object_class);
  mrb_include_module(mrb, numeric, mrb_class_get(mrb, "Comparable"));

  mrb_define_method(mrb, numeric, "+@",       num_uplus,      ARGS_REQ(1));  /* 15.2.7.4.1  */
  mrb_define_method(mrb, numeric, "-@",       num_uminus,     ARGS_REQ(1));  /* 15.2.7.4.2  */
  mrb_define_method(mrb, numeric, "**",       num_pow,        ARGS_REQ(1));
  mrb_define_method(mrb, numeric, "/",        num_div,        ARGS_REQ(1));  /* 15.2.8.3.4  */
  mrb_define_method(mrb, numeric, "quo",      num_div,        ARGS_REQ(1));  /* 15.2.7.4.5 (x) */
  mrb_define_method(mrb, numeric, "abs",      num_abs,        ARGS_NONE());  /* 15.2.7.4.3  */
  mrb_define_method(mrb, numeric, "<=>",      num_cmp,        ARGS_REQ(1));  /* 15.2.9.3.6  */

  /* Integer Class */
  integer = mrb_define_class(mrb, "Integer",  numeric);
  fixnum = mrb->fixnum_class = mrb_define_class(mrb, "Fixnum", integer);

<<<<<<< HEAD
  mrb_undef_method(mrb,  fixnum, "new");
  mrb_define_method(mrb, fixnum,  "+",        mrb_fixnum_plus,   ARGS_REQ(1)); /* 15.2.8.3.1  */
  mrb_define_method(mrb, fixnum,  "-",        mrb_fixnum_minus,  ARGS_REQ(1)); /* 15.2.8.3.2  */
=======
  mrb_undef_class_method(mrb,  fixnum, "new");
  mrb_define_method(mrb, fixnum,  "+",        fix_plus,          ARGS_REQ(1)); /* 15.2.8.3.1  */
  mrb_define_method(mrb, fixnum,  "-",        fix_minus,         ARGS_REQ(1)); /* 15.2.8.3.2  */
>>>>>>> b36fa7c5
  mrb_define_method(mrb, fixnum,  "-@",       fix_uminus,        ARGS_REQ(1)); /* 15.2.7.4.2  */
  mrb_define_method(mrb, fixnum,  "*",        fix_mul,           ARGS_REQ(1)); /* 15.2.8.3.3  */
  mrb_define_method(mrb, fixnum,  "%",        fix_mod,           ARGS_REQ(1)); /* 15.2.8.3.5  */
  mrb_define_method(mrb, fixnum,  "==",       fix_equal,         ARGS_REQ(1)); /* 15.2.8.3.7  */
  mrb_define_method(mrb, fixnum,  "~",        fix_rev,           ARGS_NONE()); /* 15.2.8.3.8  */
  mrb_define_method(mrb, fixnum,  "&",        fix_and,           ARGS_REQ(1)); /* 15.2.8.3.9  */
  mrb_define_method(mrb, fixnum,  "|",        fix_or,            ARGS_REQ(1)); /* 15.2.8.3.10 */
  mrb_define_method(mrb, fixnum,  "^",        fix_xor,           ARGS_REQ(1)); /* 15.2.8.3.11 */
  mrb_define_method(mrb, fixnum,  "<<",       mrb_fix_lshift,    ARGS_REQ(1)); /* 15.2.8.3.12 */
  mrb_define_method(mrb, fixnum,  ">>",       mrb_fix_rshift,    ARGS_REQ(1)); /* 15.2.8.3.13 */
  mrb_define_method(mrb, fixnum,  "ceil",     int_to_i,          ARGS_NONE()); /* 15.2.8.3.14 */
  mrb_define_method(mrb, fixnum,  "eql?",     num_eql,           ARGS_REQ(1)); /* 15.2.8.3.16 */
  mrb_define_method(mrb, fixnum,  "floor",    num_floor,         ARGS_NONE()); /* 15.2.8.3.17 */
  mrb_define_method(mrb, fixnum,  "hash",     flo_hash,          ARGS_NONE()); /* 15.2.8.3.18 */
  mrb_define_method(mrb, fixnum,  "next",     int_succ,          ARGS_NONE()); /* 15.2.8.3.19 */
  mrb_define_method(mrb, fixnum,  "round",    num_round,         ARGS_ANY());  /* 15.2.8.3.20 */
  mrb_define_method(mrb, fixnum,  "succ",     fix_succ,          ARGS_NONE()); /* 15.2.8.3.21 */
  mrb_define_method(mrb, fixnum,  "to_f",     fix_to_f,          ARGS_NONE()); /* 15.2.8.3.23 */
  mrb_define_method(mrb, fixnum,  "to_i",     int_to_i,          ARGS_NONE()); /* 15.2.8.3.24 */
<<<<<<< HEAD
  mrb_define_method(mrb, fixnum,  "to_s",     mrb_fixnum_to_s,   ARGS_NONE()); /* 15.2.8.3.25 */
=======
  mrb_define_method(mrb, fixnum,  "to_s",     fix_to_s,          ARGS_NONE()); /* 15.2.8.3.25 */
  mrb_define_method(mrb, fixnum,  "inspect",  fix_to_s,          ARGS_NONE());
>>>>>>> b36fa7c5
  mrb_define_method(mrb, fixnum,  "truncate", int_to_i,          ARGS_NONE()); /* 15.2.8.3.26 */
  mrb_define_method(mrb, fixnum,  "divmod",   fix_divmod,        ARGS_REQ(1)); /* 15.2.8.3.30 (x) */

  /* Float Class */
  fl = mrb->float_class = mrb_define_class(mrb, "Float", numeric);
<<<<<<< HEAD
  mrb_undef_method(mrb,  fl, "new");
  mrb_define_method(mrb, fl,      "+",         mrb_float_plus,   ARGS_REQ(1)); /* 15.2.9.3.1  */
=======
  mrb_undef_class_method(mrb,  fl, "new");
  mrb_define_method(mrb, fl,      "+",         flo_plus,         ARGS_REQ(1)); /* 15.2.9.3.1  */
>>>>>>> b36fa7c5
  mrb_define_method(mrb, fl,      "-",         flo_minus,        ARGS_REQ(1)); /* 15.2.9.3.2  */
  mrb_define_method(mrb, fl,      "*",         flo_mul,          ARGS_REQ(1)); /* 15.2.9.3.3  */
  mrb_define_method(mrb, fl,      "%",         flo_mod,          ARGS_REQ(1)); /* 15.2.9.3.5  */
  mrb_define_method(mrb, fl,      "==",        flo_eq,           ARGS_REQ(1)); /* 15.2.9.3.7  */
  mrb_define_method(mrb, fl,      "ceil",      flo_ceil,         ARGS_NONE()); /* 15.2.9.3.8  */
  mrb_define_method(mrb, fl,      "finite?",   flo_is_finite_p,  ARGS_NONE()); /* 15.2.9.3.9  */
  mrb_define_method(mrb, fl,      "floor",     flo_floor,        ARGS_NONE()); /* 15.2.9.3.10 */
  mrb_define_method(mrb, fl,      "infinite?", flo_is_infinite_p,ARGS_NONE()); /* 15.2.9.3.11 */
  mrb_define_method(mrb, fl,      "round",     flo_round,        ARGS_ANY());  /* 15.2.9.3.12 */
  mrb_define_method(mrb, fl,      "to_f",      flo_to_f,         ARGS_NONE()); /* 15.2.9.3.13 */
  mrb_define_method(mrb, fl,      "to_i",      flo_truncate,     ARGS_NONE()); /* 15.2.9.3.14 */
  mrb_define_method(mrb, fl,      "truncate",  flo_truncate,     ARGS_NONE()); /* 15.2.9.3.15 */

  mrb_define_method(mrb, fl,      "to_s",      flo_to_s,         ARGS_NONE()); /* 15.2.9.3.16(x) */
  mrb_define_method(mrb, fl,      "inspect",   flo_to_s,         ARGS_NONE());
}<|MERGE_RESOLUTION|>--- conflicted
+++ resolved
@@ -11,6 +11,7 @@
 
 #include <math.h>
 #include <stdio.h>
+#include <assert.h>
 
 #if defined(__FreeBSD__) && __FreeBSD__ < 4
 #include <floatingpoint.h>
@@ -24,7 +25,7 @@
 #include <ieeefp.h>
 #endif
 
-#define SIGNED_VALUE intptr_t
+#define RSHIFT(x,y) ((x)>>(int)(y))
 
 #ifdef MRB_USE_FLOAT
 #define floor(f) floorf(f)
@@ -114,6 +115,12 @@
  * result.
  */
 
+mrb_value
+mrb_num_div(mrb_state *mrb, mrb_value x, mrb_value y)
+{
+  return mrb_float_value(mrb_to_flo(mrb, x) / mrb_to_flo(mrb, y));
+}
+
 /* 15.2.9.3.19(x) */
 /*
  *  call-seq:
@@ -176,31 +183,9 @@
 flo_to_s(mrb_state *mrb, mrb_value flt)
 {
   char buf[32];
+  int n;
   mrb_float value = mrb_float(flt);
-  char *p, *e;
-
-<<<<<<< HEAD
-  if (isinf(value))
-    return mrb_str_new2(mrb, value < 0 ? "-Infinity" : "Infinity");
-  else if(isnan(value))
-    return mrb_str_new2(mrb, "NaN");
-
-  sprintf(buf, "%#.15g", value); /* ensure to print decimal point */
-  if (!(e = strchr(buf, 'e'))) {
-    e = buf + strlen(buf);
-  }
-  if (!ISDIGIT(e[-1])) { /* reformat if ended with decimal point (ex 111111111111111.) */
-    sprintf(buf, "%#.14e", value);
-    if (!(e = strchr(buf, 'e'))) {
-      e = buf + strlen(buf);
-    }
-  }
-  p = e;
-  while (p[-1]=='0' && ISDIGIT(p[-2]))
-    p--;
-  memmove(p, e, strlen(e)+1);
-  return mrb_str_new2(mrb, buf);
-=======
+
   if (isinf(value)) {
     static const char s[2][5] = { "-inf", "inf" };
     static const int n[] = { 4, 3 };
@@ -217,7 +202,6 @@
 #endif
   assert(n >= 0);
   return mrb_str_new(mrb, buf, n);
->>>>>>> b36fa7c5
 }
 
 /* 15.2.9.3.2  */
@@ -419,7 +403,7 @@
  */
 
 static mrb_value
-flo_is_infinite_p(mrb_state *mrb, mrb_value num)
+flo_infinite_p(mrb_state *mrb, mrb_value num)
 {
   mrb_float value = mrb_float(num);
 
@@ -441,7 +425,7 @@
  */
 
 static mrb_value
-flo_is_finite_p(mrb_state *mrb, mrb_value num)
+flo_finite_p(mrb_state *mrb, mrb_value num)
 {
   mrb_float value = mrb_float(num);
 
@@ -697,11 +681,8 @@
   return mrb_funcall(mrb, num, "+", 1, mrb_fixnum_value(1));
 }
 
-#define SQRT_LONG_MAX ((SIGNED_VALUE)1<<((sizeof(mrb_int)*CHAR_BIT-1)/2))
+#define SQRT_INT_MAX ((mrb_int)1<<((sizeof(mrb_int)*CHAR_BIT-1)/2))
 /*tests if N*N would overflow*/
-<<<<<<< HEAD
-#define FIT_SQRT_LONG(n) (((n)<SQRT_LONG_MAX)&&((n)>=-SQRT_LONG_MAX))
-=======
 #define FIT_SQRT_INT(n) (((n)<SQRT_INT_MAX)&&((n)>=-SQRT_INT_MAX))
 
 mrb_value
@@ -725,7 +706,6 @@
   }
   return mrb_float_value((mrb_float)a * mrb_to_flo(mrb, y));
 }
->>>>>>> b36fa7c5
 
 /* 15.2.8.3.3  */
 /*
@@ -741,27 +721,8 @@
 fix_mul(mrb_state *mrb, mrb_value x)
 {
   mrb_value y;
-  mrb_int a;
-  mrb_get_args(mrb, "o", &y);
-
-  a = mrb_fixnum(x);
-  if (FIXNUM_P(y)) {
-    mrb_int b, c;
-    mrb_value r;
-
-    b = mrb_fixnum(y);
-    if (FIT_SQRT_LONG(a) && FIT_SQRT_LONG(b))
-      return mrb_fixnum_value(a*b);
-    c = a * b;
-    r = mrb_fixnum_value(c);
-
-    if (a == 0) return x;
-    if (mrb_fixnum(r) != c || c/a != b) {
-      r = mrb_float_value((mrb_float)a*(mrb_float)b);
-    }
-    return r;
-  }
-  return mrb_float_value((mrb_float)a * mrb_to_flo(mrb, y));
+  mrb_get_args(mrb, "o", &y);
+  return mrb_fixnum_mul(mrb, x, y);
 }
 
 static void
@@ -804,12 +765,11 @@
 fix_mod(mrb_state *mrb, mrb_value x)
 {
   mrb_value y;
-  mrb_int a;
-
-  mrb_get_args(mrb, "o", &y);
-
+  mrb_int a, b;
+
+  mrb_get_args(mrb, "o", &y);
   a = mrb_fixnum(x);
-  if (FIXNUM_P(y)) {
+  if (FIXNUM_P(y) && (b=mrb_fixnum(y)) != 0) {
     mrb_int mod;
 
     fixdivmod(mrb, a, mrb_fixnum(y), 0, &mod);
@@ -974,34 +934,8 @@
   return mrb_fixnum_value(val);
 }
 
-static mrb_value fix_lshift(mrb_state *mrb, mrb_int, unsigned long);
-static mrb_value fix_rshift(mrb_int, unsigned long);
-
-/* 15.2.8.3.12 */
-/*
- * call-seq:
- *   fix << count  ->  integer
- *
- * Shifts _fix_ left _count_ positions (right if _count_ is negative).
- */
-
-static mrb_value
-mrb_fix_lshift(mrb_state *mrb, mrb_value x)
-{
-  mrb_value y;
-  mrb_int val, width;
-
-  mrb_get_args(mrb, "o", &y);
-  val = mrb_fixnum(x);
-  y = bit_coerce(mrb, y);
-  width = mrb_fixnum(y);
-  if (width < 0)
-      return fix_rshift(val, (unsigned long)-width);
-  return fix_lshift(mrb, val, width);
-}
-
-static mrb_value
-fix_lshift(mrb_state *mrb, mrb_int val, unsigned long width)
+static mrb_value
+lshift(mrb_state *mrb, mrb_int val, unsigned long width)
 {
   if (width > (sizeof(mrb_int)*CHAR_BIT-1)
       || ((unsigned long)abs(val))>>(sizeof(mrb_int)*CHAR_BIT-1-width) > 0) {
@@ -1012,32 +946,8 @@
   return mrb_fixnum_value(val);
 }
 
-/* 15.2.8.3.13 */
-/*
- * call-seq:
- *   fix >> count  ->  integer
- *
- * Shifts _fix_ right _count_ positions (left if _count_ is negative).
- */
-
-static mrb_value
-mrb_fix_rshift(mrb_state *mrb, mrb_value x)
-{
-  mrb_value y;
-  mrb_int i, val;
-
-  mrb_get_args(mrb, "o", &y);
-  val = mrb_fixnum(x);
-  y = bit_coerce(mrb, y);
-  i = mrb_fixnum(y);
-    if (i == 0) return x;
-    if (i < 0)
-        return fix_lshift(mrb, val, (unsigned long)-i);
-    return fix_rshift(val, i);
-}
-
-static mrb_value
-fix_rshift(mrb_int val, unsigned long i)
+static mrb_value
+rshift(mrb_int val, unsigned long i)
 {
     if (i >= sizeof(mrb_int)*CHAR_BIT-1) {
         if (val < 0) return mrb_fixnum_value(-1);
@@ -1047,6 +957,53 @@
     return mrb_fixnum_value(val);
 }
 
+/* 15.2.8.3.12 */
+/*
+ * call-seq:
+ *   fix << count  ->  integer
+ *
+ * Shifts _fix_ left _count_ positions (right if _count_ is negative).
+ */
+
+static mrb_value
+fix_lshift(mrb_state *mrb, mrb_value x)
+{
+  mrb_value y;
+  mrb_int val, width;
+
+  mrb_get_args(mrb, "o", &y);
+  val = mrb_fixnum(x);
+  y = bit_coerce(mrb, y);
+  width = mrb_fixnum(y);
+  if (width < 0)
+      return rshift(val, (unsigned long)-width);
+  return lshift(mrb, val, width);
+}
+
+/* 15.2.8.3.13 */
+/*
+ * call-seq:
+ *   fix >> count  ->  integer
+ *
+ * Shifts _fix_ right _count_ positions (left if _count_ is negative).
+ */
+
+static mrb_value
+fix_rshift(mrb_state *mrb, mrb_value x)
+{
+  mrb_value y;
+  mrb_int i, val;
+
+  mrb_get_args(mrb, "o", &y);
+  val = mrb_fixnum(x);
+  y = bit_coerce(mrb, y);
+  i = mrb_fixnum(y);
+    if (i == 0) return x;
+    if (i < 0)
+        return lshift(mrb, val, (unsigned long)-i);
+    return rshift(val, i);
+}
+
 /* 15.2.8.3.23 */
 /*
  *  call-seq:
@@ -1098,7 +1055,28 @@
 mrb_value
 mrb_flt2big(mrb_state *mrb, mrb_float d)
 {
-    return mrb_fixnum_value(flt2big(mrb, d));
+  return mrb_fixnum_value(flt2big(mrb, d));
+}
+
+mrb_value
+mrb_fixnum_plus(mrb_state *mrb, mrb_value x, mrb_value y)
+{
+  mrb_int a;
+  
+  a = mrb_fixnum(x);
+  if (a == 0) return y;
+  if (FIXNUM_P(y)) {
+    mrb_int b, c;
+
+    b = mrb_fixnum(y);
+    c = a + b;
+    if (((a < 0) ^ (b < 0)) == 0 && (a < 0) != (c < 0)) {
+      /* integer overflow */
+      return mrb_float_value((mrb_float)a + (mrb_float)b);
+    }
+    return mrb_fixnum_value(c);
+  }
+  return mrb_float_value((mrb_float)a + mrb_to_flo(mrb, y));
 }
 
 /* 15.2.8.3.1  */
@@ -1111,15 +1089,32 @@
  * result.
  */
 static mrb_value
-mrb_fixnum_plus(mrb_state *mrb, mrb_value self)
-{
-  mrb_int x, y;
-
-  x = mrb_fixnum(self);
-  mrb_get_args(mrb, "i", &y);
-
-  DEBUG(printf("%d + %d = %d\n", x, y, x+y));
-  return mrb_fixnum_value(x + y);
+fix_plus(mrb_state *mrb, mrb_value self)
+{
+  mrb_value other;
+
+  mrb_get_args(mrb, "o", &other);
+  return mrb_fixnum_plus(mrb, self, other);
+}
+
+mrb_value
+mrb_fixnum_minus(mrb_state *mrb, mrb_value x, mrb_value y)
+{
+  mrb_int a;
+  
+  a = mrb_fixnum(x);
+  if (FIXNUM_P(y)) {
+    mrb_int b, c;
+
+    b = mrb_fixnum(y);
+    c = a - b;
+    if (((a < 0) ^ (b < 0)) != 0 && (a < 0) != (c < 0)) {
+      /* integer overflow */
+      return mrb_float_value((mrb_float)a - (mrb_float)b);
+    }
+    return mrb_fixnum_value(c);
+  }
+  return mrb_float_value((mrb_float)a - mrb_to_flo(mrb, y));
 }
 
 /* 15.2.8.3.2  */
@@ -1133,15 +1128,12 @@
  * result.
  */
 static mrb_value
-mrb_fixnum_minus(mrb_state *mrb, mrb_value self)
-{
-  mrb_int x, y;
-
-  x = mrb_fixnum(self);
-  mrb_get_args(mrb, "i", &y);
-
-  DEBUG(printf("%d - %d = %d\n", x, y, x-y));
-  return mrb_fixnum_value(x - y);
+fix_minus(mrb_state *mrb, mrb_value self)
+{
+  mrb_value other;
+
+  mrb_get_args(mrb, "o", &other);
+  return mrb_fixnum_minus(mrb, self, other);
 }
 
 /* 15.2.8.3.29 (x) */
@@ -1164,34 +1156,28 @@
     mrb_raise(mrb, E_ARGUMENT_ERROR, "invalid radix %d", base);
   }
   if (val == 0) {
-    return mrb_str_new2(mrb, "0");
+    return mrb_str_new(mrb, "0", 1);
   }
   if (val < 0) {
     val = -val;
     neg = 1;
   }
   *--b = '\0';
-  do {
-    *--b = mrb_digitmap[(int)(val % base)];
-  } while (val /= base);
+  if (neg && val < 0) {
+    do {
+      *--b = mrb_digitmap[abs(val % base)];
+    } while (val /= base);
+  }
+  else {
+    do {
+      *--b = mrb_digitmap[(int)(val % base)];
+    } while (val /= base);
+  }
   if (neg) {
     *--b = '-';
   }
 
   return mrb_str_new2(mrb, b);
-}
-
-mrb_value
-mrb_fix_to_s(mrb_state *mrb, mrb_value self, int argc, mrb_value *argv)
-{
-  int base;
-
-  if (argc == 0) base = 10;
-  else {
-    mrb_get_args(mrb, "i", &base);
-  }
-
-  return mrb_fix2str(mrb, self, base);
 }
 
 /* 15.2.8.3.25 */
@@ -1211,13 +1197,12 @@
  *
  */
 static mrb_value
-mrb_fixnum_to_s(mrb_state *mrb, mrb_value self) /* fix_to_s */
-{
-  mrb_value *argv;
-  int argc;
-
-  mrb_get_args(mrb, "*", &argv, &argc);
-  return mrb_fix_to_s(mrb, self, argc, argv);
+fix_to_s(mrb_state *mrb, mrb_value self)
+{
+  mrb_int base = 10;
+
+  mrb_get_args(mrb, "|i", &base);
+  return mrb_fix2str(mrb, self, base);
 }
 
 /* 15.2.9.3.6  */
@@ -1268,7 +1253,7 @@
  * and <code>other</code>.
  */
 static mrb_value
-mrb_float_plus(mrb_state *mrb, mrb_value self)
+flo_plus(mrb_state *mrb, mrb_value self)
 {
   mrb_float x,  y;
 
@@ -1298,15 +1283,9 @@
   integer = mrb_define_class(mrb, "Integer",  numeric);
   fixnum = mrb->fixnum_class = mrb_define_class(mrb, "Fixnum", integer);
 
-<<<<<<< HEAD
-  mrb_undef_method(mrb,  fixnum, "new");
-  mrb_define_method(mrb, fixnum,  "+",        mrb_fixnum_plus,   ARGS_REQ(1)); /* 15.2.8.3.1  */
-  mrb_define_method(mrb, fixnum,  "-",        mrb_fixnum_minus,  ARGS_REQ(1)); /* 15.2.8.3.2  */
-=======
   mrb_undef_class_method(mrb,  fixnum, "new");
   mrb_define_method(mrb, fixnum,  "+",        fix_plus,          ARGS_REQ(1)); /* 15.2.8.3.1  */
   mrb_define_method(mrb, fixnum,  "-",        fix_minus,         ARGS_REQ(1)); /* 15.2.8.3.2  */
->>>>>>> b36fa7c5
   mrb_define_method(mrb, fixnum,  "-@",       fix_uminus,        ARGS_REQ(1)); /* 15.2.7.4.2  */
   mrb_define_method(mrb, fixnum,  "*",        fix_mul,           ARGS_REQ(1)); /* 15.2.8.3.3  */
   mrb_define_method(mrb, fixnum,  "%",        fix_mod,           ARGS_REQ(1)); /* 15.2.8.3.5  */
@@ -1315,8 +1294,8 @@
   mrb_define_method(mrb, fixnum,  "&",        fix_and,           ARGS_REQ(1)); /* 15.2.8.3.9  */
   mrb_define_method(mrb, fixnum,  "|",        fix_or,            ARGS_REQ(1)); /* 15.2.8.3.10 */
   mrb_define_method(mrb, fixnum,  "^",        fix_xor,           ARGS_REQ(1)); /* 15.2.8.3.11 */
-  mrb_define_method(mrb, fixnum,  "<<",       mrb_fix_lshift,    ARGS_REQ(1)); /* 15.2.8.3.12 */
-  mrb_define_method(mrb, fixnum,  ">>",       mrb_fix_rshift,    ARGS_REQ(1)); /* 15.2.8.3.13 */
+  mrb_define_method(mrb, fixnum,  "<<",       fix_lshift,        ARGS_REQ(1)); /* 15.2.8.3.12 */
+  mrb_define_method(mrb, fixnum,  ">>",       fix_rshift,        ARGS_REQ(1)); /* 15.2.8.3.13 */
   mrb_define_method(mrb, fixnum,  "ceil",     int_to_i,          ARGS_NONE()); /* 15.2.8.3.14 */
   mrb_define_method(mrb, fixnum,  "eql?",     num_eql,           ARGS_REQ(1)); /* 15.2.8.3.16 */
   mrb_define_method(mrb, fixnum,  "floor",    num_floor,         ARGS_NONE()); /* 15.2.8.3.17 */
@@ -1326,32 +1305,23 @@
   mrb_define_method(mrb, fixnum,  "succ",     fix_succ,          ARGS_NONE()); /* 15.2.8.3.21 */
   mrb_define_method(mrb, fixnum,  "to_f",     fix_to_f,          ARGS_NONE()); /* 15.2.8.3.23 */
   mrb_define_method(mrb, fixnum,  "to_i",     int_to_i,          ARGS_NONE()); /* 15.2.8.3.24 */
-<<<<<<< HEAD
-  mrb_define_method(mrb, fixnum,  "to_s",     mrb_fixnum_to_s,   ARGS_NONE()); /* 15.2.8.3.25 */
-=======
   mrb_define_method(mrb, fixnum,  "to_s",     fix_to_s,          ARGS_NONE()); /* 15.2.8.3.25 */
   mrb_define_method(mrb, fixnum,  "inspect",  fix_to_s,          ARGS_NONE());
->>>>>>> b36fa7c5
   mrb_define_method(mrb, fixnum,  "truncate", int_to_i,          ARGS_NONE()); /* 15.2.8.3.26 */
   mrb_define_method(mrb, fixnum,  "divmod",   fix_divmod,        ARGS_REQ(1)); /* 15.2.8.3.30 (x) */
 
   /* Float Class */
   fl = mrb->float_class = mrb_define_class(mrb, "Float", numeric);
-<<<<<<< HEAD
-  mrb_undef_method(mrb,  fl, "new");
-  mrb_define_method(mrb, fl,      "+",         mrb_float_plus,   ARGS_REQ(1)); /* 15.2.9.3.1  */
-=======
   mrb_undef_class_method(mrb,  fl, "new");
   mrb_define_method(mrb, fl,      "+",         flo_plus,         ARGS_REQ(1)); /* 15.2.9.3.1  */
->>>>>>> b36fa7c5
   mrb_define_method(mrb, fl,      "-",         flo_minus,        ARGS_REQ(1)); /* 15.2.9.3.2  */
   mrb_define_method(mrb, fl,      "*",         flo_mul,          ARGS_REQ(1)); /* 15.2.9.3.3  */
   mrb_define_method(mrb, fl,      "%",         flo_mod,          ARGS_REQ(1)); /* 15.2.9.3.5  */
   mrb_define_method(mrb, fl,      "==",        flo_eq,           ARGS_REQ(1)); /* 15.2.9.3.7  */
   mrb_define_method(mrb, fl,      "ceil",      flo_ceil,         ARGS_NONE()); /* 15.2.9.3.8  */
-  mrb_define_method(mrb, fl,      "finite?",   flo_is_finite_p,  ARGS_NONE()); /* 15.2.9.3.9  */
+  mrb_define_method(mrb, fl,      "finite?",   flo_finite_p,     ARGS_NONE()); /* 15.2.9.3.9  */
   mrb_define_method(mrb, fl,      "floor",     flo_floor,        ARGS_NONE()); /* 15.2.9.3.10 */
-  mrb_define_method(mrb, fl,      "infinite?", flo_is_infinite_p,ARGS_NONE()); /* 15.2.9.3.11 */
+  mrb_define_method(mrb, fl,      "infinite?", flo_infinite_p,   ARGS_NONE()); /* 15.2.9.3.11 */
   mrb_define_method(mrb, fl,      "round",     flo_round,        ARGS_ANY());  /* 15.2.9.3.12 */
   mrb_define_method(mrb, fl,      "to_f",      flo_to_f,         ARGS_NONE()); /* 15.2.9.3.13 */
   mrb_define_method(mrb, fl,      "to_i",      flo_truncate,     ARGS_NONE()); /* 15.2.9.3.14 */
