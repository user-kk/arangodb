--- conflicted
+++ resolved
@@ -451,16 +451,7 @@
     TRI_HybridLogicalClock(_maxHLC);
   }
 
-<<<<<<< HEAD
-  bool prepKey(uint32_t column_family_id, const rocksdb::Slice& key) {
-    // TODO this needs changing if we decide to add more column fams
-    if (column_family_id != 0) {
-      return false;
-    }
-    
-=======
   bool shouldHandle(uint32_t column_family_id, const rocksdb::Slice& key) {
->>>>>>> 5f87674b
     if (RocksDBKey::type(key) == RocksDBEntryType::Document) {
       uint64_t objectId = RocksDBKey::counterObjectId(key);
       auto const& it = seqStart.find(objectId);
@@ -542,11 +533,7 @@
   rocksdb::Status PutCF(uint32_t column_family_id, const rocksdb::Slice& key,
                     const rocksdb::Slice& value) override {
     updateMaxTick(key, value);
-<<<<<<< HEAD
-    if (prepKey(column_family_id, key)) {
-=======
     if (shouldHandle(column_family_id, key)) {
->>>>>>> 5f87674b
       uint64_t objectId = RocksDBKey::counterObjectId(key);
       uint64_t revisionId = RocksDBKey::revisionId(key);
 
@@ -587,11 +574,7 @@
   }
 
   rocksdb::Status DeleteCF(uint32_t column_family_id, const rocksdb::Slice& key) override {
-<<<<<<< HEAD
-    if (prepKey(column_family_id, key)) {
-=======
     if (shouldHandle(column_family_id, key)) {
->>>>>>> 5f87674b
       uint64_t objectId = RocksDBKey::counterObjectId(key);
       uint64_t revisionId = RocksDBKey::revisionId(key);
 
