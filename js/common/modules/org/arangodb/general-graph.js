/*jslint indent: 2, nomen: true, maxlen: 100, sloppy: true, vars: true, white: true, plusplus: true */
/*global require, exports, Graph, arguments */

////////////////////////////////////////////////////////////////////////////////
/// @brief Graph functionality
///
/// @file
///
/// DISCLAIMER
///
/// Copyright 2010-2014 triagens GmbH, Cologne, Germany
///
/// Licensed under the Apache License, Version 2.0 (the "License");
/// you may not use this file except in compliance with the License.
/// You may obtain a copy of the License at
///
///     http://www.apache.org/licenses/LICENSE-2.0
///
/// Unless required by applicable law or agreed to in writing, software
/// distributed under the License is distributed on an "AS IS" BASIS,
/// WITHOUT WARRANTIES OR CONDITIONS OF ANY KIND, either express or implied.
/// See the License for the specific language governing permissions and
/// limitations under the License.
///
/// Copyright holder is triAGENS GmbH, Cologne, Germany
///
/// @author Florian Bartels, Michael Hackstein, Guido Schwab
/// @author Copyright 2011-2014, triAGENS GmbH, Cologne, Germany
////////////////////////////////////////////////////////////////////////////////


var arangodb = require("org/arangodb"),
  ArangoCollection = arangodb.ArangoCollection,
  ArangoError = arangodb.ArangoError,
  db = arangodb.db,
  errors = arangodb.errors,
  _ = require("underscore");


// -----------------------------------------------------------------------------
// --SECTION--                             module "org/arangodb/general-graph"
// -----------------------------------------------------------------------------

// -----------------------------------------------------------------------------
// --SECTION--                                                 private functions
// -----------------------------------------------------------------------------

////////////////////////////////////////////////////////////////////////////////
/// @brief transform a string into an array.
////////////////////////////////////////////////////////////////////////////////


var stringToArray = function (x) {
  if (typeof x === "string") {
    return [x];
  }
  return _.clone(x);
};

////////////////////////////////////////////////////////////////////////////////
/// @brief checks if a parameter is not defined, an empty string or an empty
//  array
////////////////////////////////////////////////////////////////////////////////


var isValidCollectionsParameter = function (x) {
  if (!x) {
    return false;
  }
  if (Array.isArray(x) && x.length === 0) {
    return false;
  }
  if (typeof x !== "string" && !Array.isArray(x)) {
    return false;
  }
  return true;
};

////////////////////////////////////////////////////////////////////////////////
/// @brief find or create a collection by name
////////////////////////////////////////////////////////////////////////////////

var findOrCreateCollectionByName = function (name, type, noCreate) {
  var col = db._collection(name),res = false;
  if (col === null && !noCreate) {
    if (type === ArangoCollection.TYPE_DOCUMENT) {
      col = db._create(name);
    } else {
      col = db._createEdgeCollection(name);
    }
    res = true;
  } else if (!(col instanceof ArangoCollection) || col.type() !== type) {
    throw "<" + name + "> must be a " +
    (type === ArangoCollection.TYPE_DOCUMENT ? "document" : "edge")
    + " collection";
  }
  return res;
};


////////////////////////////////////////////////////////////////////////////////
/// @brief find or create a collection by name
////////////////////////////////////////////////////////////////////////////////

var findOrCreateCollectionsByEdgeDefinitions = function (edgeDefinitions, noCreate) {
  var vertexCollections = {},
  edgeCollections = {};
  edgeDefinitions.forEach(function (e) {
    e.from.concat(e.to).forEach(function (v) {
      findOrCreateCollectionByName(v, ArangoCollection.TYPE_DOCUMENT, noCreate);
      vertexCollections[v] = db[v];
    });
    findOrCreateCollectionByName(e.collection, ArangoCollection.TYPE_EDGE, noCreate);
    edgeCollections[e.collection] = db[e.collection];
  });
  return [
    vertexCollections,
    edgeCollections
  ];
};

////////////////////////////////////////////////////////////////////////////////
/// @brief internal function to get graphs collection
////////////////////////////////////////////////////////////////////////////////

var getGraphCollection = function() {
  var gCol = db._graphs;
  if (gCol === null || gCol === undefined) {
    throw "_graphs collection does not exist.";
  }
  return gCol;
};

////////////////////////////////////////////////////////////////////////////////
/// @brief internal function to wrap arango collections for overwrite
////////////////////////////////////////////////////////////////////////////////

var wrapCollection = function(col) {
  var wrapper = {};
  _.each(_.functions(col), function(func) {
    wrapper[func] = function() {
      return col[func].apply(col, arguments);
    };
  });
  return wrapper;
};


var transformExample = function(example) {
  if (example === undefined) {
    return {};
  }
  if (typeof example === "string") {
    return {_id: example};
  }
  if (typeof example === "object") {
    if (Array.isArray(example)) {
      return _.map(example, function(e) {
        if (typeof e === "string") {
          return {_id: e};
        }
        return e;
      });
    }
    return example;
  }
  throw "Invalid example type. Has to be String, Array or Object";
};


// -----------------------------------------------------------------------------
// --SECTION--                             module "org/arangodb/general-graph"
// -----------------------------------------------------------------------------

// -----------------------------------------------------------------------------
// --SECTION--                             Fluent AQL Interface
// -----------------------------------------------------------------------------

var AQLStatement = function(query, type) {
  this.query = query;
  if (type) {
    this.type = type;
    if (this.isEdgeQuery()) {
      this.appendRestriction = function(rest) {
        var unknown = [];
        var g = this.graph;
        _.each(rest, function(r) {
          if (!g.__edgeCollections[r]) {
            unknown.push(r);
          }
        });
        if (unknown.length > 0) {
          var err = new ArangoError();
          err.errorNum = arangodb.errors.ERROR_BAD_PARAMETER.code;
          err.errorMessage = "edge collections: "
          + unknown.join(" and ")
          + " are not known to the graph";
          throw err;
        }
        /*
          lastQuery.query = lastQuery.query.replace(")", ",{},@restrictions_" + this.stack.length + ")");
          lastQuery.edgeQuery = false;
          this.bindVars["restrictions_" + this.stack.length] = rest;
        */

      };
    } else if (this.isVertexQuery()) {
      this.appendRestriction = function(rest) {
        var unknown = [];
        var g = this.graph;
        _.each(rest, function(r) {
          if (!g.__vertexCollections[r]) {
            unknown.push(r);
          }
        });
        if (unknown.length > 0) {
          var err = new ArangoError();
          err.errorNum = arangodb.errors.ERROR_BAD_PARAMETER.code;
          err.errorMessage = "vertex collections: "
            + unknown.join(" and ")
            + " are not known to the graph";
          throw err;
        }
        /*
          lastQuery.query = lastQuery.query.replace(")", ",{},@restrictions_" + this.stack.length + ")");
          lastQuery.edgeQuery = false;
          this.bindVars["restrictions_" + this.stack.length] = rest;
        */

      };
    }
  }
};

AQLStatement.prototype.printQuery = function() {
  return this.query;
};

AQLStatement.prototype.isEdgeQuery = function() {
  return this.type === "edge";
};

AQLStatement.prototype.isVertexQuery = function() {
  return this.type === "vertex";
};

// -----------------------------------------------------------------------------
// --SECTION--                             AQL Generator
// -----------------------------------------------------------------------------

var AQLGenerator = function(graph) {
  this.stack = [];
  this.bindVars = {
    "graphName": graph.__name
  };
  this.graph = graph;
  this.cursor = null;
  this.lastVar = "";
};

AQLGenerator.prototype._clearCursor = function() {
  if (this.cursor) {
    this.cursor.dispose();
    this.cursor = null;
  }
};

AQLGenerator.prototype._createCursor = function() {
  if (!this.cursor) {
    this.cursor = this.execute();
  }
};

<<<<<<< HEAD
AQLGenerator.prototype._edges = function(startVertex, direction) {
  this._clearCursor();
  var edgeName = "edges_" + this.stack.length;
  var query = "FOR " + edgeName
    + " IN GRAPH_EDGES(@graphName,@startVertex_"
    + this.stack.length + ',"'
    + direction + '")';
  this.bindVars["startVertex_" + this.stack.length] = startVertex;
  var stmt = new AQLStatement(query, "edge");
  this.stack.push(stmt);
  this.lastVar = edgeName;
  return this;
};

AQLGenerator.prototype.edges = function(example) {
  return this._edges(example, "any");
};

AQLGenerator.prototype.outEdges = function(example) {
  return this._edges(example, "outbound");
};

AQLGenerator.prototype.inEdges = function(example) {
  return this._edges(example, "inbound");
};

AQLGenerator.prototype._verticies = function(example, direction) {
  this._clearCursor();
  var ex = transformExample(example);
  var vertexName = "vertices_" + this.stack.length;
  var query = "FOR " + vertexName
    + " IN GRAPH_VERTICIES(@graphName,@startEdge_"
    + this.stack.length + ','
    + '"' + direction + '")';
  this.bindVars["startEdge_" + this.stack.length] = ex;
  var stmt = new AQLStatement(query, "vertex");
  this.stack.push(stmt);
  this.lastVar = vertexName;
=======
AQLGenerator.prototype.edges = function(startVertexExample, options) {
  this._clearCursor();
  var resultName = "edges_" + this.stack.length;
  var query = "FOR " + resultName
    + " IN GRAPH_EDGES(@graphName,@startVertexExample_"
    + this.stack.length + ',@options_'
    + this.stack.length + ')';
  this.bindVars["startVertexExample_" + this.stack.length] = startVertexExample;
  this.bindVars["options_" + this.stack.length] = options;
  var stmt = new AQLStatement(query, true);
  this.stack.push(stmt);
  this.lastEdgeVar = resultName;
>>>>>>> 25d6bf15
  return this;

};

AQLGenerator.prototype.verticies = function(example) {
  return this._verticies(example, "both");
};

AQLGenerator.prototype.fromVerticies = function(example) {
  return this._verticies(example, "from");
};

AQLGenerator.prototype.toVerticies = function(example) {
  return this._verticies(example, "to");
};

<<<<<<< HEAD
AQLGenerator.prototype.getLastVar = function() {
  if (this.lastVar === "") {
=======
AQLGenerator.prototype.vertices = function(startEdgeExample, options) {
  this._clearCursor();
  var resultName = "vertex_" + this.stack.length;
  var query = "FOR " + resultName
    + " IN GRAPH_EDGES(@graphName,@startVertexExample_"
    + this.stack.length + ',@options_'
    + this.stack.length + ')';
  this.bindVars["startVertexExample_" + this.stack.length] = startEdgeExample;
  this.bindVars["options_" + this.stack.length] = options;
  var stmt = new AQLStatement(query, true);
  this.stack.push(stmt);
  this.lastEdgeVar = resultName;
  return this;
};


AQLGenerator.prototype.neighbors = function(startVertexExample, options) {
  var resultName = "neighbors_" + this.stack.length + ".vertices";
  var query = "FOR " + resultName
    + " IN GRAPH_NEIGHBORS(@graphName,@startVertexExample_"
    + this.stack.length + ',@options_'
    + this.stack.length + ')';
  this.bindVars["startVertexExample_" + this.stack.length] = startVertexExample;
  this.bindVars["options_" + this.stack.length] = options;
  var stmt = new AQLStatement(query, true);
  this.stack.push(stmt);
  this.lastEdgeVar = resultName;
  return this;
};


AQLGenerator.prototype.getLastEdgeVar = function() {
  if (this.lastEdgeVar === "") {
>>>>>>> 25d6bf15
    return false;
  }
  return this.lastVar;
};

AQLGenerator.prototype.restrict = function(restrictions) {
  this._clearCursor();
  var rest = stringToArray(restrictions);
  var lastQuery = this.stack.pop();
  if (!lastQuery.appendRestriction) {
    this.stack.push(lastQuery);
    throw "Restrict can only be applied directly after edge or vertex selectors";
  }
  lastQuery.appendRestriction(rest);
  this.stack.push(lastQuery);
  return this;
};

AQLGenerator.prototype.filter = function(example) {
  this._clearCursor();
  var ex = [];
  if (Object.prototype.toString.call(example) !== "[object Array]") {
    if (Object.prototype.toString.call(example) !== "[object Object]") {
      throw "The example has to be an Object, or an Array";
    }
    ex = [example];
  } else {
    ex = example;
  }
  var query = "FILTER MATCHES(" + this.getLastVar() + "," + JSON.stringify(ex) + ")";
  this.stack.push(new AQLStatement(query));
  return this;
};

AQLGenerator.prototype.printQuery = function() {
  return this.stack.map(function(stmt) {
    return stmt.printQuery();
  }).join(" ");
};

AQLGenerator.prototype.execute = function() {
  this._clearCursor();
  var query = this.printQuery();
  var bindVars = this.bindVars;
  query += " RETURN " + this.getLastVar();
  return db._query(query, bindVars, {count: true});
};

AQLGenerator.prototype.toArray = function() {
  this._createCursor();
  return this.cursor.toArray();
};

AQLGenerator.prototype.count = function() {
  this._createCursor();
  return this.cursor.count();
};

AQLGenerator.prototype.hasNext = function() {
  this._createCursor();
  return this.cursor.hasNext();
};

AQLGenerator.prototype.next = function() {
  this._createCursor();
  return this.cursor.next();
};

// -----------------------------------------------------------------------------
// --SECTION--                                                 public functions
// -----------------------------------------------------------------------------

////////////////////////////////////////////////////////////////////////////////
/// @fn JSF_general_graph_undirectedRelationDefinition
/// @brief define an undirected relation.
/// 
/// @FUN{general-graph._undirectedRelationDefinition(@FA{relationName}, @FA{vertexCollections})}
///
/// Defines an undirected relation with the name @FA{relationName} using the
/// list of @FA{vertexCollections}. This relation allows the user to store
/// edges in any direction between any pair of vertices within the
/// @FA{vertexCollections}.
///
/// @EXAMPLES
///
/// To define simple relation with only one vertex collection:
///
/// @EXAMPLE_ARANGOSH_OUTPUT{generalGraphUndirectedRelationDefinition1}
///   var graph = require("org/arangodb/general-graph");
///   graph._undirectedRelationDefinition("friend", "user");
/// @END_EXAMPLE_ARANGOSH_OUTPUT
///
/// To define a relation between several vertex collections:
///
/// @EXAMPLE_ARANGOSH_OUTPUT{generalGraphUndirectedRelationDefinition2}
///   var graph = require("org/arangodb/general-graph");
///   graph._undirectedRelationDefinition("marriage", ["female", "male"]);
/// @END_EXAMPLE_ARANGOSH_OUTPUT
///
////////////////////////////////////////////////////////////////////////////////


var _undirectedRelationDefinition = function (relationName, vertexCollections) {

  if (arguments.length < 2) {
    throw "method _undirectedRelationDefinition expects 2 arguments";
  }

  if (typeof relationName !== "string" || relationName === "") {
    throw "<relationName> must be a not empty string";
  }

  if (!isValidCollectionsParameter(vertexCollections)) {
    throw "<vertexCollections> must be a not empty string or array";
  }

  return {
    collection: relationName,
    from: stringToArray(vertexCollections),
    to: stringToArray(vertexCollections)
  };
};


////////////////////////////////////////////////////////////////////////////////
/// @brief define an directed relation.
////////////////////////////////////////////////////////////////////////////////


var _directedRelationDefinition = function (
  relationName, fromVertexCollections, toVertexCollections) {

  if (arguments.length < 3) {
    throw "method _directedRelationDefinition expects 3 arguments";
  }

  if (typeof relationName !== "string" || relationName === "") {
    throw "<relationName> must be a not empty string";
  }

  if (!isValidCollectionsParameter(fromVertexCollections)) {
    throw "<fromVertexCollections> must be a not empty string or array";
  }

  if (!isValidCollectionsParameter(toVertexCollections)) {
    throw "<toVertexCollections> must be a not empty string or array";
  }

  return {
    collection: relationName,
    from: stringToArray(fromVertexCollections),
    to: stringToArray(toVertexCollections)
  };
};

////////////////////////////////////////////////////////////////////////////////
/// @brief create a list of edge definitions
////////////////////////////////////////////////////////////////////////////////


var _edgeDefinitions = function () {

  var res = [], args = arguments;
  Object.keys(args).forEach(function (x) {
   res.push(args[x]);
  });

  return res;

};


////////////////////////////////////////////////////////////////////////////////
/// @brief extend a list of edge definitions
////////////////////////////////////////////////////////////////////////////////


var _extendEdgeDefinitions = function (edgeDefinition) {

  var args = arguments, i = 0;

  Object.keys(args).forEach(function (x) {
    i++;
    if (i === 1) {return;}
    edgeDefinition.push(args[x]);
  });
};
////////////////////////////////////////////////////////////////////////////////
/// @brief create a new graph
////////////////////////////////////////////////////////////////////////////////


var _create = function (graphName, edgeDefinitions) {

  var gdb = getGraphCollection(),
    g,
    graphAlreadyExists = true,
    collections;

  if (!graphName) {
    throw "a graph name is required to create a graph.";
  }
  if (!Array.isArray(edgeDefinitions) || edgeDefinitions.length === 0) {
    throw "at least one edge definition is required to create a graph.";
  }
  try {
    g = gdb.document(graphName);
  } catch (e) {
    if (e.errorNum !== errors.ERROR_ARANGO_DOCUMENT_NOT_FOUND.code) {
      throw e;
    }
    graphAlreadyExists = false;
  }

  if (graphAlreadyExists) {
    throw "graph " + graphName + " already exists.";
  }

  collections = findOrCreateCollectionsByEdgeDefinitions(edgeDefinitions, false);

  gdb.save({
    'edgeDefinitions' : edgeDefinitions,
    '_key' : graphName
  });

  return new Graph(graphName, edgeDefinitions, collections[0], collections[1]);

};

////////////////////////////////////////////////////////////////////////////////
/// @brief constructor.
////////////////////////////////////////////////////////////////////////////////

var Graph = function(graphName, edgeDefinitions, vertexCollections, edgeCollections) {
  var self = this;
  this.__name = graphName;
  this.__vertexCollections = vertexCollections;
  this.__edgeCollections = edgeCollections;
  this.__edgeDefinitions = edgeDefinitions;

  _.each(vertexCollections, function(obj, key) {
    var wrap = wrapCollection(obj);
    var old_remove = wrap.remove;
    wrap.remove = function(vertexId, options) {
      var graphs = getGraphCollection().toArray();
      var vertexCollectionName = vertexId.split("/")[0];
      graphs.forEach(
        function(graph) {
          var edgeDefinitions = graph.edgeDefinitions;
          if (graph.edgeDefinitions) {
            edgeDefinitions.forEach(
              function(edgeDefinition) {
                var from = edgeDefinition.from;
                var to = edgeDefinition.to;
                var collection = edgeDefinition.collection;
                if (from.indexOf(vertexCollectionName) !== -1
                  || to.indexOf(vertexCollectionName) !== -1
                  ) {
                  var edges = db._collection(collection).toArray();
                  edges.forEach(
                    function(edge) {
                      if (edge._from === vertexId || edge._to === vertexId) {
                        db._remove(edge._id);
                      }
                    }
                  );
                }
              }
            );
          }
        }
      );

      if (options === null || options === undefined) {
        return old_remove(vertexId);
      }
      return old_remove(vertexId, options);
    };

    self[key] = wrap;
  });

  _.each(edgeCollections, function(obj, key) {
    var wrap = wrapCollection(obj);
    var old_save = wrap.save;
    wrap.save = function(from, to, data) {
      edgeDefinitions.forEach(
        function(edgeDefinition) {
          if (edgeDefinition.collection === key) {
            var fromCollection = from.split("/")[0];
            var toCollection = to.split("/")[0];
            if (! _.contains(edgeDefinition.from, fromCollection)
              || ! _.contains(edgeDefinition.to, toCollection)) {
              throw "Edge is not allowed between " + from + " and " + to + ".";
            }
          }
        }
      );
      return old_save(from, to, data);
    };
    self[key] = wrap;
  });
};



////////////////////////////////////////////////////////////////////////////////
/// @brief load a graph.
////////////////////////////////////////////////////////////////////////////////

var _graph = function(graphName) {

  var gdb = getGraphCollection(),
    g, collections;

  try {
    g = gdb.document(graphName);
  } 
  catch (e) {
    if (e.errorNum !== errors.ERROR_ARANGO_DOCUMENT_NOT_FOUND.code) {
      throw e;
    }
    throw "graph " + graphName + " does not exists.";
  }

  collections = findOrCreateCollectionsByEdgeDefinitions(g.edgeDefinitions, true);

  return new Graph(graphName, g.edgeDefinitions, collections[0], collections[1]);
};

////////////////////////////////////////////////////////////////////////////////
/// @brief check if a graph exists.
////////////////////////////////////////////////////////////////////////////////

var _exists = function(graphId) {
  var gCol = getGraphCollection();
  return gCol.exists(graphId);
};

////////////////////////////////////////////////////////////////////////////////
/// @brief Helper for dropping collections of a graph.
////////////////////////////////////////////////////////////////////////////////

var checkIfMayBeDropped = function(colName, graphName, graphs) {
  var result = true;
  graphs.forEach(
    function(graph) {
      if (graph._key === graphName) {
        return;
      }
      var edgeDefinitions = graph.edgeDefinitions;
      if (graph.edgeDefinitions) {
        edgeDefinitions.forEach(
          function(edgeDefinition) {
            var from = edgeDefinition.from;
            var to = edgeDefinition.to;
            var collection = edgeDefinition.collection;
            if (collection === colName
              || from.indexOf(colName) !== -1
              || to.indexOf(colName) !== -1
              ) {
              result = false;
            }
          }
        );
      }
    }
  );
  return result;
};

////////////////////////////////////////////////////////////////////////////////
/// @brief drop a graph.
////////////////////////////////////////////////////////////////////////////////

var _drop = function(graphId, dropCollections) {

  var gdb = getGraphCollection();

  if (!gdb.exists(graphId)) {
    throw "Graph " + graphId + " does not exist.";
  }

  if (dropCollections !== false) {
    var graph = gdb.document(graphId);
    var edgeDefinitions = graph.edgeDefinitions;
    edgeDefinitions.forEach(
      function(edgeDefinition) {
        var from = edgeDefinition.from;
        var to = edgeDefinition.to;
        var collection = edgeDefinition.collection;
        var graphs = getGraphCollection().toArray();
        if (checkIfMayBeDropped(collection, graph._key, graphs)) {
          db._drop(collection);
        }
        from.forEach(
          function(col) {
            if (checkIfMayBeDropped(col, graph._key, graphs)) {
              db._drop(col);
            }
          }
        );
        to.forEach(
          function(col) {
            if (checkIfMayBeDropped(col, graph._key, graphs)) {
              db._drop(col);
            }
          }
        );
      }
    );
  }

  gdb.remove(graphId);
  return true;
};

////////////////////////////////////////////////////////////////////////////////
/// @brief return all edge collections of the graph.
////////////////////////////////////////////////////////////////////////////////

Graph.prototype._edgeCollections = function() {
  return _.values(this.__edgeCollections);
};

////////////////////////////////////////////////////////////////////////////////
/// @brief return all vertex collections of the graph.
////////////////////////////////////////////////////////////////////////////////

Graph.prototype._vertexCollections = function() {
  return _.values(this.__vertexCollections);
};

////////////////////////////////////////////////////////////////////////////////
/// @brief _EDGES(vertexId).
////////////////////////////////////////////////////////////////////////////////

// might be needed from AQL itself
Graph.prototype._EDGES = function(vertexId) {
  var edgeCollections = this._edgeCollections();
  var result = [];


  edgeCollections.forEach(
    function(edgeCollection) {
      //todo: test, if collection may point to vertex
      result = result.concat(edgeCollection.edges(vertexId));
    }
  );
  return result;
};

////////////////////////////////////////////////////////////////////////////////
/// @brief INEDGES(vertexId).
////////////////////////////////////////////////////////////////////////////////

Graph.prototype._INEDGES = function(vertexId) {
  var edgeCollections = this._edgeCollections();
  var result = [];


  edgeCollections.forEach(
    function(edgeCollection) {
      //todo: test, if collection may point to vertex
      result = result.concat(edgeCollection.inEdges(vertexId));
    }
  );
  return result;
};

////////////////////////////////////////////////////////////////////////////////
/// @brief outEdges(vertexId).
////////////////////////////////////////////////////////////////////////////////

Graph.prototype._OUTEDGES = function(vertexId) {
  var edgeCollections = this._edgeCollections();
  var result = [];


  edgeCollections.forEach(
    function(edgeCollection) {
      //todo: test, if collection may point to vertex
      result = result.concat(edgeCollection.outEdges(vertexId));
    }
  );
  return result;
};

////////////////////////////////////////////////////////////////////////////////
<<<<<<< HEAD
/// @brief _edges(edgeExample || id).
////////////////////////////////////////////////////////////////////////////////

Graph.prototype._edges = function(example) {
  var AQLStmt = new AQLGenerator(this);
  return AQLStmt.edges(example);
};

/*
=======
/// @brief _edges(vertexExample).
////////////////////////////////////////////////////////////////////////////////

Graph.prototype._edges = function(vertexExample) {
  var AQLStmt = new AQLGenerator(this);
  return AQLStmt.edges(vertexExample, {direction : "any"});
};


////////////////////////////////////////////////////////////////////////////////
/// @brief _vertices(edgeExample).
////////////////////////////////////////////////////////////////////////////////

Graph.prototype._vertices = function(edgeExample) {
  var AQLStmt = new AQLGenerator(this);
  return AQLStmt.vertices(edgeExample, {direction : "any"});
};


>>>>>>> 25d6bf15
////////////////////////////////////////////////////////////////////////////////
/// @brief _inEdges(vertexId).
////////////////////////////////////////////////////////////////////////////////

Graph.prototype._inEdges = function(vertexExample) {
  var AQLStmt = new AQLGenerator(this);
<<<<<<< HEAD
  return AQLStmt.inEdges(vertexId);
=======
  return AQLStmt.edges(vertexExample, {direction : "inbound"});
>>>>>>> 25d6bf15
};
*/

/*
////////////////////////////////////////////////////////////////////////////////
/// @brief _outEdges(vertexId).
////////////////////////////////////////////////////////////////////////////////

Graph.prototype._outEdges = function(vertexExample) {
  var AQLStmt = new AQLGenerator(this);
<<<<<<< HEAD
  return AQLStmt.outEdges(vertexId);
};
*/

////////////////////////////////////////////////////////////////////////////////
/// @brief _vertices(edgeExample||edgeId).
////////////////////////////////////////////////////////////////////////////////

Graph.prototype._verticies = function(example) {
  var AQLStmt = new AQLGenerator(this);
  return AQLStmt.verticies(example);
=======
  return AQLStmt.edges(vertexExample, {direction : "outbound"});
>>>>>>> 25d6bf15
};



////////////////////////////////////////////////////////////////////////////////
/// @brief get ingoing vertex of an edge.
////////////////////////////////////////////////////////////////////////////////

Graph.prototype._getInVertex = function(edgeId) {
  var edgeCollection = this._getEdgeCollectionByName(edgeId.split("/")[0]);
  var document = edgeCollection.document(edgeId);
  if (document) {
    var vertexId = document._from;
    var vertexCollection = this._getVertexCollectionByName(vertexId.split("/")[0]);
    return vertexCollection.document(vertexId);
  }
};

////////////////////////////////////////////////////////////////////////////////
/// @brief get outgoing vertex of an edge .
////////////////////////////////////////////////////////////////////////////////

Graph.prototype._getOutVertex = function(edgeId) {
  var edgeCollection = this._getEdgeCollectionByName(edgeId.split("/")[0]);
  var document = edgeCollection.document(edgeId);
  if (document) {
    var vertexId = document._to;
    var vertexCollection = this._getVertexCollectionByName(vertexId.split("/")[0]);
    return vertexCollection.document(vertexId);
  }
};


////////////////////////////////////////////////////////////////////////////////
/// @brief get edge collection by name.
////////////////////////////////////////////////////////////////////////////////

Graph.prototype._getEdgeCollectionByName = function(name) {
  if (this.__edgeCollections[name]) {
    return this.__edgeCollections[name];
  }
  throw "Collection " + name + " does not exist in graph.";
};

////////////////////////////////////////////////////////////////////////////////
/// @brief get vertex collection by name.
////////////////////////////////////////////////////////////////////////////////

Graph.prototype._getVertexCollectionByName = function(name) {
  if (this.__vertexCollections[name]) {
    return this.__vertexCollections[name];
  }
  throw "Collection " + name + " does not exist in graph.";
};


////////////////////////////////////////////////////////////////////////////////
/// @brief get neighbors of a vertex in the graph.
////////////////////////////////////////////////////////////////////////////////

Graph.prototype._neighbors = function(vertexExample, options) {
  var current_vertex,
    target_array = [],
    addNeighborToList,
    AQLStmt;

  if (! options) {
    options = { };
  }

  AQLStmt = new AQLGenerator(this);

  return AQLStmt.neighbors(vertexExample, options);
};



////////////////////////////////////////////////////////////////////////////////
/// @brief get common neighbors of two vertices in the graph.
////////////////////////////////////////////////////////////////////////////////

Graph.prototype._listCommonNeighbors = function(vertex1, vertex2, options) {

};

////////////////////////////////////////////////////////////////////////////////
/// @brief get amount of common neighbors of two vertices in the graph.
////////////////////////////////////////////////////////////////////////////////

Graph.prototype._amountCommonNeighbors = function(vertex1, vertex2, options) {

};

////////////////////////////////////////////////////////////////////////////////
/// @brief get common properties of two vertices in the graph.
////////////////////////////////////////////////////////////////////////////////

Graph.prototype._listCommonProperties = function(vertex1, vertex2, options) {

};

////////////////////////////////////////////////////////////////////////////////
/// @brief get amount of common properties of two vertices in the graph.
////////////////////////////////////////////////////////////////////////////////

Graph.prototype._amountCommonProperties = function(vertex1, vertex2, options) {

};

// -----------------------------------------------------------------------------
// --SECTION--                                                    MODULE EXPORTS
// -----------------------------------------------------------------------------

exports._undirectedRelationDefinition = _undirectedRelationDefinition;
exports._directedRelationDefinition = _directedRelationDefinition;
exports._graph = _graph;
exports._edgeDefinitions = _edgeDefinitions;
exports._extendEdgeDefinitions = _extendEdgeDefinitions;
exports._create = _create;
exports._drop = _drop;
exports._exists = _exists;

// -----------------------------------------------------------------------------
// --SECTION--                                                       END-OF-FILE
// -----------------------------------------------------------------------------

// Local Variables:
// mode: outline-minor
// outline-regexp: "^\\(/// @brief\\|/// @addtogroup\\|// --SECTION--\\|/// @page\\|/// @}\\)"
// End:<|MERGE_RESOLUTION|>--- conflicted
+++ resolved
@@ -167,6 +167,24 @@
   throw "Invalid example type. Has to be String, Array or Object";
 };
 
+var checkAllowsRestriction = function(colList, rest, msg) {
+  var unknown = [];
+  _.each(rest, function(r) {
+    if (!colList[r]) {
+      unknown.push(r);
+    }
+  });
+  if (unknown.length > 0) {
+    var err = new ArangoError();
+    err.errorNum = arangodb.errors.ERROR_BAD_PARAMETER.code;
+    err.errorMessage = msg + ": "
+    + unknown.join(" and ")
+    + " are not known to the graph";
+    throw err;
+  }
+  return true;
+};
+
 
 // -----------------------------------------------------------------------------
 // --SECTION--                             module "org/arangodb/general-graph"
@@ -180,55 +198,6 @@
   this.query = query;
   if (type) {
     this.type = type;
-    if (this.isEdgeQuery()) {
-      this.appendRestriction = function(rest) {
-        var unknown = [];
-        var g = this.graph;
-        _.each(rest, function(r) {
-          if (!g.__edgeCollections[r]) {
-            unknown.push(r);
-          }
-        });
-        if (unknown.length > 0) {
-          var err = new ArangoError();
-          err.errorNum = arangodb.errors.ERROR_BAD_PARAMETER.code;
-          err.errorMessage = "edge collections: "
-          + unknown.join(" and ")
-          + " are not known to the graph";
-          throw err;
-        }
-        /*
-          lastQuery.query = lastQuery.query.replace(")", ",{},@restrictions_" + this.stack.length + ")");
-          lastQuery.edgeQuery = false;
-          this.bindVars["restrictions_" + this.stack.length] = rest;
-        */
-
-      };
-    } else if (this.isVertexQuery()) {
-      this.appendRestriction = function(rest) {
-        var unknown = [];
-        var g = this.graph;
-        _.each(rest, function(r) {
-          if (!g.__vertexCollections[r]) {
-            unknown.push(r);
-          }
-        });
-        if (unknown.length > 0) {
-          var err = new ArangoError();
-          err.errorNum = arangodb.errors.ERROR_BAD_PARAMETER.code;
-          err.errorMessage = "vertex collections: "
-            + unknown.join(" and ")
-            + " are not known to the graph";
-          throw err;
-        }
-        /*
-          lastQuery.query = lastQuery.query.replace(")", ",{},@restrictions_" + this.stack.length + ")");
-          lastQuery.edgeQuery = false;
-          this.bindVars["restrictions_" + this.stack.length] = rest;
-        */
-
-      };
-    }
   }
 };
 
@@ -242,6 +211,11 @@
 
 AQLStatement.prototype.isVertexQuery = function() {
   return this.type === "vertex";
+};
+
+AQLStatement.prototype.allowsRestrict = function() {
+  return this.isEdgeQuery()
+    || this.isVertexQuery(); 
 };
 
 // -----------------------------------------------------------------------------
@@ -271,15 +245,16 @@
   }
 };
 
-<<<<<<< HEAD
-AQLGenerator.prototype._edges = function(startVertex, direction) {
+AQLGenerator.prototype._edges = function(startVertex, options) {
   this._clearCursor();
+  this.options = options || {};
   var edgeName = "edges_" + this.stack.length;
   var query = "FOR " + edgeName
-    + " IN GRAPH_EDGES(@graphName,@startVertex_"
-    + this.stack.length + ',"'
-    + direction + '")';
-  this.bindVars["startVertex_" + this.stack.length] = startVertex;
+    + " IN GRAPH_EDGES(@graphName,@startVertexExample_"
+    + this.stack.length + ',@options_'
+    + this.stack.length + ')';
+  this.bindVars["startVertexExample_" + this.stack.length] = startVertex;
+  this.bindVars["options_" + this.stack.length] = this.options;
   var stmt = new AQLStatement(query, "edge");
   this.stack.push(stmt);
   this.lastVar = edgeName;
@@ -287,43 +262,31 @@
 };
 
 AQLGenerator.prototype.edges = function(example) {
-  return this._edges(example, "any");
+  return this._edges(example, {direction: "any"});
 };
 
 AQLGenerator.prototype.outEdges = function(example) {
-  return this._edges(example, "outbound");
+  return this._edges(example, {direction: "outbound"});
 };
 
 AQLGenerator.prototype.inEdges = function(example) {
-  return this._edges(example, "inbound");
-};
-
-AQLGenerator.prototype._verticies = function(example, direction) {
+  return this._edges(example, {direction: "inbound"});
+};
+
+AQLGenerator.prototype._verticies = function(example, options) {
   this._clearCursor();
+  this.options = options;
   var ex = transformExample(example);
   var vertexName = "vertices_" + this.stack.length;
   var query = "FOR " + vertexName
-    + " IN GRAPH_VERTICIES(@graphName,@startEdge_"
-    + this.stack.length + ','
-    + '"' + direction + '")';
+    + " IN GRAPH_EDGES(@graphName,@startEdge_"
+    + this.stack.length + ',@options_'
+    + this.stack.length + ')';
   this.bindVars["startEdge_" + this.stack.length] = ex;
+  this.bindVars["options_" + this.stack.length] = this.options;
   var stmt = new AQLStatement(query, "vertex");
   this.stack.push(stmt);
   this.lastVar = vertexName;
-=======
-AQLGenerator.prototype.edges = function(startVertexExample, options) {
-  this._clearCursor();
-  var resultName = "edges_" + this.stack.length;
-  var query = "FOR " + resultName
-    + " IN GRAPH_EDGES(@graphName,@startVertexExample_"
-    + this.stack.length + ',@options_'
-    + this.stack.length + ')';
-  this.bindVars["startVertexExample_" + this.stack.length] = startVertexExample;
-  this.bindVars["options_" + this.stack.length] = options;
-  var stmt = new AQLStatement(query, true);
-  this.stack.push(stmt);
-  this.lastEdgeVar = resultName;
->>>>>>> 25d6bf15
   return this;
 
 };
@@ -340,25 +303,12 @@
   return this._verticies(example, "to");
 };
 
-<<<<<<< HEAD
 AQLGenerator.prototype.getLastVar = function() {
   if (this.lastVar === "") {
-=======
-AQLGenerator.prototype.vertices = function(startEdgeExample, options) {
-  this._clearCursor();
-  var resultName = "vertex_" + this.stack.length;
-  var query = "FOR " + resultName
-    + " IN GRAPH_EDGES(@graphName,@startVertexExample_"
-    + this.stack.length + ',@options_'
-    + this.stack.length + ')';
-  this.bindVars["startVertexExample_" + this.stack.length] = startEdgeExample;
-  this.bindVars["options_" + this.stack.length] = options;
-  var stmt = new AQLStatement(query, true);
-  this.stack.push(stmt);
-  this.lastEdgeVar = resultName;
-  return this;
-};
-
+    return false;
+  }
+  return this.lastVar;
+};
 
 AQLGenerator.prototype.neighbors = function(startVertexExample, options) {
   var resultName = "neighbors_" + this.stack.length + ".vertices";
@@ -374,24 +324,33 @@
   return this;
 };
 
-
-AQLGenerator.prototype.getLastEdgeVar = function() {
-  if (this.lastEdgeVar === "") {
->>>>>>> 25d6bf15
-    return false;
-  }
-  return this.lastVar;
-};
-
 AQLGenerator.prototype.restrict = function(restrictions) {
   this._clearCursor();
   var rest = stringToArray(restrictions);
   var lastQuery = this.stack.pop();
-  if (!lastQuery.appendRestriction) {
+  if (!lastQuery.allowsRestrict()) {
     this.stack.push(lastQuery);
     throw "Restrict can only be applied directly after edge or vertex selectors";
   }
-  lastQuery.appendRestriction(rest);
+  var opts = this.bindVars["options_" + this.stack.length];
+  var restricts;
+  if (lastQuery.isEdgeQuery()) {
+    checkAllowsRestriction(
+      this.graph.__edgeCollections,
+      rest,
+      "edge collections"
+    );
+    restricts = opts.edgeCollectionRestriction || [];
+    opts.edgeCollectionRestriction = restricts.concat(restrictions);
+  } else if (lastQuery.isVertexQuery()) {
+    checkAllowsRestriction(
+      this.graph.__vertexCollections,
+      rest,
+      "vertex collections"
+    );
+    restricts = opts.vertexCollectionRestriction || [];
+    opts.vertexCollectionRestriction = restricts.concat(restrictions);
+  }
   this.stack.push(lastQuery);
   return this;
 };
@@ -867,17 +826,6 @@
 };
 
 ////////////////////////////////////////////////////////////////////////////////
-<<<<<<< HEAD
-/// @brief _edges(edgeExample || id).
-////////////////////////////////////////////////////////////////////////////////
-
-Graph.prototype._edges = function(example) {
-  var AQLStmt = new AQLGenerator(this);
-  return AQLStmt.edges(example);
-};
-
-/*
-=======
 /// @brief _edges(vertexExample).
 ////////////////////////////////////////////////////////////////////////////////
 
@@ -896,19 +844,14 @@
   return AQLStmt.vertices(edgeExample, {direction : "any"});
 };
 
-
->>>>>>> 25d6bf15
+/*
 ////////////////////////////////////////////////////////////////////////////////
 /// @brief _inEdges(vertexId).
 ////////////////////////////////////////////////////////////////////////////////
 
 Graph.prototype._inEdges = function(vertexExample) {
   var AQLStmt = new AQLGenerator(this);
-<<<<<<< HEAD
   return AQLStmt.inEdges(vertexId);
-=======
-  return AQLStmt.edges(vertexExample, {direction : "inbound"});
->>>>>>> 25d6bf15
 };
 */
 
@@ -919,7 +862,6 @@
 
 Graph.prototype._outEdges = function(vertexExample) {
   var AQLStmt = new AQLGenerator(this);
-<<<<<<< HEAD
   return AQLStmt.outEdges(vertexId);
 };
 */
@@ -930,10 +872,7 @@
 
 Graph.prototype._verticies = function(example) {
   var AQLStmt = new AQLGenerator(this);
-  return AQLStmt.verticies(example);
-=======
   return AQLStmt.edges(vertexExample, {direction : "outbound"});
->>>>>>> 25d6bf15
 };
 
 
