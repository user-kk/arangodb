////////////////////////////////////////////////////////////////////////////////
/// @brief infrastructure for query optimizer
///
/// @file arangod/Aql/Optimizer.cpp
///
/// DISCLAIMER
///
/// Copyright 2010-2014 triagens GmbH, Cologne, Germany
///
/// Licensed under the Apache License, Version 2.0 (the "License");
/// you may not use this file except in compliance with the License.
/// You may obtain a copy of the License at
///
///     http://www.apache.org/licenses/LICENSE-2.0
///
/// Unless required by applicable law or agreed to in writing, software
/// distributed under the License is distributed on an "AS IS" BASIS,
/// WITHOUT WARRANTIES OR CONDITIONS OF ANY KIND, either express or implied.
/// See the License for the specific language governing permissions and
/// limitations under the License.
///
/// Copyright holder is triAGENS GmbH, Cologne, Germany
///
/// @author Max Neunhoeffer
/// @author Copyright 2014, triagens GmbH, Cologne, Germany
////////////////////////////////////////////////////////////////////////////////

#include "Aql/Optimizer.h"
#include "Aql/OptimizerRules.h"

using namespace triagens::aql;

// -----------------------------------------------------------------------------
// --SECTION--                                               the optimizer class
// -----------------------------------------------------------------------------

////////////////////////////////////////////////////////////////////////////////
// @brief constructor, this will initialize the rules database
////////////////////////////////////////////////////////////////////////////////

Optimizer::Optimizer () {
  // List all the rules in the system here:
<<<<<<< HEAD
  registerRule (relaxRule, 1000);
  registerRule (useIndexRange, 999);
  // registerRule (removeUnnecessaryCalc, 999);
  // deactivated because a test crashes
=======

  // remove filters from the query that are not necessary at all
  // rule should be executed relatively early because it enables removal
  // of then-unused filter variables
  registerRule(removeUnnecessaryFiltersRule, 10000);

  // move calculations up the dependency chain (to pull them out of inner loops etc.)
  // TODO: validate if this is really an optimization
  // registerRule(moveCalculationsUpRule, 1000);

  registerRule(removeUnnecessaryCalculationsRule, 999);
>>>>>>> f179c35f

  // Now sort them by pass:
  std::stable_sort(_rules.begin(), _rules.end());
}

////////////////////////////////////////////////////////////////////////////////
// @brief the actual optimization
////////////////////////////////////////////////////////////////////////////////

int Optimizer::createPlans (ExecutionPlan* plan) {
  // This vector holds the plans we have created in the previous pass:
  PlanList oldPlans(plan);

  bool keep;  // used as a return value for rules
  int res;

  // _plans contains the final result
  for (auto p : _plans) {
    delete p;
  }
  _plans.clear();

  for (int pass = 1; pass <= numberOfPasses; pass++) {
    std::cout << "Entering pass " << pass << " of query optimization..." 
              << std::endl;

    // This vector holds the plans we have created in this pass:
    PlanList newPlans;

    // Find variable usage for all old plans now:
    for (auto p : oldPlans.list) {
      p->findVarUsage();
    }

    // For all rules:
    for (auto r : _rules) {
      PlanList nextOldPlans;
      // For all old plans:
      while (oldPlans.size() > 0) {
        auto p = oldPlans.pop_front();
        try {
          res = r.func(this, p, newPlans, keep);
          if (keep) {
            nextOldPlans.push_back(p);
          }
        }
        catch (...) {
          delete p;
          throw;
        }
        if (res != TRI_ERROR_NO_ERROR) {
          return res;
        }
      }
      oldPlans.steal(nextOldPlans);
    }
    // Now move the surviving old plans to the result:
    oldPlans.appendTo(_plans);
    // Now move all the new plans to old:
    oldPlans.steal(newPlans);

    // A shortcut if nothing new was produced:
    if (oldPlans.size() == 0) {
      break;
    }

    // Stop if the result gets out of hand:
    if (_plans.size() + oldPlans.size() >= maxNumberOfPlans) {
      break;
    }
  }
  // Append the surviving plans to the result:
  oldPlans.appendTo(_plans);

  estimatePlans();
  sortPlans();

  return TRI_ERROR_NO_ERROR;
}

////////////////////////////////////////////////////////////////////////////////
/// @brief estimatePlans
////////////////////////////////////////////////////////////////////////////////

void Optimizer::estimatePlans () {
  for (auto p : _plans) {
    p->getCost();
    // this value is cached in the plan, so formally this step is
    // unnecessary, but for the sake of cleanliness...
  }
}

////////////////////////////////////////////////////////////////////////////////
/// @brief sortPlans
////////////////////////////////////////////////////////////////////////////////

bool sortByEstimate (ExecutionPlan* const& a, ExecutionPlan* const& b) {
  return a->getCost() < b->getCost();
}

void Optimizer::sortPlans () {
  std::sort(_plans.begin(), _plans.end(), sortByEstimate);
}

// Local Variables:
// mode: outline-minor
// outline-regexp: "^\\(/// @brief\\|/// {@inheritDoc}\\|/// @addtogroup\\|// --SECTION--\\|/// @\\}\\)"
// End:

<|MERGE_RESOLUTION|>--- conflicted
+++ resolved
@@ -40,12 +40,10 @@
 
 Optimizer::Optimizer () {
   // List all the rules in the system here:
-<<<<<<< HEAD
   registerRule (relaxRule, 1000);
   registerRule (useIndexRange, 999);
   // registerRule (removeUnnecessaryCalc, 999);
   // deactivated because a test crashes
-=======
 
   // remove filters from the query that are not necessary at all
   // rule should be executed relatively early because it enables removal
@@ -57,7 +55,6 @@
   // registerRule(moveCalculationsUpRule, 1000);
 
   registerRule(removeUnnecessaryCalculationsRule, 999);
->>>>>>> f179c35f
 
   // Now sort them by pass:
   std::stable_sort(_rules.begin(), _rules.end());
