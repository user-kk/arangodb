--- conflicted
+++ resolved
@@ -69,7 +69,6 @@
   
   // do NOT use scheduler->post(), can have high latency that
   //  then backs up libcurl callbacks to other objects
-<<<<<<< HEAD
   return scheduler->queue(RequestLane::CLIENT_AQL,
                           [self = shared_from_this(),
                            cb = _continueCallback] () mutable {
@@ -79,24 +78,4 @@
       self->executeContinueCallback();
     }
   });
-}
-
-void SharedQueryState::execute() {
-  std::lock_guard<std::mutex> guard(_mutex);
-  if (!_valid) {
-    return;
-  }
-  
-  unsigned n = _numNotifications++;
-  if (_continueCallback) {
-    if (n > 0) {
-      return;
-    }
-    executeContinueCallback();
-  } else {
-    _cv.notify_one();
-  }
-=======
-  return scheduler->queue(RequestLane::CLIENT_AQL, _continueCallback);
->>>>>>> e1961ebb
 }