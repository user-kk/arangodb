////////////////////////////////////////////////////////////////////////////////
/// DISCLAIMER
///
/// Copyright 2014-2016 ArangoDB GmbH, Cologne, Germany
/// Copyright 2004-2014 triAGENS GmbH, Cologne, Germany
///
/// Licensed under the Apache License, Version 2.0 (the "License");
/// you may not use this file except in compliance with the License.
/// You may obtain a copy of the License at
///
///     http://www.apache.org/licenses/LICENSE-2.0
///
/// Unless required by applicable law or agreed to in writing, software
/// distributed under the License is distributed on an "AS IS" BASIS,
/// WITHOUT WARRANTIES OR CONDITIONS OF ANY KIND, either express or implied.
/// See the License for the specific language governing permissions and
/// limitations under the License.
///
/// Copyright holder is ArangoDB GmbH, Cologne, Germany
///
/// @author Dr. Frank Celler
/// @author Achim Brandt
////////////////////////////////////////////////////////////////////////////////

#include "HttpResponse.h"

#include <velocypack/Builder.h>
#include <velocypack/Dumper.h>
#include <velocypack/Options.h>
#include <velocypack/velocypack-aliases.h>

#include "Basics/Exceptions.h"
#include "Basics/StringBuffer.h"
#include "Basics/StringUtils.h"
#include "Basics/VPackStringBufferAdapter.h"
#include "Basics/VelocyPackDumper.h"
#include "Basics/tri-strings.h"
#include "Meta/conversion.h"
#include "Rest/GeneralRequest.h"

using namespace arangodb;
using namespace arangodb::basics;

bool HttpResponse::HIDE_PRODUCT_HEADER = false;

HttpResponse::HttpResponse(ResponseCode code)
    : GeneralResponse(code),
      _isHeadResponse(false),
      _body(TRI_UNKNOWN_MEM_ZONE, false),
<<<<<<< HEAD
      _bodySize(0),
      _generateBody(false) {
=======
      _bodySize(0) {
  _generateBody = false;
>>>>>>> e1fac75b
  _contentType = ContentType::TEXT;
  _connectionType = rest::CONNECTION_KEEP_ALIVE;
  if (_body.c_str() == nullptr) {
    // no buffer could be reserved. out of memory!
    THROW_ARANGO_EXCEPTION(TRI_ERROR_OUT_OF_MEMORY);
  }
}

void HttpResponse::reset(ResponseCode code) {
  _responseCode = code;
  _headers.clear();
  _connectionType = rest::CONNECTION_KEEP_ALIVE;
  _contentType = ContentType::TEXT;
  _isHeadResponse = false;
  _body.clear();
  _bodySize = 0;
}

void HttpResponse::setCookie(std::string const& name, std::string const& value,
                             int lifeTimeSeconds, std::string const& path,
                             std::string const& domain, bool secure,
                             bool httpOnly) {
  std::unique_ptr<StringBuffer> buffer =
      std::make_unique<StringBuffer>(TRI_UNKNOWN_MEM_ZONE);

  std::string tmp = StringUtils::trim(name);
  buffer->appendText(tmp);
  buffer->appendChar('=');

  tmp = StringUtils::urlEncode(value);
  buffer->appendText(tmp);

  if (lifeTimeSeconds != 0) {
    time_t rawtime;

    time(&rawtime);
    if (lifeTimeSeconds > 0) {
      rawtime += lifeTimeSeconds;
    } else {
      rawtime = 1;
    }

    if (rawtime > 0) {
      struct tm* timeinfo;
      char buffer2[80];

      timeinfo = gmtime(&rawtime);
      strftime(buffer2, 80, "%a, %d-%b-%Y %H:%M:%S %Z", timeinfo);
      buffer->appendText(TRI_CHAR_LENGTH_PAIR("; expires="));
      buffer->appendText(buffer2);
    }
  }

  if (!path.empty()) {
    buffer->appendText(TRI_CHAR_LENGTH_PAIR("; path="));
    buffer->appendText(path);
  }

  if (!domain.empty()) {
    buffer->appendText(TRI_CHAR_LENGTH_PAIR("; domain="));
    buffer->appendText(domain);
  }

  if (secure) {
    buffer->appendText(TRI_CHAR_LENGTH_PAIR("; secure"));
  }

  if (httpOnly) {
    buffer->appendText(TRI_CHAR_LENGTH_PAIR("; HttpOnly"));
  }

  _cookies.emplace_back(buffer->c_str());
}

void HttpResponse::headResponse(size_t size) {
  _body.clear();
  _isHeadResponse = true;
  _bodySize = size;
}

size_t HttpResponse::bodySize() const {
  if (_isHeadResponse) {
    return _bodySize;
  }
  return _body.length();
}

void HttpResponse::writeHeader(StringBuffer* output) {
  output->appendText(TRI_CHAR_LENGTH_PAIR("HTTP/1.1 "));
  output->appendText(responseString(_responseCode));
  output->appendText("\r\n", 2);

  bool seenServerHeader = false;
  bool seenConnectionHeader = false;
  bool seenTransferEncodingHeader = false;
  std::string transferEncoding;

  for (auto const& it : _headers) {
    std::string const& key = it.first;
    size_t const keyLength = key.size();

    // ignore content-length
    if (keyLength == 14 && key[0] == 'c' &&
        memcmp(key.c_str(), "content-length", keyLength) == 0) {
      continue;
    }

    // save transfer encoding
    if (keyLength == 17 && key[0] == 't' &&
        memcmp(key.c_str(), "transfer-encoding", keyLength) == 0) {
      seenTransferEncodingHeader = true;
      transferEncoding = it.second;
      continue;
    }

    if (keyLength == 6 && key[0] == 's' &&
        memcmp(key.c_str(), "server", keyLength) == 0) {
      // this ensures we don't print two "Server" headers
      seenServerHeader = true;
      // go on and use the user-defined "Server" header value
    } else if (keyLength == 10 && key[0] == 'c' &&
               memcmp(key.c_str(), "connection", keyLength) == 0) {
      // this ensures we don't print two "Connection" headers
      seenConnectionHeader = true;
      // go on and use the user-defined "Connection" header value
    }

    // reserve enough space for header name + ": " + value + "\r\n"
    if (output->reserve(keyLength + 2 + it.second.size() + 2) !=
        TRI_ERROR_NO_ERROR) {
      THROW_ARANGO_EXCEPTION(TRI_ERROR_OUT_OF_MEMORY);
    }

    char const* p = key.c_str();
    char const* end = p + keyLength;
    int capState = 1;

    while (p < end) {
      if (capState == 1) {
        // upper case
        output->appendCharUnsafe(::toupper(*p));
        capState = 0;
      } else if (capState == 0) {
        // normal case
        output->appendCharUnsafe(::tolower(*p));
        if (*p == '-') {
          capState = 1;
        } else if (*p == ':') {
          capState = 2;
        }
      } else {
        // output as is
        output->appendCharUnsafe(*p);
      }
      ++p;
    }

    output->appendTextUnsafe(": ", 2);
    output->appendTextUnsafe(it.second);
    output->appendTextUnsafe("\r\n", 2);
  }

  // add "Server" response header
  if (!seenServerHeader && !HIDE_PRODUCT_HEADER) {
    output->appendText("Server: ArangoDB\r\n");
  }

  // add "Connection" response header
  if (!seenConnectionHeader) {
    switch (_connectionType) {
      case rest::ConnectionType::CONNECTION_KEEP_ALIVE:
        output->appendText(TRI_CHAR_LENGTH_PAIR("Connection: Keep-Alive\r\n"));
        break;
      case rest::ConnectionType::CONNECTION_CLOSE:
        output->appendText(TRI_CHAR_LENGTH_PAIR("Connection: Close\r\n"));
        break;
      case rest::ConnectionType::CONNECTION_NONE:
        output->appendText(TRI_CHAR_LENGTH_PAIR("Connection: \r\n"));
        break;
    }
  }

  // add "Content-Type" header
  switch (_contentType) {
    case ContentType::UNSET:
    case ContentType::JSON:
      output->appendText(TRI_CHAR_LENGTH_PAIR(
          "Content-Type: application/json; charset=utf-8\r\n"));
      break;
    case ContentType::VPACK:
      output->appendText(
          TRI_CHAR_LENGTH_PAIR("Content-Type: application/x-velocypack\r\n"));
      break;
    case ContentType::TEXT:
      output->appendText(
          TRI_CHAR_LENGTH_PAIR("Content-Type: text/plain; charset=utf-8\r\n"));
      break;
    case ContentType::HTML:
      output->appendText(
          TRI_CHAR_LENGTH_PAIR("Content-Type: text/html; charset=utf-8\r\n"));
      break;
    case ContentType::DUMP:
      output->appendText(TRI_CHAR_LENGTH_PAIR(
          "Content-Type: application/x-arango-dump; charset=utf-8\r\n"));
      break;
    case ContentType::CUSTOM: {
      // intentionally don't print anything here
      // the header should have been in _headers already, and should have been
      // handled above
    }
  }

  for (auto const& it : _cookies) {
    output->appendText(TRI_CHAR_LENGTH_PAIR("Set-Cookie: "));
    output->appendText(it);
    output->appendText("\r\n", 2);
  }

  if (seenTransferEncodingHeader && transferEncoding == "chunked") {
    output->appendText(
        TRI_CHAR_LENGTH_PAIR("Transfer-Encoding: chunked\r\n\r\n"));
  } else {
    if (seenTransferEncodingHeader) {
      output->appendText(TRI_CHAR_LENGTH_PAIR("Transfer-Encoding: "));
      output->appendText(transferEncoding);
      output->appendText("\r\n", 2);
    }

    output->appendText(TRI_CHAR_LENGTH_PAIR("Content-Length: "));

    if (_isHeadResponse) {
      // From http://www.w3.org/Protocols/rfc2616/rfc2616-sec14.html#sec14.13
      //
      // 14.13 Content-Length
      //
      // The Content-Length entity-header field indicates the size of the
      // entity-body,
      // in decimal number of OCTETs, sent to the recipient or, in the case of
      // the HEAD method,
      // the size of the entity-body that would have been sent had the request
      // been a GET.
      output->appendInteger(_bodySize);
    } else {
      output->appendInteger(_body.length());
    }

    output->appendText("\r\n\r\n", 4);
  }
  // end of header, body to follow
}

<<<<<<< HEAD
void HttpResponse::addPayloadPostHook(VPackOptions const* options) {
  VPackSlice slice(_vpackPayloads.front().data());

  switch (_contentType) {
    case rest::ContentType::VPACK: {
      size_t length = static_cast<size_t>(slice.byteSize());
      if (_generateBody) {
        _body.appendText(slice.startAs<const char>(), length);
=======
void HttpResponse::addPayloadPostHook(
    VPackSlice const& slice,
    VPackOptions const* options = &VPackOptions::Options::Defaults,
    bool resolveExternals = true, bool bodySkipped = false) {
  VPackSlice const* slicePtr;
  if (!bodySkipped) {
    // we have Probably resolved externals
    TRI_ASSERT(!_vpackPayloads.empty());
    VPackSlice tmpSlice = VPackSlice(_vpackPayloads.front().data());
    slicePtr = &tmpSlice;
  } else {
    slicePtr = &slice;
  }

  switch (_contentType) {
    case rest::ContentType::VPACK: {
      size_t length = static_cast<size_t>(slicePtr->byteSize());
      if (_generateBody) {
        _body.appendText(slicePtr->startAs<const char>(), length);
>>>>>>> e1fac75b
      } else {
        headResponse(length);
      }
      break;
    }
    default: {
      setContentType(rest::ContentType::JSON);
      if (_generateBody) {
        arangodb::basics::VelocyPackDumper dumper(&_body, options);
<<<<<<< HEAD
        dumper.dumpValue(slice);
=======
        dumper.dumpValue(*slicePtr);
>>>>>>> e1fac75b
      } else {
        // TODO can we optimize this?
        // Just dump some where else to find real length
        StringBuffer tmp(TRI_UNKNOWN_MEM_ZONE, false);

        // convert object to string
        VPackStringBufferAdapter buffer(tmp.stringBuffer());

        // usual dumping -  but not to the response body
        VPackDumper dumper(&buffer, options);
<<<<<<< HEAD
        dumper.dump(slice);
=======
        dumper.dump(*slicePtr);
>>>>>>> e1fac75b

        headResponse(tmp.length());
      }
    }
  }
<<<<<<< HEAD
  //_vpackPayloads.clear();
}

void HttpResponse::setPayload(arangodb::velocypack::Slice const& slice,
                              bool generateBody, VPackOptions const& options) {
  _generateBody = generateBody;
  addPayload(slice, &options, true);
};
=======
}
>>>>>>> e1fac75b
<|MERGE_RESOLUTION|>--- conflicted
+++ resolved
@@ -47,13 +47,8 @@
     : GeneralResponse(code),
       _isHeadResponse(false),
       _body(TRI_UNKNOWN_MEM_ZONE, false),
-<<<<<<< HEAD
-      _bodySize(0),
-      _generateBody(false) {
-=======
       _bodySize(0) {
   _generateBody = false;
->>>>>>> e1fac75b
   _contentType = ContentType::TEXT;
   _connectionType = rest::CONNECTION_KEEP_ALIVE;
   if (_body.c_str() == nullptr) {
@@ -305,16 +300,6 @@
   // end of header, body to follow
 }
 
-<<<<<<< HEAD
-void HttpResponse::addPayloadPostHook(VPackOptions const* options) {
-  VPackSlice slice(_vpackPayloads.front().data());
-
-  switch (_contentType) {
-    case rest::ContentType::VPACK: {
-      size_t length = static_cast<size_t>(slice.byteSize());
-      if (_generateBody) {
-        _body.appendText(slice.startAs<const char>(), length);
-=======
 void HttpResponse::addPayloadPostHook(
     VPackSlice const& slice,
     VPackOptions const* options = &VPackOptions::Options::Defaults,
@@ -334,7 +319,6 @@
       size_t length = static_cast<size_t>(slicePtr->byteSize());
       if (_generateBody) {
         _body.appendText(slicePtr->startAs<const char>(), length);
->>>>>>> e1fac75b
       } else {
         headResponse(length);
       }
@@ -344,11 +328,7 @@
       setContentType(rest::ContentType::JSON);
       if (_generateBody) {
         arangodb::basics::VelocyPackDumper dumper(&_body, options);
-<<<<<<< HEAD
-        dumper.dumpValue(slice);
-=======
         dumper.dumpValue(*slicePtr);
->>>>>>> e1fac75b
       } else {
         // TODO can we optimize this?
         // Just dump some where else to find real length
@@ -359,25 +339,10 @@
 
         // usual dumping -  but not to the response body
         VPackDumper dumper(&buffer, options);
-<<<<<<< HEAD
-        dumper.dump(slice);
-=======
         dumper.dump(*slicePtr);
->>>>>>> e1fac75b
 
         headResponse(tmp.length());
       }
     }
   }
-<<<<<<< HEAD
-  //_vpackPayloads.clear();
-}
-
-void HttpResponse::setPayload(arangodb::velocypack::Slice const& slice,
-                              bool generateBody, VPackOptions const& options) {
-  _generateBody = generateBody;
-  addPayload(slice, &options, true);
-};
-=======
-}
->>>>>>> e1fac75b
+}