////////////////////////////////////////////////////////////////////////////////
/// @brief V8-vocbase bridge
///
/// @file
///
/// DISCLAIMER
///
/// Copyright 2014 ArangoDB GmbH, Cologne, Germany
/// Copyright 2004-2014 triAGENS GmbH, Cologne, Germany
///
/// Licensed under the Apache License, Version 2.0 (the "License");
/// you may not use this file except in compliance with the License.
/// You may obtain a copy of the License at
///
///     http://www.apache.org/licenses/LICENSE-2.0
///
/// Unless required by applicable law or agreed to in writing, software
/// distributed under the License is distributed on an "AS IS" BASIS,
/// WITHOUT WARRANTIES OR CONDITIONS OF ANY KIND, either express or implied.
/// See the License for the specific language governing permissions and
/// limitations under the License.
///
/// Copyright holder is ArangoDB GmbH, Cologne, Germany
///
/// @author Dr. Frank Celler
/// @author Copyright 2014, ArangoDB GmbH, Cologne, Germany
/// @author Copyright 2011-2013, triAGENS GmbH, Cologne, Germany
////////////////////////////////////////////////////////////////////////////////

#include "v8-wrapshapedjson.h"
#include "v8-vocbaseprivate.h"

#include "Basics/conversions.h"
#include "V8/v8-conv.h"
#include "VocBase/key-generator.h"
#include "Utils/transactions.h"
#include "Utils/V8TransactionContext.h"

using namespace std;
using namespace triagens::basics;
using namespace triagens::arango;
using namespace triagens::rest;

////////////////////////////////////////////////////////////////////////////////
/// @brief wrapped class for TRI_shaped_json_t
///
/// Layout:
/// - SLOT_CLASS_TYPE
/// - SLOT_CLASS
/// - SLOT_BARRIER
////////////////////////////////////////////////////////////////////////////////

static int32_t const WRP_SHAPED_JSON_TYPE = 4;

////////////////////////////////////////////////////////////////////////////////
/// @brief slot for a "barrier"
////////////////////////////////////////////////////////////////////////////////

static int const SLOT_BARRIER = 2;

////////////////////////////////////////////////////////////////////////////////
/// @brief get basic attributes (_id, _key, _rev, _from, _to) for a JavaScript
/// document object
////////////////////////////////////////////////////////////////////////////////

static v8::Handle<v8::Object> SetBasicDocumentAttributesJs (CollectionNameResolver const* resolver,
                                                            TRI_v8_global_t* v8g,
                                                            TRI_voc_cid_t cid,
                                                            TRI_df_marker_t const* marker) {
  v8::HandleScope scope;
  TRI_ASSERT(marker != nullptr);

  v8::Handle<v8::Object> result = v8::Object::New();

  // buffer that we'll use for generating _id, _key, _rev, _from and _to values
  // using a single buffer will avoid several memory allocation
  char buffer[TRI_COL_NAME_LENGTH + TRI_VOC_KEY_MAX_LENGTH + 2];

  // _id
  size_t len = resolver->getCollectionName(buffer, cid);
  char const* docKey = TRI_EXTRACT_MARKER_KEY(marker);
  TRI_ASSERT(docKey != nullptr);
  size_t keyLength = strlen(docKey);
  buffer[len] = '/';
  memcpy(buffer + len + 1, docKey, keyLength);
  result->ForceSet(v8g->_IdKey, v8::String::New(buffer, (int) (len + keyLength + 1)));

  // _key
  result->ForceSet(v8g->_KeyKey, v8::String::New(buffer + len + 1, (int) keyLength));

  // _rev
  TRI_voc_rid_t rid = TRI_EXTRACT_MARKER_RID(marker);
  TRI_ASSERT(rid > 0);
  len = TRI_StringUInt64InPlace((uint64_t) rid, (char*) &buffer);
  result->ForceSet(v8g->_RevKey, v8::String::New((char const*) buffer, (int) len));

  TRI_df_marker_type_t type = marker->_type;
  char const* base = reinterpret_cast<char const*>(marker);

  if (type == TRI_DOC_MARKER_KEY_EDGE) {
    TRI_doc_edge_key_marker_t const* m = reinterpret_cast<TRI_doc_edge_key_marker_t const*>(marker); 

    // _from
    len = resolver->getCollectionNameCluster(buffer, m->_fromCid);
    keyLength = strlen(base + m->_offsetFromKey);
    buffer[len] = '/';
    memcpy(buffer + len + 1, base + m->_offsetFromKey, keyLength);
    result->ForceSet(v8g->_FromKey, v8::String::New(buffer, (int) (len + keyLength + 1)));

    // _to
    if (m->_fromCid != m->_toCid) {
      // only lookup collection name if we haven't done it yet
      len = resolver->getCollectionNameCluster(buffer, m->_toCid);
    }
    keyLength = strlen(base + m->_offsetToKey);
    buffer[len] = '/';
    memcpy(buffer + len + 1, base + m->_offsetToKey, keyLength);
    result->ForceSet(v8g->_ToKey, v8::String::New(buffer, (int) (len + keyLength + 1)));
  }
  else if (type == TRI_WAL_MARKER_EDGE) {
    triagens::wal::edge_marker_t const* m = reinterpret_cast<triagens::wal::edge_marker_t const*>(marker);

    // _from
    len = resolver->getCollectionNameCluster(buffer, m->_fromCid);
    keyLength = strlen(base + m->_offsetFromKey);
    buffer[len] = '/';
    memcpy(buffer + len + 1, base + m->_offsetFromKey, keyLength);
    result->ForceSet(v8g->_FromKey, v8::String::New(buffer, (int) (len + keyLength + 1)));

    // _to
    if (m->_fromCid != m->_toCid) {
      // only lookup collection name if we haven't done it yet
      len = resolver->getCollectionNameCluster(buffer, m->_toCid);
    }
    keyLength = strlen(base + m->_offsetToKey);
    buffer[len] = '/';
    memcpy(buffer + len + 1, base + m->_offsetToKey, keyLength);
    result->ForceSet(v8g->_ToKey, v8::String::New(buffer, (int) (len + keyLength + 1)));
  }

  return scope.Close(result);
}

////////////////////////////////////////////////////////////////////////////////
/// @brief add basic attributes (_id, _key, _rev, _from, _to) to a ShapedJson
/// object
////////////////////////////////////////////////////////////////////////////////

static v8::Handle<v8::Object> SetBasicDocumentAttributesShaped (CollectionNameResolver const* resolver,
                                                                TRI_v8_global_t* v8g,
                                                                TRI_voc_cid_t cid,
                                                                TRI_df_marker_t const* marker,
                                                                v8::Handle<v8::Object>& result) {
  v8::HandleScope scope;
  TRI_ASSERT(marker != nullptr);

  // buffer that we'll use for generating _id, _key, _rev, _from and _to values
  // using a single buffer will avoid several memory allocation
  char buffer[TRI_COL_NAME_LENGTH + TRI_VOC_KEY_MAX_LENGTH + 2];

  // _id
  size_t len = resolver->getCollectionName(buffer, cid);
  char const* docKey = TRI_EXTRACT_MARKER_KEY(marker);
  TRI_ASSERT(docKey != nullptr);
  size_t keyLength = strlen(docKey);
  buffer[len] = '/';
  memcpy(buffer + len + 1, docKey, keyLength);
  result->ForceSet(v8g->_IdKey, v8::String::New(buffer, (int) (len + keyLength + 1)));

  TRI_df_marker_type_t type = marker->_type;
  char const* base = reinterpret_cast<char const*>(marker);

  if (type == TRI_DOC_MARKER_KEY_EDGE) {
    TRI_doc_edge_key_marker_t const* m = reinterpret_cast<TRI_doc_edge_key_marker_t const*>(marker); 

    // _from
    len = resolver->getCollectionNameCluster(buffer, m->_fromCid);
    keyLength = strlen(base + m->_offsetFromKey);
    buffer[len] = '/';
    memcpy(buffer + len + 1, base + m->_offsetFromKey, keyLength);
    result->ForceSet(v8g->_FromKey, v8::String::New(buffer, (int) (len + keyLength + 1)));

    // _to
    if (m->_fromCid != m->_toCid) {
      // only lookup collection name if we haven't done it yet
      len = resolver->getCollectionNameCluster(buffer, m->_toCid);
    }
    keyLength = strlen(base + m->_offsetToKey);
    buffer[len] = '/';
    memcpy(buffer + len + 1, base + m->_offsetToKey, keyLength);
    result->ForceSet(v8g->_ToKey, v8::String::New(buffer, (int) (len + keyLength + 1)));
  }
  else if (type == TRI_WAL_MARKER_EDGE) {
    triagens::wal::edge_marker_t const* m = reinterpret_cast<triagens::wal::edge_marker_t const*>(marker);

    // _from
    len = resolver->getCollectionNameCluster(buffer, m->_fromCid);
    keyLength = strlen(base + m->_offsetFromKey);
    buffer[len] = '/';
    memcpy(buffer + len + 1, base + m->_offsetFromKey, keyLength);
    result->ForceSet(v8g->_FromKey, v8::String::New(buffer, (int) (len + keyLength + 1)));

    // _to
    if (m->_fromCid != m->_toCid) {
      // only lookup collection name if we haven't done it yet
      len = resolver->getCollectionNameCluster(buffer, m->_toCid);
    }
    keyLength = strlen(base + m->_offsetToKey);
    buffer[len] = '/';
    memcpy(buffer + len + 1, base + m->_offsetToKey, keyLength);
    result->ForceSet(v8g->_ToKey, v8::String::New(buffer, (int) (len + keyLength + 1)));
  }

  return scope.Close(result);
}

////////////////////////////////////////////////////////////////////////////////
/// @brief weak reference callback for a barrier
////////////////////////////////////////////////////////////////////////////////

static void WeakBarrierCallback (v8::Isolate* isolate,
                                 v8::Persistent<v8::Value> object,
                                 void* parameter) {
  TRI_v8_global_t* v8g = static_cast<TRI_v8_global_t*>(isolate->GetData());
  TRI_barrier_blocker_t* barrier = static_cast<TRI_barrier_blocker_t*>(parameter);

  TRI_ASSERT(barrier != nullptr);

  v8g->_hasDeadObjects = true;

  LOG_TRACE("weak-callback for barrier called");

  // find the persistent handle
  v8::Persistent<v8::Value> persistent = v8g->JSBarriers[barrier];
  v8g->JSBarriers.erase(barrier);

  // dispose and clear the persistent handle
  persistent.Dispose(isolate);
  persistent.Clear();

  // get the vocbase pointer from the barrier
  TRI_vocbase_t* vocbase = barrier->base._container->_collection->_vocbase;

  // mark that we don't need the barrier anymore
  barrier->_usedByExternal = false;

  // free the barrier
  if (! barrier->_usedByTransaction) {
    // the underlying transaction is over. we are the only user of this barrier
    // and must destroy it
    TRI_FreeBarrier(&barrier->base);
  }

  if (vocbase != nullptr) {
    // decrease the reference-counter for the database
    TRI_ReleaseVocBase(vocbase);
  }
}

////////////////////////////////////////////////////////////////////////////////
/// @brief wraps a TRI_shaped_json_t
////////////////////////////////////////////////////////////////////////////////

v8::Handle<v8::Value> TRI_WrapShapedJson (triagens::arango::CollectionNameResolver const* resolver,
                                          TRI_barrier_t* barrier,
                                          TRI_voc_cid_t cid,
                                          TRI_document_collection_t* collection,
                                          void const* data) {
  v8::HandleScope scope;
  TRI_df_marker_t const* marker = static_cast<TRI_df_marker_t const*>(data);
  TRI_ASSERT(marker != nullptr);
  TRI_ASSERT(barrier != nullptr);
  TRI_ASSERT(collection != nullptr);

  v8::Isolate* isolate = v8::Isolate::GetCurrent();
  TRI_v8_global_t* v8g = static_cast<TRI_v8_global_t*>(isolate->GetData());

  bool const doCopy = TRI_IsWalDataMarkerDatafile(marker);

  if (doCopy) {
    // we'll create a full copy of the document
    TRI_shaper_t* shaper = collection->getShaper();  // PROTECTED by trx from above

    TRI_shaped_json_t json;
    TRI_EXTRACT_SHAPED_JSON_MARKER(json, marker);  // PROTECTED by trx from above

    TRI_shape_t const* shape = shaper->lookupShapeId(shaper, json._sid);

    if (shape == nullptr) {
      return v8::Object::New();
    }

    v8::Handle<v8::Object> result = SetBasicDocumentAttributesJs(resolver, v8g, cid, marker);

    return scope.Close(TRI_JsonShapeData(result, shaper, shape, json._data.data, json._data.length));
  }

  // we'll create a document stub, with a pointer into the datafile

  // create the new handle to return, and set its template type
  v8::Handle<v8::Object> result = v8g->ShapedJsonTempl->NewInstance();

  if (result.IsEmpty()) {
    // error
    return scope.Close(result);
  }

  // point the 0 index Field to the c++ pointer for unwrapping later
  result->SetInternalField(SLOT_CLASS_TYPE, v8::Integer::New(WRP_SHAPED_JSON_TYPE));
  result->SetInternalField(SLOT_CLASS, v8::External::New((void*) marker));

  // tell everyone else that this barrier is used by an external
  reinterpret_cast<TRI_barrier_blocker_t*>(barrier)->_usedByExternal = true;

  auto it = v8g->JSBarriers.find(barrier);

  if (it == v8g->JSBarriers.end()) {
    // increase the reference-counter for the database
    TRI_ASSERT(barrier->_container != nullptr);
    TRI_ASSERT(barrier->_container->_collection != nullptr);
    TRI_UseVocBase(barrier->_container->_collection->_vocbase);

    v8::Persistent<v8::Value> persistent = v8::Persistent<v8::Value>::New(isolate, v8::External::New(barrier));
    result->SetInternalField(SLOT_BARRIER, persistent);

    v8g->JSBarriers.emplace(make_pair(barrier, persistent));
    persistent.MakeWeak(isolate, barrier, WeakBarrierCallback);
  }
  else {
    result->SetInternalField(SLOT_BARRIER, (*it).second);
  }

  return scope.Close(SetBasicDocumentAttributesShaped(resolver, v8g, cid, marker, result));
}

////////////////////////////////////////////////////////////////////////////////
/// @brief selects the keys from the shaped json
////////////////////////////////////////////////////////////////////////////////

static v8::Handle<v8::Array> KeysOfShapedJson (const v8::AccessorInfo& info) {
  v8::HandleScope scope;

  // sanity check
  v8::Handle<v8::Object> self = info.Holder();

  if (self->InternalFieldCount() <= SLOT_BARRIER) {
    return scope.Close(v8::Array::New());
  }

  // get shaped json
  void* marker = TRI_UnwrapClass<void*>(self, WRP_SHAPED_JSON_TYPE);

  if (marker == nullptr) {
    return scope.Close(v8::Array::New());
  }

  TRI_barrier_t* barrier = static_cast<TRI_barrier_t*>(v8::Handle<v8::External>::Cast(self->GetInternalField(SLOT_BARRIER))->Value());
  TRI_document_collection_t* collection = barrier->_container->_collection;

  // check for array shape
  TRI_shaper_t* shaper = collection->getShaper();  // PROTECTED by BARRIER, checked by RUNTIME

  TRI_shape_sid_t sid;
  TRI_EXTRACT_SHAPE_IDENTIFIER_MARKER(sid, marker);

  TRI_shape_t const* shape = shaper->lookupShapeId(shaper, sid);

  if (shape == nullptr || shape->_type != TRI_SHAPE_ARRAY) {
    return scope.Close(v8::Array::New());
  }

  TRI_array_shape_t const* s;
  TRI_shape_aid_t const* aids;
  char const* qtr;

  // shape is an array
  s = (TRI_array_shape_t const*) shape;

  // number of entries
  TRI_shape_size_t const n = s->_fixedEntries + s->_variableEntries;

  // calculate position of attribute ids
  qtr = (char const*) shape;
  qtr += sizeof(TRI_array_shape_t);
  qtr += n * sizeof(TRI_shape_sid_t);
  aids = (TRI_shape_aid_t const*) qtr;

  TRI_df_marker_type_t type = static_cast<TRI_df_marker_t const*>(marker)->_type;
  bool isEdge = (type == TRI_DOC_MARKER_KEY_EDGE || type == TRI_WAL_MARKER_EDGE);
<<<<<<< HEAD

=======
   
>>>>>>> 80f18ad4
  v8::Handle<v8::Array> result = v8::Array::New((int) n + 3 + (isEdge ? 2 : 0));
  uint32_t count = 0;
  
  TRI_v8_global_t* v8g = static_cast<TRI_v8_global_t*>(v8::Isolate::GetCurrent()->GetData());
  result->Set(count++, v8g->_IdKey);
  result->Set(count++, v8g->_RevKey);
  result->Set(count++, v8g->_KeyKey);
<<<<<<< HEAD
  
=======

>>>>>>> 80f18ad4
  if (isEdge) {
    result->Set(count++, v8g->_FromKey);
    result->Set(count++, v8g->_ToKey);
  }

  for (TRI_shape_size_t i = 0;  i < n;  ++i, ++aids) {
    char const* att = shaper->lookupAttributeId(shaper, *aids);

    if (att != nullptr) {
      result->Set(count++, v8::String::New(att));
    }
  }

  return scope.Close(result);
}

////////////////////////////////////////////////////////////////////////////////
/// @brief copy all shaped json attributes into the object so we have regular
/// JavaScript attributes that can be modified
////////////////////////////////////////////////////////////////////////////////

static void CopyAttributes (v8::Handle<v8::Object> self, 
                            void* marker) {
  TRI_barrier_t* barrier = static_cast<TRI_barrier_t*>(v8::Handle<v8::External>::Cast(self->GetInternalField(SLOT_BARRIER))->Value());
  TRI_document_collection_t* collection = barrier->_container->_collection;

  // check for array shape
  TRI_shaper_t* shaper = collection->getShaper();  // PROTECTED by BARRIER, checked by RUNTIME

  TRI_shape_sid_t sid;
  TRI_EXTRACT_SHAPE_IDENTIFIER_MARKER(sid, marker);

  TRI_shape_t const* shape = shaper->lookupShapeId(shaper, sid);

  if (shape == nullptr || shape->_type != TRI_SHAPE_ARRAY) {
    return;
  }
    
  // copy _key and _rev
  TRI_v8_global_t* v8g = static_cast<TRI_v8_global_t*>(v8::Isolate::GetCurrent()->GetData());
  char buffer[TRI_VOC_KEY_MAX_LENGTH + 1];
  char const* docKey = TRI_EXTRACT_MARKER_KEY(static_cast<TRI_df_marker_t const*>(marker));
  TRI_ASSERT(docKey != nullptr);
  size_t keyLength = strlen(docKey);
  memcpy(buffer, docKey, keyLength);
  self->ForceSet(v8g->_KeyKey, v8::String::New(buffer, (int) keyLength));
  
  TRI_voc_rid_t rid = TRI_EXTRACT_MARKER_RID(static_cast<TRI_df_marker_t const*>(marker));
  TRI_ASSERT(rid > 0);
  size_t len = TRI_StringUInt64InPlace((uint64_t) rid, (char*) &buffer);
  self->ForceSet(v8g->_RevKey, v8::String::New((char const*) buffer, (int) len));


  // copy _key and _rev

  // _key
  TRI_v8_global_t* v8g = static_cast<TRI_v8_global_t*>(v8::Isolate::GetCurrent()->GetData());
  char buffer[TRI_VOC_KEY_MAX_LENGTH + 1];
  char const* docKey = TRI_EXTRACT_MARKER_KEY(static_cast<TRI_df_marker_t const*>(marker));
  TRI_ASSERT(docKey != nullptr);
  size_t keyLength = strlen(docKey);
  memcpy(buffer, docKey, keyLength);
  self->ForceSet(v8g->_KeyKey, v8::String::New(buffer, (int) keyLength));

   // _rev  
  TRI_voc_rid_t rid = TRI_EXTRACT_MARKER_RID(static_cast<TRI_df_marker_t const*>(marker));
  TRI_ASSERT(rid > 0);
  size_t len = TRI_StringUInt64InPlace((uint64_t) rid, (char*) &buffer);
  self->ForceSet(v8g->_RevKey, v8::String::New((char const*) buffer, (int) len));

  TRI_array_shape_t const* s;
  TRI_shape_aid_t const* aids;
  char const* qtr;

  // finally insert the dynamic attributes from the shaped json

  // shape is an array
  s = (TRI_array_shape_t const*) shape;

  // number of entries
  TRI_shape_size_t const n = s->_fixedEntries + s->_variableEntries;

  // calculate position of attribute ids
  qtr = (char const*) shape;
  qtr += sizeof(TRI_array_shape_t);
  qtr += n * sizeof(TRI_shape_sid_t);
  aids = (TRI_shape_aid_t const*) qtr;
  
  TRI_shaped_json_t document;
  TRI_EXTRACT_SHAPED_JSON_MARKER(document, marker);
  
  TRI_shaped_json_t json;

  for (TRI_shape_size_t i = 0;  i < n;  ++i, ++aids) {
    char const* att = shaper->lookupAttributeId(shaper, *aids);
    
    if (att != nullptr) {
      TRI_shape_pid_t pid = shaper->lookupAttributePathByName(shaper, att);
      
      if (pid != 0) {
        bool ok = TRI_ExtractShapedJsonVocShaper(shaper, &document, 0, pid, &json, &shape);
  
        if (ok && shape != nullptr) {
          self->ForceSet(v8::String::New(att), TRI_JsonShapeData(shaper, shape, json._data.data, json._data.length));
        }
      }
    }
  }
}

////////////////////////////////////////////////////////////////////////////////
/// @brief selects a named attribute from the shaped json
////////////////////////////////////////////////////////////////////////////////

static v8::Handle<v8::Value> MapGetNamedShapedJson (v8::Local<v8::String> name,
                                                    v8::AccessorInfo const& info) {
  v8::HandleScope scope;

  // sanity check
  v8::Handle<v8::Object> self = info.Holder();

  if (self->InternalFieldCount() <= SLOT_BARRIER) {
    // we better not throw here... otherwise this will cause a segfault
    return scope.Close(v8::Handle<v8::Value>());
  }

  // get shaped json
  void* marker = TRI_UnwrapClass<void*>(self, WRP_SHAPED_JSON_TYPE);

  if (marker == nullptr) {
    return scope.Close(v8::Handle<v8::Value>());
  }

  // convert the JavaScript string to a string
  // we take the fast path here and don't normalize the string
  v8::String::Utf8Value const str(name);
  string const key(*str, (size_t) str.length());

  if (key.empty()) {
    return scope.Close(v8::Handle<v8::Value>());
  }

  if (key[0] == '_') { 
    char buffer[TRI_VOC_KEY_MAX_LENGTH + 1];

    if (key == TRI_VOC_ATTRIBUTE_KEY) {
      char const* docKey = TRI_EXTRACT_MARKER_KEY(static_cast<TRI_df_marker_t const*>(marker));
      TRI_ASSERT(docKey != nullptr);
      size_t keyLength = strlen(docKey);
      memcpy(buffer, docKey, keyLength);
      return scope.Close(v8::String::New(buffer, (int) keyLength));
    }
    else if (key == TRI_VOC_ATTRIBUTE_REV) {
      TRI_voc_rid_t rid = TRI_EXTRACT_MARKER_RID(static_cast<TRI_df_marker_t const*>(marker));
      TRI_ASSERT(rid > 0);
      size_t len = TRI_StringUInt64InPlace((uint64_t) rid, (char*) &buffer);
      return scope.Close(v8::String::New((char const*) buffer, (int) len));
    }

    if (key == TRI_VOC_ATTRIBUTE_ID || 
        key == TRI_VOC_ATTRIBUTE_FROM || 
        key == TRI_VOC_ATTRIBUTE_TO) {
      // strip reserved attributes
      return scope.Close(v8::Handle<v8::Value>());
    }
  }

  // TODO: check whether accessing an attribute with a dot is actually possible, 
  // e.g. doc.a.b vs. doc["a.b"]
  if (strchr(key.c_str(), '.') != nullptr) {
    return scope.Close(v8::Handle<v8::Value>());
  }

  // get the underlying collection
  TRI_barrier_t* barrier = static_cast<TRI_barrier_t*>(v8::Handle<v8::External>::Cast(self->GetInternalField(SLOT_BARRIER))->Value());
  TRI_ASSERT(barrier != nullptr);

  TRI_document_collection_t* collection = barrier->_container->_collection;

  // get shape accessor
  TRI_shaper_t* shaper = collection->getShaper();  // PROTECTED by trx here
  TRI_shape_pid_t pid = shaper->lookupAttributePathByName(shaper, key.c_str());

  if (pid == 0) {
    return scope.Close(v8::Handle<v8::Value>());
  }

  TRI_shaped_json_t document;
  TRI_EXTRACT_SHAPED_JSON_MARKER(document, marker);

  TRI_shaped_json_t json;
  TRI_shape_t const* shape;

  bool ok = TRI_ExtractShapedJsonVocShaper(shaper, &document, 0, pid, &json, &shape);

  if (ok && shape != nullptr) {
    return scope.Close(TRI_JsonShapeData(shaper, shape, json._data.data, json._data.length));
  }

  // we must not throw a v8 exception here because this will cause follow up errors
  return scope.Close(v8::Handle<v8::Value>());
}

////////////////////////////////////////////////////////////////////////////////
/// @brief sets a named attribute in the shaped json
/// Returns the value if the setter intercepts the request. 
/// Otherwise, returns an empty handle. 
////////////////////////////////////////////////////////////////////////////////

static v8::Handle<v8::Value> MapSetNamedShapedJson (v8::Local<v8::String> name,
                                                    v8::Local<v8::Value> value,
                                                    v8::AccessorInfo const& info) {
  v8::HandleScope scope;

  // sanity check
  v8::Handle<v8::Object> self = info.Holder();

  if (self->InternalFieldCount() <= SLOT_BARRIER) {
    // we better not throw here... otherwise this will cause a segfault
    return scope.Close(v8::Handle<v8::Value>());
  }

  // get shaped json
  void* marker = TRI_UnwrapClass<void*>(self, WRP_SHAPED_JSON_TYPE);

  if (marker == nullptr) {
    return scope.Close(v8::Handle<v8::Value>());
  }

  if (self->HasRealNamedProperty(name)) {
    // object already has the property. use the regular property setter
    return scope.Close(v8::Handle<v8::Value>());
  }

  // copy all attributes from the shaped json into the object
  CopyAttributes(self, marker);

  // remove pointer to marker, so the object becomes stand-alone
  self->SetInternalField(SLOT_CLASS, v8::External::New(nullptr));

  // and now use the regular property setter
  return scope.Close(v8::Handle<v8::Value>());
}

////////////////////////////////////////////////////////////////////////////////
/// @brief deletes a named attribute from the shaped json
/// Returns a non-empty handle if the deleter intercepts the request. 
/// The return value is true if the property could be deleted and false otherwise. 
////////////////////////////////////////////////////////////////////////////////

static v8::Handle<v8::Boolean> MapDeleteNamedShapedJson (v8::Local<v8::String> name,
                                                         v8::AccessorInfo const& info) {
  v8::HandleScope scope;
  
  // sanity check
  v8::Handle<v8::Object> self = info.Holder();

  if (self->InternalFieldCount() <= SLOT_BARRIER) {
    // we better not throw here... otherwise this will cause a segfault
    return v8::Handle<v8::Boolean>(); // not intercepted
  }

  // get shaped json
  void* marker = TRI_UnwrapClass<void*>(self, WRP_SHAPED_JSON_TYPE);

  if (marker == nullptr) {
    return scope.Close(v8::Handle<v8::Boolean>());
  }
  
  // copy all attributes from the shaped json into the object
  CopyAttributes(self, marker);
  
  // remove pointer to marker, so the object becomes stand-alone
  self->SetInternalField(SLOT_CLASS, v8::External::New(nullptr));

  // and now use the regular property deleter
  return v8::Handle<v8::Boolean>(); 
}

////////////////////////////////////////////////////////////////////////////////
/// @brief check if a property is present
////////////////////////////////////////////////////////////////////////////////

static v8::Handle<v8::Integer> PropertyQueryShapedJson (v8::Local<v8::String> name,
                                                        const v8::AccessorInfo& info) {
  v8::HandleScope scope;

  v8::Handle<v8::Object> self = info.Holder();

  // sanity check
  if (self->InternalFieldCount() <= SLOT_BARRIER) {
    return scope.Close(v8::Handle<v8::Integer>());
  }

  // get shaped json
  void* marker = TRI_UnwrapClass<TRI_shaped_json_t>(self, WRP_SHAPED_JSON_TYPE);

  if (marker == nullptr) {
    return scope.Close(v8::Handle<v8::Integer>());
  }

  // convert the JavaScript string to a string
  string const&& key = TRI_ObjectToString(name);

  if (key.empty()) {
    return scope.Close(v8::Handle<v8::Integer>());
  }

  if (key[0] == '_') {
    if (key == TRI_VOC_ATTRIBUTE_KEY || 
        key == TRI_VOC_ATTRIBUTE_REV || 
        key == TRI_VOC_ATTRIBUTE_ID || 
        key == TRI_VOC_ATTRIBUTE_FROM || 
        key == TRI_VOC_ATTRIBUTE_TO) {
      return scope.Close(v8::Handle<v8::Integer>(v8::Integer::New(v8::None)));
    }
  }

  // get underlying collection
  TRI_barrier_t* barrier = static_cast<TRI_barrier_t*>(v8::Handle<v8::External>::Cast(self->GetInternalField(SLOT_BARRIER))->Value());
  TRI_document_collection_t* collection = barrier->_container->_collection;

  // get shape accessor
  TRI_shaper_t* shaper = collection->getShaper();  // PROTECTED by BARRIER, checked by RUNTIME
  TRI_shape_pid_t pid = shaper->lookupAttributePathByName(shaper, key.c_str());

  if (pid == 0) {
    return scope.Close(v8::Handle<v8::Integer>());
  }

  TRI_shape_sid_t sid;
  TRI_EXTRACT_SHAPE_IDENTIFIER_MARKER(sid, marker);

  if (sid == TRI_SHAPE_ILLEGAL) {
    // invalid shape
#ifdef TRI_ENABLE_MAINTAINER_MODE
    LOG_WARNING("invalid shape id '%llu' found for key '%s'", (unsigned long long) sid, key.c_str());
#endif
    return scope.Close(v8::Handle<v8::Integer>());
  }

  TRI_shape_access_t const* acc = TRI_FindAccessorVocShaper(shaper, sid, pid);

  // key not found
  if (acc == nullptr || acc->_resultSid == TRI_SHAPE_ILLEGAL) {
    return scope.Close(v8::Handle<v8::Integer>());
  }

  return scope.Close(v8::Handle<v8::Integer>(v8::Integer::New(v8::None)));
}

////////////////////////////////////////////////////////////////////////////////
/// @brief selects an indexed attribute from the shaped json
////////////////////////////////////////////////////////////////////////////////

static v8::Handle<v8::Value> MapGetIndexedShapedJson (uint32_t idx,
                                                      const v8::AccessorInfo& info) {
  v8::HandleScope scope;

  char buffer[11];
  size_t len = TRI_StringUInt32InPlace(idx, (char*) &buffer);

  v8::Local<v8::String> strVal = v8::String::New((char*) &buffer, (int) len);

  return scope.Close(MapGetNamedShapedJson(strVal, info));
}

////////////////////////////////////////////////////////////////////////////////
/// @brief sets an indexed attribute in the shaped json
////////////////////////////////////////////////////////////////////////////////

static v8::Handle<v8::Value> MapSetIndexedShapedJson (uint32_t idx,
                                                      v8::Local<v8::Value> value,
                                                      v8::AccessorInfo const& info) {
  v8::HandleScope scope;

  char buffer[11];
  size_t len = TRI_StringUInt32InPlace(idx, (char*) &buffer);

  v8::Local<v8::String> strVal = v8::String::New((char*) &buffer, (int) len);

  return scope.Close(MapSetNamedShapedJson(strVal, value, info));
}

////////////////////////////////////////////////////////////////////////////////
/// @brief delete an indexed attribute in the shaped json
////////////////////////////////////////////////////////////////////////////////

static v8::Handle<v8::Boolean> MapDeleteIndexedShapedJson (uint32_t idx,
                                                           v8::AccessorInfo const& info) {
  v8::HandleScope scope;

  char buffer[11];
  size_t len = TRI_StringUInt32InPlace(idx, (char*) &buffer);

  v8::Local<v8::String> strVal = v8::String::New((char*) &buffer, (int) len);

  return scope.Close(MapDeleteNamedShapedJson(strVal, info));
}

////////////////////////////////////////////////////////////////////////////////
/// @brief generate the TRI_shaped_json_t template
////////////////////////////////////////////////////////////////////////////////

void TRI_InitV8ShapedJson (v8::Handle<v8::Context> context,
                           TRI_server_t* server,
                           TRI_vocbase_t* vocbase,
                           triagens::arango::JSLoader* loader,
                           size_t threadNumber,
                           TRI_v8_global_t* v8g) {
  v8::Handle<v8::ObjectTemplate> rt;
  v8::Handle<v8::FunctionTemplate> ft;
  v8::Isolate* isolate = v8::Isolate::GetCurrent();

  ft = v8::FunctionTemplate::New();
  ft->SetClassName(TRI_V8_SYMBOL("ShapedJson"));

  rt = ft->InstanceTemplate();
  rt->SetInternalFieldCount(3);

  // accessor for named properties (e.g. doc.abcdef)
  rt->SetNamedPropertyHandler(MapGetNamedShapedJson,    // NamedPropertyGetter,
                              MapSetNamedShapedJson,    // NamedPropertySetter setter 
                              PropertyQueryShapedJson,  // NamedPropertyQuery,
                              MapDeleteNamedShapedJson, // NamedPropertyDeleter deleter,
                              KeysOfShapedJson          // NamedPropertyEnumerator,
                                                        // Handle<Value> data = Handle<Value>());
                              );

  // accessor for indexed properties (e.g. doc[1])
  rt->SetIndexedPropertyHandler(MapGetIndexedShapedJson,    // IndexedPropertyGetter,
                                MapSetIndexedShapedJson,    // IndexedPropertySetter,
                                0,                          // IndexedPropertyQuery,
                                MapDeleteIndexedShapedJson, // IndexedPropertyDeleter,
                                0                           // IndexedPropertyEnumerator,
                                                            // Handle<Value> data = Handle<Value>());
                               );

  v8g->ShapedJsonTempl = v8::Persistent<v8::ObjectTemplate>::New(isolate, rt);
  TRI_AddGlobalFunctionVocbase(context, "ShapedJson", ft->GetFunction());
}
<|MERGE_RESOLUTION|>--- conflicted
+++ resolved
@@ -387,11 +387,7 @@
 
   TRI_df_marker_type_t type = static_cast<TRI_df_marker_t const*>(marker)->_type;
   bool isEdge = (type == TRI_DOC_MARKER_KEY_EDGE || type == TRI_WAL_MARKER_EDGE);
-<<<<<<< HEAD
-
-=======
-   
->>>>>>> 80f18ad4
+  
   v8::Handle<v8::Array> result = v8::Array::New((int) n + 3 + (isEdge ? 2 : 0));
   uint32_t count = 0;
   
@@ -399,11 +395,7 @@
   result->Set(count++, v8g->_IdKey);
   result->Set(count++, v8g->_RevKey);
   result->Set(count++, v8g->_KeyKey);
-<<<<<<< HEAD
   
-=======
-
->>>>>>> 80f18ad4
   if (isEdge) {
     result->Set(count++, v8g->_FromKey);
     result->Set(count++, v8g->_ToKey);
@@ -442,21 +434,6 @@
     return;
   }
     
-  // copy _key and _rev
-  TRI_v8_global_t* v8g = static_cast<TRI_v8_global_t*>(v8::Isolate::GetCurrent()->GetData());
-  char buffer[TRI_VOC_KEY_MAX_LENGTH + 1];
-  char const* docKey = TRI_EXTRACT_MARKER_KEY(static_cast<TRI_df_marker_t const*>(marker));
-  TRI_ASSERT(docKey != nullptr);
-  size_t keyLength = strlen(docKey);
-  memcpy(buffer, docKey, keyLength);
-  self->ForceSet(v8g->_KeyKey, v8::String::New(buffer, (int) keyLength));
-  
-  TRI_voc_rid_t rid = TRI_EXTRACT_MARKER_RID(static_cast<TRI_df_marker_t const*>(marker));
-  TRI_ASSERT(rid > 0);
-  size_t len = TRI_StringUInt64InPlace((uint64_t) rid, (char*) &buffer);
-  self->ForceSet(v8g->_RevKey, v8::String::New((char const*) buffer, (int) len));
-
-
   // copy _key and _rev
 
   // _key
@@ -474,11 +451,10 @@
   size_t len = TRI_StringUInt64InPlace((uint64_t) rid, (char*) &buffer);
   self->ForceSet(v8g->_RevKey, v8::String::New((char const*) buffer, (int) len));
 
+  // finally insert the dynamic attributes from the shaped json
   TRI_array_shape_t const* s;
   TRI_shape_aid_t const* aids;
   char const* qtr;
-
-  // finally insert the dynamic attributes from the shaped json
 
   // shape is an array
   s = (TRI_array_shape_t const*) shape;
