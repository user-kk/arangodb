////////////////////////////////////////////////////////////////////////////////
/// DISCLAIMER
///
/// Copyright 2014-2016 ArangoDB GmbH, Cologne, Germany
/// Copyright 2004-2014 triAGENS GmbH, Cologne, Germany
///
/// Licensed under the Apache License, Version 2.0 (the "License");
/// you may not use this file except in compliance with the License.
/// You may obtain a copy of the License at
///
///     http://www.apache.org/licenses/LICENSE-2.0
///
/// Unless required by applicable law or agreed to in writing, software
/// distributed under the License is distributed on an "AS IS" BASIS,
/// WITHOUT WARRANTIES OR CONDITIONS OF ANY KIND, either express or implied.
/// See the License for the specific language governing permissions and
/// limitations under the License.
///
/// Copyright holder is ArangoDB GmbH, Cologne, Germany
///
/// @author Kaveh Vahedipour
////////////////////////////////////////////////////////////////////////////////

//XXX #warning KAVEH clang-format!!!!

#include "Agent.h"

//XXX #warning KAVEH order!
#include "Basics/ConditionLocker.h"
#include "VocBase/server.h"
#include "VocBase/vocbase.h"
#include "RestServer/DatabaseFeature.h"

#include <velocypack/Iterator.h>    
#include <velocypack/velocypack-aliases.h> 

#include <chrono>
//XXX #warning KAVEH WHY????
#include <iostream>

using namespace arangodb::application_features;
using namespace arangodb::velocypack;

namespace arangodb {
namespace consensus {

//  Agent configuration
Agent::Agent (config_t const& config) 
    : Thread ("Agent"), 
      _config(config), 
      _last_commit_index(0) {

  _state.setEndPoint(_config.end_point);
  _constituent.configure(this);
  _confirmed.resize(size(),0); // agency's size and reset to 0
}

//  This agent's id
id_t Agent::id() const {
  return _config.id;
}

//  Shutdown
Agent::~Agent() {
  shutdown();
}

//  State machine
State const& Agent::state () const {
  return _state;
}

//  Start all agent thread
bool Agent::start() {
  LOG_TOPIC(INFO, Logger::AGENCY) << "Starting agency comm worker.";
  Thread::start();
  return true;
}

//  This agent's term
term_t Agent::term () const {
  return _constituent.term();
}

//  Agency size
inline size_t Agent::size() const {
  return _config.size();
}

//  Handle vote request
priv_rpc_ret_t Agent::requestVote(term_t t, id_t id, index_t lastLogIndex,
                                  index_t lastLogTerm, query_t const& query) {

  /// Are we receiving new endpoints
  if (query != nullptr) { // record new endpoints
    if (query->slice().hasKey("endpoints") && 
        query->slice().get("endpoints").isArray()) {
      size_t j = 0;
      for (auto const& i : VPackArrayIterator(query->slice().get("endpoints"))) {
        _config.end_points[j++] = i.copyString();
      }
    }
  }

  /// Constituent handles this
  return priv_rpc_ret_t( 
    _constituent.vote(t, id, lastLogIndex, lastLogTerm), this->term());
  
}

//  Get configuration
config_t const& Agent::config () const {
  return _config;
}

//  Leader's id
id_t Agent::leaderID () const {
  return _constituent.leaderID();
}

// Are we leading?
bool Agent::leading() const {
  return _constituent.leading();
}

// Persist term and id we vote for
void Agent::persist(term_t t, id_t i) {
//  _state.persist(t, i);
}

// Waits here for confirmation of log's commits up to index.
// Timeout in seconds
bool Agent::waitFor (index_t index, double timeout) {

  if (size() == 1) // single host agency
    return true;
    
  CONDITION_LOCKER(guard, _rest_cv);

  // Wait until woken up through AgentCallback 
  while (true) {

    /// success?
    if (_last_commit_index >= index) {
      return true;
    }
    // timeout
    if (_rest_cv.wait(static_cast<uint64_t>(1.0e6*timeout))) {
      return false;
    }
    
    // shutting down
    if (this->isStopping()) {      
      return false;
    }

  }
  // We should never get here
  TRI_ASSERT(false);
}

//  AgentCallback reports id of follower and its highest processed index
void Agent::reportIn (id_t id, index_t index) {
  MUTEX_LOCKER(mutexLocker, _ioLock);

  if (index > _confirmed[id])      // progress this follower?
    _confirmed[id] = index;
  
  if(index > _last_commit_index) { // progress last commit?
    size_t n = 0;
    for (size_t i = 0; i < size(); ++i) {
      n += (_confirmed[i]>=index);
    }
    if (n>size()/2) { // catch up read database and commit index
      LOG_TOPIC(INFO, Logger::AGENCY) << "Critical mass for commiting " <<
        _last_commit_index+1 << " through " << index << " to read db";
      
      _read_db.apply(_state.slices(_last_commit_index+1, index));
      _last_commit_index = index;
    }
  }

  CONDITION_LOCKER(guard, _rest_cv);
  _rest_cv.broadcast();            // wake up REST handlers
}

//  Followers' append entries
bool Agent::recvAppendEntriesRPC (term_t term, id_t leaderId, index_t prevIndex,
  term_t prevTerm, index_t leaderCommitIndex, query_t const& queries) {
  //Update commit index

  if (queries->slice().type() != VPackValueType::Array) {
    LOG_TOPIC(WARN, Logger::AGENCY)
      << "Received malformed entries for appending. Discarting!";  
    return false;
  }

  MUTEX_LOCKER(mutexLocker, _ioLock);

  index_t last_commit_index = _last_commit_index;
  // 1. Reply false if term < currentTerm (§5.1)
  if (this->term() > term) {
    LOG_TOPIC(WARN, Logger::AGENCY) << "I have a higher term than RPC caller.";
    return false;
  }

  // 2. Reply false if log doesn’t contain an entry at prevLogIndex
  //    whose term matches prevLogTerm (§5.3)
  if (!_state.find(prevIndex,prevTerm)) {
    LOG_TOPIC(WARN, Logger::AGENCY)
      << "Unable to find matching entry to previous entry (index,term) = ("
      << prevIndex << "," << prevTerm << ")";
    //return false;
  }

  // 3. If an existing entry conflicts with a new one (same index
  //    but different terms), delete the existing entry and all that
  //    follow it (§5.3)
  // 4. Append any new entries not already in the log
  if (queries->slice().length()) {
    LOG_TOPIC(INFO, Logger::AGENCY) << "Appending "<< queries->slice().length()
                                    << " entries to state machine.";
    /* bool success = */
    _state.log (queries, term, leaderId, prevIndex, prevTerm);
  } else { 
    // heart-beat
  }
  
  // appendEntries 5. If leaderCommit > commitIndex, set commitIndex =
  //min(leaderCommit, index of last new entry)
  if (leaderCommitIndex > last_commit_index) {
    _last_commit_index = (std::min)(leaderCommitIndex,last_commit_index);
  }

  return true;

}

// Leader's append entries
append_entries_t Agent::sendAppendEntriesRPC (id_t follower_id) {

  index_t last_confirmed = _confirmed[follower_id];
  std::vector<log_t> unconfirmed = _state.get(last_confirmed);

  MUTEX_LOCKER(mutexLocker, _ioLock);

  term_t t = this->term();

  // RPC path
  std::stringstream path;
  path << "/_api/agency_priv/appendEntries?term=" << t << "&leaderId="
       << id() << "&prevLogIndex=" << unconfirmed[0].index << "&prevLogTerm="
       << unconfirmed[0].term << "&leaderCommit=" << _last_commit_index;

  // Headers
        std::unique_ptr<std::map<std::string, std::string>> headerFields =
          std::make_unique<std::map<std::string, std::string> >();

  // Body
  Builder builder;
  index_t last = unconfirmed[0].index;
  builder.add(VPackValue(VPackValueType::Array));
  for (size_t i = 1; i < unconfirmed.size(); ++i) {
    builder.add (VPackValue(VPackValueType::Object));
    builder.add ("index", VPackValue(unconfirmed[i].index));
    builder.add ("query", VPackSlice(unconfirmed[i].entry->data()));
    builder.close();
    last = unconfirmed[i].index;
  }
  builder.close();

  // Send request
  if (unconfirmed.size() > 1) {
    LOG_TOPIC(INFO, Logger::AGENCY)
      << "Appending " << unconfirmed.size()-1 << " entries up to index " << last
      << " to follower " << follower_id;
  }

  arangodb::ClusterComm::instance()->asyncRequest
    ("1", 1, _config.end_points[follower_id],
     arangodb::GeneralRequest::RequestType::POST,
     path.str(), std::make_shared<std::string>(builder.toJson()), headerFields,
     std::make_shared<AgentCallback>(this, follower_id, last),
     0, true);

  return append_entries_t(t, true);
  
}

// @brief load persistent state
bool Agent::load () {
  DatabaseFeature* database = dynamic_cast<DatabaseFeature*>(
    ApplicationServer::lookupFeature("Database"));

  auto vocbase = database->vocbase();

  if (vocbase == nullptr) {
    LOG(FATAL) << "could not determine _system database";
    FATAL_ERROR_EXIT();
  }

  LOG_TOPIC(INFO, Logger::AGENCY) << "Loading persistent state.";
<<<<<<< HEAD
  if (!_state.loadCollections(vocbase, _config.wait_for_sync)) {
    LOG_TOPIC(WARN, Logger::AGENCY)
=======
  if (!_state.loadCollections(_vocbase, _applicationV8, _queryRegistry,
                              _config.wait_for_sync)) {
    LOG_TOPIC(INFO, Logger::AGENCY)
>>>>>>> bbac0b67
      << "Failed to load persistent state on statup.";
  }

  LOG_TOPIC(INFO, Logger::AGENCY) << "Reassembling spearhead and read stores.";
  _spearhead.apply(_state.slices(_last_commit_index+1));
  reportIn(id(),_state.lastLog().index);

  LOG_TOPIC(INFO, Logger::AGENCY) << "Starting spearhead worker.";
  _spearhead.start(this);
  _read_db.start(this);

  LOG_TOPIC(INFO, Logger::AGENCY) << "Starting constituent personality.";
  _constituent.start(vocbase);

  if (_config.sanity_check) {
    LOG_TOPIC(INFO, Logger::AGENCY) << "Starting cluster sanity facilities";
    _sanity_check.start(this);
  }
  
  return true;
}

// Write new entries to replicated state and store
write_ret_t Agent::write (query_t const& query)  {

  if (_constituent.leading()) {                    // Only working as leader

    std::vector<bool> applied;
    std::vector<index_t> indices;
    index_t maxind = 0;

    {
      MUTEX_LOCKER(mutexLocker, _ioLock);
      applied = _spearhead.apply(query);             // Apply to spearhead
      indices = _state.log (query, applied, term(), id()); // Log w/ indicies
    }
    if (!indices.empty()) {
      maxind = *std::max_element(indices.begin(), indices.end());
    }
    _cv.signal();                                  // Wake up run

    reportIn(id(),maxind);
    
    return write_ret_t(true,id(),applied,indices); // Indices to wait for to rest
    
  } else {                                         // Else we redirect
    return write_ret_t(false,_constituent.leaderID());
  }
}

// Read from store
read_ret_t Agent::read (query_t const& query) const {
  if (_constituent.leading()) {     // Only working as leaer
    query_t result = std::make_shared<arangodb::velocypack::Builder>();
    std::vector<bool> success = _read_db.read (query, result);
    return read_ret_t(true, _constituent.leaderID(), success, result);
  } else {                          // Else We redirect
    return read_ret_t(false, _constituent.leaderID());
  }
}

// Repeated append entries
void Agent::run() {

  CONDITION_LOCKER(guard, _cv);
  
  while (!this->isStopping() && size() > 1) { // need only to run in multi-host

    if (leading())
      _cv.wait(250000); // Only if leading
    else
      _cv.wait();       // Just sit there doing nothing

    // Collect all unacknowledged
    for (id_t i = 0; i < size(); ++i) {
      if (i != id()) {
        sendAppendEntriesRPC(i);
      }
    }
  }

}

// Orderly shutdown
void Agent::beginShutdown() {

  // Personal hygiene
  Thread::beginShutdown();
  
  // Stop constituent and key value stores
  _constituent.beginShutdown();
  _spearhead.beginShutdown();
  _read_db.beginShutdown();
  if (_config.sanity_check) {
    _sanity_check.beginShutdown();
  }
  
  // Wake up all waiting REST handler (waitFor)
  CONDITION_LOCKER(guard, _cv);
  guard.broadcast();
}

// Becoming leader 
bool Agent::lead () {

  // Key value stores
  rebuildDBs();

  // Wake up run
  _cv.signal();
  
  return true;
}

// Rebuild key value stores
bool Agent::rebuildDBs() {
  MUTEX_LOCKER(mutexLocker, _ioLock);
  _spearhead.apply(_state.slices());
  _read_db.apply(_state.slices());
  return true;
}

// Last log entry
log_t const& Agent::lastLog() const {
  return _state.lastLog();
}

// Get spearhead
Store const& Agent::spearhead () const {
  return _spearhead;
}

// Get readdb
Store const& Agent::readDB () const {
  return _read_db;
}

}}<|MERGE_RESOLUTION|>--- conflicted
+++ resolved
@@ -300,14 +300,9 @@
   }
 
   LOG_TOPIC(INFO, Logger::AGENCY) << "Loading persistent state.";
-<<<<<<< HEAD
-  if (!_state.loadCollections(vocbase, _config.wait_for_sync)) {
-    LOG_TOPIC(WARN, Logger::AGENCY)
-=======
-  if (!_state.loadCollections(_vocbase, _applicationV8, _queryRegistry,
+  if (!_state.loadCollections(_vocbase, 
                               _config.wait_for_sync)) {
     LOG_TOPIC(INFO, Logger::AGENCY)
->>>>>>> bbac0b67
       << "Failed to load persistent state on statup.";
   }
 
