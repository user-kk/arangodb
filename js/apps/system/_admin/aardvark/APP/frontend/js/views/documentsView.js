/*jshint browser: true */
/*jshint unused: false */
/*global arangoHelper, _, $, window, arangoHelper, templateEngine, Joi, btoa */
/*global numeral */

(function() {
  "use strict";
  window.DocumentsView = window.PaginationView.extend({
    filters : { "0" : true },
    filterId : 0,
    paginationDiv : "#documentsToolbarF",
    idPrefix : "documents",

    addDocumentSwitch: true,
    activeFilter: false,
    lastCollectionName: undefined,
    restoredFilters: [],

    editMode: false,

    allowUpload: false,

    el: '#content',
    table: '#documentsTableID',

    template: templateEngine.createTemplate("documentsView.ejs"),

    collectionContext : {
      prev: null,
      next: null
    },

    editButtons: ["#deleteSelected", "#moveSelected"],

    initialize : function (options) {
      this.documentStore = options.documentStore;
      this.collectionsStore = options.collectionsStore;
      this.tableView = new window.TableView({
        el: this.table,
        collection: this.collection
      });
      this.tableView.setRowClick(this.clicked.bind(this));
      this.tableView.setRemoveClick(this.remove.bind(this));
    },

    setCollectionId : function (colid, page) {
      this.collection.setCollection(colid);
      this.collection.setPage(page);
      this.page = page;

      var callback = function(error, type) {
        if (error) {
          arangoHelper.arangoError("Error", "Could not get collection properties.");
        }
        else {
          this.type = type;
          this.collection.getDocuments(this.getDocsCallback.bind(this));
          this.collectionModel = this.collectionsStore.get(colid);
        }
      }.bind(this);

      arangoHelper.collectionApiType(colid, null, callback);
    },

    getDocsCallback: function(error) {
      //Hide first/last pagination
      $('#documents_last').css("visibility", "hidden");
      $('#documents_first').css("visibility", "hidden");

      if (error) {
        window.progressView.hide();
        arangoHelper.arangoError("Document error", "Could not fetch requested documents.");
      }
      else if (!error || error !== undefined){
        window.progressView.hide();
        this.drawTable();
        this.renderPaginationElements();
      }

    },

    events: {
      "click #collectionPrev"      : "prevCollection",
      "click #collectionNext"      : "nextCollection",
      "click #filterCollection"    : "filterCollection",
      "click #markDocuments"       : "editDocuments",
      "click #importCollection"    : "importCollection",
      "click #exportCollection"    : "exportCollection",
      "click #filterSend"          : "sendFilter",
      "click #addFilterItem"       : "addFilterItem",
      "click .removeFilterItem"    : "removeFilterItem",
      "click #deleteSelected"      : "deleteSelectedDocs",
      "click #moveSelected"        : "moveSelectedDocs",
      "click #addDocumentButton"   : "addDocumentModal",
      "click #documents_first"     : "firstDocuments",
      "click #documents_last"      : "lastDocuments",
      "click #documents_prev"      : "prevDocuments",
      "click #documents_next"      : "nextDocuments",
      "click #confirmDeleteBtn"    : "confirmDelete",
      "click .key"                 : "nop",
      "keyup"                      : "returnPressedHandler",
      "keydown .queryline input"   : "filterValueKeydown",
      "click #importModal"         : "showImportModal",
      "click #resetView"           : "resetView",
      "click #confirmDocImport"    : "startUpload",
      "click #exportDocuments"     : "startDownload",
      "change #documentSize"            : "setPagesize",
      "change #docsSort"                : "setSorting"
    },

    showSpinner: function() {
      $('#uploadIndicator').show();
    },

    hideSpinner: function() {
      $('#uploadIndicator').hide();
    },

    showImportModal: function() {
      $("#docImportModal").modal('show');
    },

    hideImportModal: function() {
      $("#docImportModal").modal('hide');
    },

    setPagesize: function() {
      var size = $('#documentSize').find(":selected").val();
      this.collection.setPagesize(size);
      this.collection.getDocuments(this.getDocsCallback.bind(this));
    },

    setSorting: function() {
      var sortAttribute = $('#docsSort').val();

      if (sortAttribute === '' || sortAttribute === undefined || sortAttribute === null) {
        sortAttribute = '_key';
      }

      this.collection.setSort(sortAttribute);
    },

    returnPressedHandler: function(event) {
      if (event.keyCode === 13 && $(event.target).is($('#docsSort'))) {
        this.collection.getDocuments(this.getDocsCallback.bind(this));
      }
      if (event.keyCode === 13) {
        if ($("#confirmDeleteBtn").attr("disabled") === false) {
          this.confirmDelete();
        }
      }
    },

    nop: function(event) {
      event.stopPropagation();
    },

    resetView: function () {

      var callback = function(error) {
        if (error) {
          arangoHelper.arangoError("Document", "Could not fetch documents count");
        }
      }.bind(this);

      //clear all input/select - fields
      $('input').val('');
      $('select').val('==');
      this.removeAllFilterItems();
      $('#documentSize').val(this.collection.getPageSize());

      $('#documents_last').css("visibility", "visible");
      $('#documents_first').css("visibility", "visible");
      this.addDocumentSwitch = true;
      this.collection.resetFilter();
      this.collection.loadTotal(callback);
      this.restoredFilters = [];

      //for resetting json upload
      this.allowUpload = false;
      this.files = undefined;
      this.file = undefined;
      $('#confirmDocImport').attr("disabled", true);

      this.markFilterToggle();
      this.collection.getDocuments(this.getDocsCallback.bind(this));
    },

    startDownload: function() {
      var query = this.collection.buildDownloadDocumentQuery();

      if (query !== '' || query !== undefined || query !== null) {
        window.open(encodeURI("query/result/download/" + btoa(JSON.stringify(query))));
      }
      else {
        arangoHelper.arangoError("Document error", "could not download documents");
      }
    },

    startUpload: function () {

      var callback = function(error, msg) {
        if (error) {
          arangoHelper.arangoError("Upload", msg);
          this.hideSpinner();
        }
        else {
          this.hideSpinner();
          this.hideImportModal();
          this.resetView();
        }
      }.bind(this);

      if (this.allowUpload === true) {
        this.showSpinner();
        this.collection.uploadDocuments(this.file, callback);
      }
    },

    uploadSetup: function () {
      var self = this;
      $('#importDocuments').change(function(e) {
        self.files = e.target.files || e.dataTransfer.files;
        self.file = self.files[0];
        $('#confirmDocImport').attr("disabled", false);

        self.allowUpload = true;
      });
    },

    buildCollectionLink : function (collection) {
      return "collection/" + encodeURIComponent(collection.get('name')) + '/documents/1';
    },
    /*
    prevCollection : function () {
      if (this.collectionContext.prev !== null) {
        $('#collectionPrev').parent().removeClass('disabledPag');
        window.App.navigate(
          this.buildCollectionLink(
            this.collectionContext.prev
          ),
          {
            trigger: true
          }
        );
      }
      else {
        $('#collectionPrev').parent().addClass('disabledPag');
      }
    },

    nextCollection : function () {
      if (this.collectionContext.next !== null) {
        $('#collectionNext').parent().removeClass('disabledPag');
        window.App.navigate(
          this.buildCollectionLink(
            this.collectionContext.next
          ),
          {
            trigger: true
          }
        );
      }
      else {
        $('#collectionNext').parent().addClass('disabledPag');
      }
    },*/

    markFilterToggle: function () {
      if (this.restoredFilters.length > 0) {
        $('#filterCollection').addClass('activated');
      }
      else {
        $('#filterCollection').removeClass('activated');
      }
    },

    //need to make following functions automatically!

    editDocuments: function () {
      $('#importCollection').removeClass('activated');
      $('#exportCollection').removeClass('activated');
      this.markFilterToggle();
      $('#markDocuments').toggleClass('activated');
      this.changeEditMode();
      $('#filterHeader').hide();
      $('#importHeader').hide();
      $('#editHeader').slideToggle(200);
      $('#exportHeader').hide();
    },

    filterCollection : function () {
      $('#importCollection').removeClass('activated');
      $('#exportCollection').removeClass('activated');
      $('#markDocuments').removeClass('activated');
      this.changeEditMode(false);
      this.markFilterToggle();
      this.activeFilter = true;
      $('#importHeader').hide();
      $('#editHeader').hide();
      $('#exportHeader').hide();
      $('#filterHeader').slideToggle(200);

      var i;
      for (i in this.filters) {
        if (this.filters.hasOwnProperty(i)) {
          $('#attribute_name' + i).focus();
          return;
        }
      }
    },

    exportCollection: function () {
      $('#importCollection').removeClass('activated');
      $('#filterHeader').removeClass('activated');
      $('#markDocuments').removeClass('activated');
      this.changeEditMode(false);
      $('#exportCollection').toggleClass('activated');
      this.markFilterToggle();
      $('#exportHeader').slideToggle(200);
      $('#importHeader').hide();
      $('#filterHeader').hide();
      $('#editHeader').hide();
    },

    importCollection: function () {
      this.markFilterToggle();
      $('#markDocuments').removeClass('activated');
      this.changeEditMode(false);
      $('#importCollection').toggleClass('activated');
      $('#exportCollection').removeClass('activated');
      $('#importHeader').slideToggle(200);
      $('#filterHeader').hide();
      $('#editHeader').hide();
      $('#exportHeader').hide();
    },

    changeEditMode: function (enable) {
      if (enable === false || this.editMode === true) {
        $('#documentsTableID tbody tr').css('cursor', 'default');
        $('.deleteButton').fadeIn();
        $('.addButton').fadeIn();
        $('.selected-row').removeClass('selected-row');
        this.editMode = false;
        this.tableView.setRowClick(this.clicked.bind(this));
      }
      else {
        $('#documentsTableID tbody tr').css('cursor', 'copy');
        $('.deleteButton').fadeOut();
        $('.addButton').fadeOut();
        $('.selectedCount').text(0);
        this.editMode = true;
        this.tableView.setRowClick(this.editModeClick.bind(this));
      }
    },

    getFilterContent: function () {
      var filters = [ ];
      var i, value;

      for (i in this.filters) {
        if (this.filters.hasOwnProperty(i)) {
          value = $('#attribute_value' + i).val();

          try {
            value = JSON.parse(value);
          }
          catch (err) {
            value = String(value);
          }

          if ($('#attribute_name' + i).val() !== ''){
            filters.push({
                attribute : $('#attribute_name'+i).val(),
                operator : $('#operator'+i).val(),
                value : value
            });
          }
        }
      }
      return filters;
    },

    sendFilter : function () {
      this.restoredFilters = this.getFilterContent();
      var self = this;
      this.collection.resetFilter();
      this.addDocumentSwitch = false;
      _.each(this.restoredFilters, function (f) {
        if (f.operator !== undefined) {
          self.collection.addFilter(f.attribute, f.operator, f.value);
        }
      });
      this.collection.setToFirst();

      this.collection.getDocuments(this.getDocsCallback.bind(this));
      this.markFilterToggle();
    },

    restoreFilter: function () {
      var self = this, counter = 0;

      this.filterId = 0;
      $('#docsSort').val(this.collection.getSort());
      _.each(this.restoredFilters, function (f) {
        //change html here and restore filters
        if (counter !== 0) {
          self.addFilterItem();
        }
        if (f.operator !== undefined) {
          $('#attribute_name' + counter).val(f.attribute);
          $('#operator' + counter).val(f.operator);
          $('#attribute_value' + counter).val(f.value);
        }
        counter++;

        //add those filters also to the collection
        self.collection.addFilter(f.attribute, f.operator, f.value);
      });
    },

    addFilterItem : function () {
      // adds a line to the filter widget

      var num = ++this.filterId;
      $('#filterHeader').append(' <div class="queryline querylineAdd">'+
                                '<input id="attribute_name' + num +
                                '" type="text" placeholder="Attribute name">'+
                                '<select name="operator" id="operator' +
                                num + '" class="filterSelect">'+
                                '    <option value="==">==</option>'+
                                '    <option value="!=">!=</option>'+
                                '    <option value="&lt;">&lt;</option>'+
                                '    <option value="&lt;=">&lt;=</option>'+
                                '    <option value="&gt;=">&gt;=</option>'+
                                '    <option value="&gt;">&gt;</option>'+
                                '</select>'+
                                '<input id="attribute_value' + num +
                                '" type="text" placeholder="Attribute value" ' +
                                'class="filterValue">'+
                                ' <a class="removeFilterItem" id="removeFilter' + num + '">' +
                                '<i class="icon icon-minus arangoicon"></i></a></div>');
      this.filters[num] = true;
    },

    filterValueKeydown : function (e) {
      if (e.keyCode === 13) {
        this.sendFilter();
      }
    },

    removeFilterItem : function (e) {

      // removes line from the filter widget
      var button = e.currentTarget;

      var filterId = button.id.replace(/^removeFilter/, '');
      // remove the filter from the list
      delete this.filters[filterId];
      delete this.restoredFilters[filterId];

      // remove the line from the DOM
      $(button.parentElement).remove();
    },

    removeAllFilterItems : function () {
      var childrenLength = $('#filterHeader').children().length;
      var i;
      for (i = 1; i <= childrenLength; i++) {
        $('#removeFilter'+i).parent().remove();
      }
      this.filters = { "0" : true };
      this.filterId = 0;
    },

    addDocumentModal: function () {
      var collid  = window.location.hash.split("/")[1],
      buttons = [], tableContent = [];
      // second parameter is "true" to disable caching of collection type

      var callback = function(error, type) {
        if (error) {
          arangoHelper.arangoError("Error", "Could not fetch collection type");
        }
        else {
          if (type === 'edge') {

            tableContent.push(
              window.modalView.createTextEntry(
                'new-edge-from-attr',
                '_from',
                '',
                "document _id: document handle of the linked vertex (incoming relation)",
                undefined,
                false,
                [
                  {
                    rule: Joi.string().required(),
                    msg: "No _from attribute given."
                  }
                ]
              )
            );

            tableContent.push(
              window.modalView.createTextEntry(
                'new-edge-to',
                '_to',
                '',
                "document _id: document handle of the linked vertex (outgoing relation)",
                undefined,
                false,
                [
                  {
                    rule: Joi.string().required(),
                    msg: "No _to attribute given."
                  }
                ]
              )
            );

            tableContent.push(
              window.modalView.createTextEntry(
                'new-edge-key-attr',
                '_key',
                undefined,
                "the edges unique key(optional attribute, leave empty for autogenerated key",
                'is optional: leave empty for autogenerated key',
                false,
                [
                  {
                    rule: Joi.string().allow('').optional(),
                    msg: ""
                  }
                ]
              )
            );
            buttons.push(
              window.modalView.createSuccessButton('Create', this.addEdge.bind(this))
            );

            window.modalView.show(
              'modalTable.ejs',
              'Create edge',
              buttons,
              tableContent
            );
          }
          else {
            tableContent.push(
              window.modalView.createTextEntry(
                'new-document-key-attr',
                '_key',
                undefined,
                "the documents unique key(optional attribute, leave empty for autogenerated key",
                'is optional: leave empty for autogenerated key',
                false,
                [
                  {
                    rule: Joi.string().allow('').optional(),
                    msg: ""
                  }
                ]
              )
            );

            buttons.push(
              window.modalView.createSuccessButton('Create', this.addDocument.bind(this))
            );

            window.modalView.show(
              'modalTable.ejs',
              'Create document',
              buttons,
              tableContent
            );
          }
        }
      }.bind(this);
      arangoHelper.collectionApiType(collid, true, callback);
    },

    addEdge: function () {
      var collid  = window.location.hash.split("/")[1];
      var from = $('.modal-body #new-edge-from-attr').last().val();
      var to = $('.modal-body #new-edge-to').last().val();
      var key = $('.modal-body #new-edge-key-attr').last().val();
      var url;


      var callback = function(error, data) {
        if (error) {
          arangoHelper.arangoError('Error', 'Could not create edge');
        }
        else {
          window.modalView.hide();
<<<<<<< HEAD
=======

>>>>>>> 526b686c
          data = data.split('/');

          try {
            url = "collection/" + data[0] + '/' + data[1];
            decodeURI(url);
          } catch (ex) {
            url = "collection/" + data[0] + '/' + encodeURIComponent(data[1]);
          }
          window.location.hash = url;
        }
      }.bind(this);

      if (key !== '' || key !== undefined) {
        this.documentStore.createTypeEdge(collid, from, to, key, callback);
      }
      else {
        this.documentStore.createTypeEdge(collid, from, to, null, callback);
      }
    },

    addDocument: function() {
      var collid = window.location.hash.split("/")[1];
      var key = $('.modal-body #new-document-key-attr').last().val();
      var url;

      var callback = function(error, data) {
        if (error) {
          arangoHelper.arangoError('Error', 'Could not create document');
        }
        else {
          window.modalView.hide();
          data = data.split('/');

          try {
            url = "collection/" + data[0] + '/' + data[1];
            decodeURI(url);
          } catch (ex) {
            url = "collection/" + data[0] + '/' + encodeURIComponent(data[1]);
          }

          window.location.hash = url;
        }
      }.bind(this);

      if (key !== '' || key !== undefined) {
        this.documentStore.createTypeDocument(collid, key, callback);
      }
      else {
        this.documentStore.createTypeDocument(collid, null, callback);
      }
    },

    moveSelectedDocs: function() {
      var buttons = [], tableContent = [],
      toDelete = this.getSelectedDocs();

      if (toDelete.length === 0) {
        return;
      }

      tableContent.push(
        window.modalView.createTextEntry(
          'move-documents-to',
          'Move to',
          '',
          false,
          'collection-name',
          true,
          [
            {
              rule: Joi.string().regex(/^[a-zA-Z]/),
              msg: "Collection name must always start with a letter."
            },
            {
              rule: Joi.string().regex(/^[a-zA-Z0-9\-_]*$/),
              msg: 'Only Symbols "_" and "-" are allowed.'
            },
            {
              rule: Joi.string().required(),
              msg: "No collection name given."
            }
          ]
        )
      );

      buttons.push(
        window.modalView.createSuccessButton('Move', this.confirmMoveSelectedDocs.bind(this))
      );

      window.modalView.show(
        'modalTable.ejs',
        'Move documents',
        buttons,
        tableContent
      );
    },

    confirmMoveSelectedDocs: function() {
      var toMove = this.getSelectedDocs(),
      self = this,
      toCollection = $('.modal-body').last().find('#move-documents-to').val();

      var callback = function() {
        this.collection.getDocuments(this.getDocsCallback.bind(this));
        $('#markDocuments').click();
        window.modalView.hide();
      }.bind(this);

      _.each(toMove, function(key) {
        self.collection.moveDocument(key, self.collection.collectionID, toCollection, callback);
      });
    },

    deleteSelectedDocs: function() {
      var buttons = [], tableContent = [];
      var toDelete = this.getSelectedDocs();

      if (toDelete.length === 0) {
        return;
      }

      tableContent.push(
        window.modalView.createReadOnlyEntry(
          undefined,
          toDelete.length + ' documents selected',
          'Do you want to delete all selected documents?',
          undefined,
          undefined,
          false,
          undefined
        )
      );

      buttons.push(
        window.modalView.createDeleteButton('Delete', this.confirmDeleteSelectedDocs.bind(this))
      );

      window.modalView.show(
        'modalTable.ejs',
        'Delete documents',
        buttons,
        tableContent
      );
    },

    confirmDeleteSelectedDocs: function() {
      var toDelete = this.getSelectedDocs();
      var deleted = [], self = this;

      _.each(toDelete, function(key) {
        if (self.type === 'document') {
          var callback = function(error) {
            if (error) {
              deleted.push(false);
              arangoHelper.arangoError('Document error', 'Could not delete document.');
            }
            else {
              deleted.push(true);
              self.collection.setTotalMinusOne();
              self.collection.getDocuments(this.getDocsCallback.bind(this));
              $('#markDocuments').click();
              window.modalView.hide();
            }
          }.bind(self);
          self.documentStore.deleteDocument(self.collection.collectionID, key, callback);
        }
        else if (self.type === 'edge') {

          var callback2 = function(error) {
            if (error) {
              deleted.push(false);
              arangoHelper.arangoError('Edge error', 'Could not delete edge');
            }
            else {
              self.collection.setTotalMinusOne();
              deleted.push(true);
              self.collection.getDocuments(this.getDocsCallback.bind(this));
              $('#markDocuments').click();
              window.modalView.hide();
            }
          }.bind(self);

          self.documentStore.deleteEdge(self.collection.collectionID, key, callback2);
        }
      });

    },

    getSelectedDocs: function() {
      var toDelete = [];
      _.each($('#documentsTableID tbody tr'), function(element) {
        if ($(element).hasClass('selected-row')) {
          toDelete.push($($(element).children()[1]).find('.key').text());
        }
      });
      return toDelete;
    },

    remove: function (a) {
      this.docid = $(a.currentTarget).closest("tr").attr("id").substr(4);
      $("#confirmDeleteBtn").attr("disabled", false);
      $('#docDeleteModal').modal('show');
    },

    confirmDelete: function () {
      $("#confirmDeleteBtn").attr("disabled", true);
      var hash = window.location.hash.split("/");
      var check = hash[3];
      //to_do - find wrong event handler
      if (check !== 'source') {
        this.reallyDelete();
      }
    },

    reallyDelete: function () {
      if (this.type === 'document') {

        var callback = function(error) {
          if (error) {
            arangoHelper.arangoError('Error', 'Could not delete document');
          }
          else {
            this.collection.setTotalMinusOne();
            this.collection.getDocuments(this.getDocsCallback.bind(this));
            $('#docDeleteModal').modal('hide');
          }
        }.bind(this);

        this.documentStore.deleteDocument(this.collection.collectionID, this.docid, callback);
      }
      else if (this.type === 'edge') {

        var callback2 = function(error) {
          if (error) {
            arangoHelper.arangoError('Edge error', "Could not delete edge");
          }
          else {
            this.collection.setTotalMinusOne();
            this.collection.getDocuments(this.getDocsCallback.bind(this));
            $('#docDeleteModal').modal('hide');
          }
        }.bind(this);

        this.documentStore.deleteEdge(this.collection.collectionID, this.docid, callback2);
      }
    },

    editModeClick: function(event) {
      var target = $(event.currentTarget);

      if(target.hasClass('selected-row')) {
        target.removeClass('selected-row');
      } else {
        target.addClass('selected-row');
      }

      var selected = this.getSelectedDocs();
      $('.selectedCount').text(selected.length);

      _.each(this.editButtons, function(button) {
        if (selected.length > 0) {
          $(button).prop('disabled', false);
          $(button).removeClass('button-neutral');
          $(button).removeClass('disabled');
          if (button === "#moveSelected") {
            $(button).addClass('button-success');
          }
          else {
            $(button).addClass('button-danger');
          }
        }
        else {
          $(button).prop('disabled', true);
          $(button).addClass('disabled');
          $(button).addClass('button-neutral');
          if (button === "#moveSelected") {
            $(button).removeClass('button-success');
          }
          else {
            $(button).removeClass('button-danger');
          }
        }
      });
    },

    clicked: function (event) {
      var self = event.currentTarget;

      var url, doc = $(self).attr("id").substr(4);

      try {
        url = "collection/" + this.collection.collectionID + '/' + doc;
        decodeURI(doc);
      } catch (ex) {
        url = "collection/" + this.collection.collectionID + '/' + encodeURIComponent(doc);
      }

<<<<<<< HEAD
      //window.App.navigate(url, true);
=======
>>>>>>> 526b686c
      window.location.hash = url;
    },

    drawTable: function() {
      this.tableView.setElement($(this.table)).render();

      // we added some icons, so we need to fix their tooltips
      arangoHelper.fixTooltips(".icon_arangodb, .arangoicon", "top");

      $(".prettify").snippet("javascript", {
        style: "nedit",
        menu: false,
        startText: false,
        transparent: true,
        showNum: false
      });
    },

    checkCollectionState: function() {
      if (this.lastCollectionName === this.collectionName) {
        if (this.activeFilter) {
          this.filterCollection();
          this.restoreFilter();
        }
      }
      else {
        if (this.lastCollectionName !== undefined) {
          this.collection.resetFilter();
          this.collection.setSort('');
          this.restoredFilters = [];
          this.activeFilter = false;
        }
      }
    },

    render: function() {
      $(this.el).html(this.template.render({}));

      if (this.type === 2) {
        this.type = "document";
      }
      else if (this.type === 3) {
        this.type = "edge";
      }

      this.tableView.setElement($(this.table)).drawLoading();

      this.collectionContext = this.collectionsStore.getPosition(
        this.collection.collectionID
      );

      this.breadcrumb();

      this.checkCollectionState();

      //set last active collection name
      this.lastCollectionName = this.collectionName;

      /*
      if (this.collectionContext.prev === null) {
        $('#collectionPrev').parent().addClass('disabledPag');
      }
      if (this.collectionContext.next === null) {
        $('#collectionNext').parent().addClass('disabledPag');
      }
      */

      this.uploadSetup();

      $("[data-toggle=tooltip]").tooltip();
      $('.upload-info').tooltip();

      arangoHelper.fixTooltips(".icon_arangodb, .arangoicon", "top");
      this.renderPaginationElements();
      this.selectActivePagesize();
      this.markFilterToggle();
      return this;
    },

    rerender: function () {
      this.collection.getDocuments(this.getDocsCallback.bind(this));
    },

    selectActivePagesize: function() {
      $('#documentSize').val(this.collection.getPageSize());
    },

    renderPaginationElements: function () {
      this.renderPagination();
      var total = $('#totalDocuments');
      if (total.length === 0) {
        $('#documentsToolbarFL').append(
          '<a id="totalDocuments" class="totalDocuments"></a>'
        );
        total = $('#totalDocuments');
      }
      if (this.type === 'document') {
        total.html(numeral(this.collection.getTotal()).format('0,0') + " document(s)");
      }
      if (this.type === 'edge') {
        total.html(numeral(this.collection.getTotal()).format('0,0') + " edge(s)");
      }
    },

    breadcrumb: function () {
      this.collectionName = window.location.hash.split("/")[1];
      $('#subNavigationBar .breadcrumb').html(
        'Collection: ' + this.collectionName
      );
    }

  });
}());<|MERGE_RESOLUTION|>--- conflicted
+++ resolved
@@ -594,10 +594,6 @@
         }
         else {
           window.modalView.hide();
-<<<<<<< HEAD
-=======
-
->>>>>>> 526b686c
           data = data.split('/');
 
           try {
@@ -895,10 +891,6 @@
         url = "collection/" + this.collection.collectionID + '/' + encodeURIComponent(doc);
       }
 
-<<<<<<< HEAD
-      //window.App.navigate(url, true);
-=======
->>>>>>> 526b686c
       window.location.hash = url;
     },
 
