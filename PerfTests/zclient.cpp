//
// Hello World client
// Connects REQ socket to tcp://localhost:5555
// Sends "Hello" to server, expects "World" back
//
#include <zmq.h>
#include <string.h>
#include <stdio.h>
#include <unistd.h>
#include <stdlib.h>
#include <time.h>
<<<<<<< HEAD
#include <iostream>

=======
#include <sys/time.h>
#include <getopt.h>
>>>>>>> 5a74e95f
#include <pthread.h>

#include <string>
#include <map>
#include <algorithm>
#include <iostream>

#include "ProtocolBuffers/arangodb.pb.h"

#include <google/protobuf/text_format.h>

using namespace google::protobuf;
using namespace std;

void* context = 0;
size_t errors = 0;
pthread_cond_t condition = PTHREAD_COND_INITIALIZER;
pthread_mutex_t mutex = PTHREAD_MUTEX_INITIALIZER;
bool canStart = false;

// default values
size_t loop = 10000;
size_t concurrency = 1;
size_t pipelined = 1;
char const* connection = "tcp://localhost:5555";
char const* path = "/_api/version";
bool verbose = false;
map<string, string> headers;
map<string, string> values;



void* ThreadStarter (void* data) {
  int res, rc;
  size_t n;
  void* requester;

  requester = zmq_socket(context, ZMQ_REQ);
  res = zmq_connect(requester, connection);

  if (res != 0) {
    printf("ERROR zmq_connect: %d\n", errno);
    exit(EXIT_FAILURE);
  }
  
  if (verbose) {
    printf("connected\n");
  }

  rc = pthread_mutex_lock(&mutex);
    
  while (!canStart) {
    rc = pthread_cond_wait(&condition, &mutex);
  }
                      
  rc = pthread_mutex_unlock(&mutex);

  for (n = 0; n < loop; n += pipelined) {
    zmq_msg_t request;
    zmq_msg_t reply;

    PB_ArangoMessage messages;
    PB_ArangoBatchMessage* batch;
    PB_ArangoBlobRequest* blob;
<<<<<<< HEAD

    batch = messages.add_messages();

    batch->set_type(PB_BLOB_REQUEST);
    blob = batch->mutable_blobrequest();

    blob->set_requesttype(PB_REQUEST_TYPE_GET);
    blob->set_url("/_api/version");
    blob->set_contenttype(PB_NO_CONTENT);
    blob->set_content("");

=======
    PB_ArangoKeyValue* kv;

    for (size_t p = 0; p < pipelined; p++) {
      batch = messages.add_messages();

      batch->set_type(PB_BLOB_REQUEST);
      blob = batch->mutable_request();

      map<string, string>::iterator it;

      for (it = headers.begin(); it != headers.end(); ++it) {
        kv = blob->add_headers();
        kv->set_key((*it).first);
        kv->set_value((*it).second);
      }
      
      for (it = values.begin(); it != values.end(); ++it) {
        kv = blob->add_values();
        kv->set_key((*it).first);
        kv->set_value((*it).second);
      }

      blob->set_requesttype(PB_REQUEST_TYPE_GET);
      blob->set_url(path);
      blob->set_contenttype(PB_NO_CONTENT);
      blob->set_contentlength(0);
      blob->set_content("");
    }
   
>>>>>>> 5a74e95f
    string data;
    messages.SerializeToString(&data);

    // send
    zmq_msg_init_size(&request, data.size());
    memcpy(zmq_msg_data(&request), data.c_str(), data.size());

    res = zmq_send(requester, &request, 0);

    if (res != 0) {
      printf("ERROR zmq_send: %d %d %s\n", (int) res, (int) errno, strerror(errno));
      ++errors;
    }

    zmq_msg_close(&request);

    // receive
    zmq_msg_init(&reply);

    res = zmq_recv(requester, &reply, 0);

    if (res != 0) {
      printf("ERROR zmq_recv: %d %d %s\n", (int) res, (int) errno, strerror(errno));
      ++errors;
    }
    else {
#if 0
      printf("received reply\n");

      void* data = zmq_msg_data(&reply);
      size_t size = zmq_msg_size(&reply);

      PB_ArangoMessage response;
      response.ParseFromArray(data, size);

      string out;
      TextFormat::PrintToString(response, &out);
      cout << "--------------------------------------------------------------------------------\n"
           << out << "\n"
           << "--------------------------------------------------------------------------------\n"
           << endl;

      size_t num = response.messages().size();

      printf("size %d\n", (int) num);

      for (size_t i = 0;  i < num;  ++i) {
        printf("RESPONSE #%d\n", (int) i);

        PB_ArangoBatchMessage const& bm = response.messages().Get(i);

        printf("type: %d\n", (int) bm.type());

        if (bm.type() == PB_BLOB_RESPONSE) {
          PB_ArangoBlobResponse const& br = bm.blobresponse();

          printf("status: %d\n", (int) br.status());

          cout << "content: " << br.content() << endl;
        }
        else if (bm.type() == PB_ERROR_RESPONSE) {
          printf("error response\n");
        }
      }
#endif
    }

    zmq_msg_close(&reply);
  }

  zmq_close(requester);
<<<<<<< HEAD
=======

>>>>>>> 5a74e95f
  return 0;
}


/* Return 1 if the difference is negative, otherwise 0.  */
int timeval_subtract(struct timeval* result, struct timeval* t2, struct timeval* t1) {
  long int diff = (t2->tv_usec + 1000000 * t2->tv_sec) - (t1->tv_usec + 1000000 * t1->tv_sec);
  result->tv_sec = diff / 1000000;
  result->tv_usec = diff % 1000000;

  return (diff<0);
}


void addHeader (char* arg) {
  string header(arg);
  size_t found = header.find('=', 0);

  if (found == string::npos) {
    fprintf(stderr, "invalid header %s\n", arg);
    exit(EXIT_FAILURE);
  }

  string key(header.substr(0, found));
  string value(header.substr(found + 1, header.length() - found - 1));

  std::transform(key.begin(), key.end(), key.begin(), ::tolower);
  headers[key] = value;
}

void addValue (char* arg) {
  string data(arg);
  size_t found = data.find('=', 0);

  if (found == string::npos) {
    fprintf(stderr, "invalid value %s\n", arg);
    exit(EXIT_FAILURE);
  }

  string key(data.substr(0, found));
  string value(data.substr(found + 1, data.length() - found - 1));

  values[key] = value;
}
        
void printUsage (char* prg) {        
  fprintf(stderr, "Usage: %s [-C connection] [-u path] [-h \"key=value\"] [-v \"key=value\"] [-P pipeline] [-c concurrency] [-n count] [-d]\n", prg);
  fprintf(stderr, "Options:\n");
  fprintf(stderr, "-C connection       connection string, e.g. tcp://localhost:5555\n");
  fprintf(stderr, "-u path             endpoint to call, e.g. /_api/version\n");
  fprintf(stderr, "-h \"key=value\"      add arbitrary header\n");
  fprintf(stderr, "-v \"key=value\"      add arbitrary body value\n");
  fprintf(stderr, "-P pipeline         send <pipeline> values in each batch (default: 1)\n");
  fprintf(stderr, "-c concurrency      number of concurrent client threads (default: 1)\n");
  fprintf(stderr, "-n count            number of requests to perform per client thread\n");
}


int main (int argc, char* argv[]) {
  struct timeval start, end, result;
  float rps, runtime;
  size_t i;
  int opt, rc;
  pthread_t* threads;

  while ((opt = getopt(argc, argv, "C:u:h:v:P:c:n:d")) != -1) {
    switch (opt) {
      case 'C':
        connection = optarg;
        break;
      case 'u':
        path = optarg;
        break;
      case 'h':
        addHeader(optarg);
        break;
      case 'v':
        addValue(optarg);
        break;
      case 'P':
        pipelined = atoi(optarg);
        if (pipelined < 1) {
          fprintf(stderr, "pipeline argument must be at least 1\n");
          exit(EXIT_FAILURE);
        }
        break;
      case 'c':
        concurrency = atoi(optarg);
        if (concurrency < 1) {
          fprintf(stderr, "concurrency must be at least 1\n");
          exit(EXIT_FAILURE);
        }
        break;
      case 'n':
        loop = atoi(optarg);
        break;
      case 'd':
        verbose = true;
        break;
      default: 
        printUsage(argv[0]);
        exit(EXIT_FAILURE);
    }
  }

  printf("Looping %d times per thread, total %d, pipelined %d\n", (int) loop, (int) (loop * concurrency), (int) pipelined);
  printf("Concurrency %d\n", (int) concurrency);
  printf("Connection %s\n", connection);

  context = zmq_init(1);

  if (verbose) {
    printf("Connecting to server…\n");
  }

  threads = (pthread_t*) malloc(sizeof(pthread_t) * concurrency);

  for (i = 0;  i < concurrency;  ++i) {
    pthread_create(&threads[i], 0, &ThreadStarter, 0);
  }

  gettimeofday(&start, 0);
  rc = pthread_mutex_lock(&mutex);
  canStart = true;
  rc = pthread_cond_broadcast(&condition);
  rc = pthread_mutex_unlock(&mutex);

  for (i = 0;  i < concurrency;  ++i) {
    pthread_join(threads[i], 0);
  }

  gettimeofday(&end, 0);
  timeval_subtract(&result, &end, &start);
  runtime = (float) result.tv_sec + (float) ((float) result.tv_usec / 1000000.0);

  rps = (float) loop * (float) concurrency / runtime;
  printf("runtime %f sec, req/sec %f, req/sec/thread %f\n", runtime, rps, rps / (float) concurrency);
  printf("errors %ld\n", (long int) errors);

  zmq_term(context);
  free(threads);

  pthread_cond_destroy(&condition);
  pthread_mutex_destroy(&mutex);

  return 0;
}<|MERGE_RESOLUTION|>--- conflicted
+++ resolved
@@ -9,13 +9,8 @@
 #include <unistd.h>
 #include <stdlib.h>
 #include <time.h>
-<<<<<<< HEAD
-#include <iostream>
-
-=======
 #include <sys/time.h>
 #include <getopt.h>
->>>>>>> 5a74e95f
 #include <pthread.h>
 
 #include <string>
@@ -25,9 +20,6 @@
 
 #include "ProtocolBuffers/arangodb.pb.h"
 
-#include <google/protobuf/text_format.h>
-
-using namespace google::protobuf;
 using namespace std;
 
 void* context = 0;
@@ -80,26 +72,13 @@
     PB_ArangoMessage messages;
     PB_ArangoBatchMessage* batch;
     PB_ArangoBlobRequest* blob;
-<<<<<<< HEAD
-
-    batch = messages.add_messages();
-
-    batch->set_type(PB_BLOB_REQUEST);
-    blob = batch->mutable_blobrequest();
-
-    blob->set_requesttype(PB_REQUEST_TYPE_GET);
-    blob->set_url("/_api/version");
-    blob->set_contenttype(PB_NO_CONTENT);
-    blob->set_content("");
-
-=======
     PB_ArangoKeyValue* kv;
 
     for (size_t p = 0; p < pipelined; p++) {
       batch = messages.add_messages();
 
       batch->set_type(PB_BLOB_REQUEST);
-      blob = batch->mutable_request();
+      blob = batch->mutable_blobrequest();
 
       map<string, string>::iterator it;
 
@@ -118,11 +97,9 @@
       blob->set_requesttype(PB_REQUEST_TYPE_GET);
       blob->set_url(path);
       blob->set_contenttype(PB_NO_CONTENT);
-      blob->set_contentlength(0);
       blob->set_content("");
     }
    
->>>>>>> 5a74e95f
     string data;
     messages.SerializeToString(&data);
 
@@ -148,56 +125,12 @@
       printf("ERROR zmq_recv: %d %d %s\n", (int) res, (int) errno, strerror(errno));
       ++errors;
     }
-    else {
-#if 0
-      printf("received reply\n");
-
-      void* data = zmq_msg_data(&reply);
-      size_t size = zmq_msg_size(&reply);
-
-      PB_ArangoMessage response;
-      response.ParseFromArray(data, size);
-
-      string out;
-      TextFormat::PrintToString(response, &out);
-      cout << "--------------------------------------------------------------------------------\n"
-           << out << "\n"
-           << "--------------------------------------------------------------------------------\n"
-           << endl;
-
-      size_t num = response.messages().size();
-
-      printf("size %d\n", (int) num);
-
-      for (size_t i = 0;  i < num;  ++i) {
-        printf("RESPONSE #%d\n", (int) i);
-
-        PB_ArangoBatchMessage const& bm = response.messages().Get(i);
-
-        printf("type: %d\n", (int) bm.type());
-
-        if (bm.type() == PB_BLOB_RESPONSE) {
-          PB_ArangoBlobResponse const& br = bm.blobresponse();
-
-          printf("status: %d\n", (int) br.status());
-
-          cout << "content: " << br.content() << endl;
-        }
-        else if (bm.type() == PB_ERROR_RESPONSE) {
-          printf("error response\n");
-        }
-      }
-#endif
-    }
 
     zmq_msg_close(&reply);
   }
 
   zmq_close(requester);
-<<<<<<< HEAD
-=======
-
->>>>>>> 5a74e95f
+
   return 0;
 }
 
@@ -307,7 +240,7 @@
   printf("Concurrency %d\n", (int) concurrency);
   printf("Connection %s\n", connection);
 
-  context = zmq_init(1);
+  context = zmq_init(16);
 
   if (verbose) {
     printf("Connecting to server…\n");
