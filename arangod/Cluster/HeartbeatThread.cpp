////////////////////////////////////////////////////////////////////////////////
/// DISCLAIMER
///
/// Copyright 2014-2016 ArangoDB GmbH, Cologne, Germany
/// Copyright 2004-2014 triAGENS GmbH, Cologne, Germany
///
/// Licensed under the Apache License, Version 2.0 (the "License");
/// you may not use this file except in compliance with the License.
/// You may obtain a copy of the License at
///
///     http://www.apache.org/licenses/LICENSE-2.0
///
/// Unless required by applicable law or agreed to in writing, software
/// distributed under the License is distributed on an "AS IS" BASIS,
/// WITHOUT WARRANTIES OR CONDITIONS OF ANY KIND, either express or implied.
/// See the License for the specific language governing permissions and
/// limitations under the License.
///
/// Copyright holder is ArangoDB GmbH, Cologne, Germany
///
/// @author Jan Steemann
////////////////////////////////////////////////////////////////////////////////

#include "HeartbeatThread.h"

#include "Basics/ConditionLocker.h"
#include "Basics/JsonHelper.h"
#include "Logger/Logger.h"
#include "Basics/MutexLocker.h"
#include "Basics/VelocyPackHelper.h"
#include "Cluster/ClusterComm.h"
#include "Cluster/ClusterInfo.h"
#include "Cluster/ClusterMethods.h"
#include "Cluster/ServerJob.h"
#include "Cluster/ServerState.h"
#include "Dispatcher/Dispatcher.h"
#include "Dispatcher/DispatcherFeature.h"
#include "Dispatcher/Job.h"
#include "V8/v8-globals.h"
#include "VocBase/auth.h"
#include "VocBase/server.h"
#include "VocBase/vocbase.h"
#include <functional>

using namespace arangodb;

volatile sig_atomic_t HeartbeatThread::HasRunOnce = 0;

////////////////////////////////////////////////////////////////////////////////
/// @brief constructs a heartbeat thread
////////////////////////////////////////////////////////////////////////////////

<<<<<<< HEAD
HeartbeatThread::HeartbeatThread(uint64_t interval,
                                 uint64_t maxFailsBeforeWarning)
    : Thread("Heartbeat"),
=======
HeartbeatThread::HeartbeatThread(
    TRI_server_t* server, arangodb::rest::ApplicationDispatcher* dispatcher,
    ApplicationV8* applicationV8, AgencyCallbackRegistry* agencyCallbackRegistry,
    uint64_t interval, uint64_t maxFailsBeforeWarning)
    : Thread("Heartbeat"),
      _server(server),
      _dispatcher(dispatcher),
      _applicationV8(applicationV8),
      _agencyCallbackRegistry(agencyCallbackRegistry),
>>>>>>> e68a60f8
      _statusLock(),
      _agency(),
      _condition(),
      _dispatchedPlanVersion(),
      _refetchUsers(),
      _myId(ServerState::instance()->getId()),
      _interval(interval),
      _maxFailsBeforeWarning(maxFailsBeforeWarning),
      _numFails(0),
      _numDispatchedJobs(0),
      _lastDispatchedJobResult(false),
      _versionThatTriggeredLastJob(0),
      _ready(false) {}

////////////////////////////////////////////////////////////////////////////////
/// @brief destroys a heartbeat thread
////////////////////////////////////////////////////////////////////////////////

HeartbeatThread::~HeartbeatThread() { shutdown(); }

////////////////////////////////////////////////////////////////////////////////
/// @brief heartbeat main loop
/// the heartbeat thread constantly reports the current server status to the
/// agency. it does so by sending the current state string to the key
/// "Sync/ServerStates/" + my-id.
/// after transferring the current state to the agency, the heartbeat thread
/// will wait for changes on the "Sync/Commands/" + my-id key. If no changes
/// occur,
/// then the request it aborted and the heartbeat thread will go on with
/// reporting its state to the agency again. If it notices a change when
/// watching the command key, it will wake up and apply the change locally.
////////////////////////////////////////////////////////////////////////////////

void HeartbeatThread::run() {
  if (ServerState::instance()->isCoordinator()) {
    runCoordinator();
  } else {
    runDBServer();
  }
}

////////////////////////////////////////////////////////////////////////////////
/// @brief heartbeat main loop, dbserver version
////////////////////////////////////////////////////////////////////////////////

void HeartbeatThread::runDBServer() {
  LOG(TRACE) << "starting heartbeat thread (DBServer version)";

  // convert timeout to seconds
  double const interval = (double)_interval / 1000.0 / 1000.0;

  // value of Sync/Commands/my-id at startup
  uint64_t lastCommandIndex = getLastCommandIndex();

  std::function<bool(VPackSlice const& result)> updatePlan = [&](VPackSlice const& result) {
    if (!result.isNumber()) {
      LOG(ERR) << "Version is not a number! " << result.toJson();
      return false;
    }
    uint64_t version = result.getNumber<uint64_t>();
    LOG(TRACE) << "Hass " << result.toJson() << " " << version << " " << _dispatchedPlanVersion;
    bool mustHandlePlanChange = false;
    {
      MUTEX_LOCKER(mutexLocker, _statusLock);
      if (_numDispatchedJobs == -1) {
        LOG(DEBUG) << "Dispatched plan changed returned";
        // mop: unblock dispatching
        _numDispatchedJobs = 0;
        if (_lastDispatchedJobResult) {
          LOG(DEBUG) << "...and was successful";
          // mop: the dispatched version is still the same => we are finally uptodate
          if (_dispatchedPlanVersion == version) {
            LOG(DEBUG) << "Version is correct :)";
            return true;
          }
          // mop: meanwhile we got an updated version and must reschedule
        }
      }
      if (_numDispatchedJobs == 0) {
        LOG(DEBUG) << "Will dispatch plan change " << version;
        mustHandlePlanChange = true;
        _dispatchedPlanVersion = version;
      }
    }
    if (mustHandlePlanChange) {
      // mop: a dispatched task has returned
      handlePlanChangeDBServer(version);
    }
    return false;
  };
  
  auto agencyCallback = std::make_shared<AgencyCallback>(_agency, "Plan/Version", updatePlan, true);
  
  bool registered = false;
  while (!registered) {
    registered = _agencyCallbackRegistry->registerCallback(agencyCallback);
    if (!registered) {
      LOG(ERR) << "Couldn't register plan change in agency!";
      sleep(1);
    }
  }
        
  while (!isStopping()) {
    LOG(DEBUG) << "sending heartbeat to agency";

    double const start = TRI_microtime();

    // send our state to the agency.
    // we don't care if this fails
    sendState();

    if (isStopping()) {
      break;
    }

    {
      // send an initial GET request to Sync/Commands/my-id
      AgencyCommResult result =
          _agency.getValues("Sync/Commands/" + _myId, false);

      if (result.successful()) {
        handleStateChange(result, lastCommandIndex);
      }
    }

    if (isStopping()) {
      break;
    }
    
    double remain = interval - (TRI_microtime() - start);
    agencyCallback->waitWithFailover(remain);
  }
  
  _agencyCallbackRegistry->unregisterCallback(agencyCallback);
  // Wait until any pending job is finished
  int count = 0;
  while (count++ < 10000) {
    {
      MUTEX_LOCKER(mutexLocker, _statusLock);
      if (_numDispatchedJobs <= 0) {
        break;
      }
    }
    usleep(1000);
  }

  LOG(TRACE) << "stopped heartbeat thread (DBServer version)";
}

////////////////////////////////////////////////////////////////////////////////
/// @brief heartbeat main loop, coordinator version
////////////////////////////////////////////////////////////////////////////////

void HeartbeatThread::runCoordinator() {
  LOG(TRACE) << "starting heartbeat thread (coordinator version)";

  uint64_t oldUserVersion = 0;

  // convert timeout to seconds
  double const interval = (double)_interval / 1000.0 / 1000.0;

  // last value of plan which we have noticed:
  uint64_t lastPlanVersionNoticed = 0;
  // last value of current which we have noticed:
  uint64_t lastCurrentVersionNoticed = 0;

  // value of Sync/Commands/my-id at startup
  uint64_t lastCommandIndex = getLastCommandIndex();

  setReady();

  while (!isStopping()) {
    LOG(TRACE) << "sending heartbeat to agency";

    double const start = TRI_microtime();

    // send our state to the agency.
    // we don't care if this fails
    sendState();

    if (isStopping()) {
      break;
    }

    {
      // send an initial GET request to Sync/Commands/my-id
      AgencyCommResult result =
          _agency.getValues("Sync/Commands/" + _myId, false);

      if (result.successful()) {
        handleStateChange(result, lastCommandIndex);
      }
    }

    if (isStopping()) {
      break;
    }

    bool shouldSleep = true;
    
    // get the current version of the Plan
    AgencyCommResult result = _agency.getValues("Plan/Version", false);

    if (result.successful()) {
      result.parse("", false);

      std::map<std::string, AgencyCommResultEntry>::iterator it =
          result._values.begin();

      if (it != result._values.end()) {
        // there is a plan version

        uint64_t planVersion = arangodb::basics::VelocyPackHelper::stringUInt64(
            it->second._vpack->slice());

        if (planVersion > lastPlanVersionNoticed) {
          if (handlePlanChangeCoordinator(planVersion)) {
            lastPlanVersionNoticed = planVersion;
          }
        }
      }
    }

    result.clear();

    result = _agency.getValues("Sync/UserVersion", false);
    if (result.successful()) {
      result.parse("", false);
      std::map<std::string, AgencyCommResultEntry>::iterator it =
          result._values.begin();
      if (it != result._values.end()) {
        // there is a UserVersion
        uint64_t userVersion = arangodb::basics::VelocyPackHelper::stringUInt64(
            it->second._vpack->slice());
        if (userVersion != oldUserVersion) {
          // reload user cache for all databases
          std::vector<DatabaseID> dbs =
              ClusterInfo::instance()->listDatabases(true);
          std::vector<DatabaseID>::iterator i;
          bool allOK = true;
          for (i = dbs.begin(); i != dbs.end(); ++i) {
            TRI_vocbase_t* vocbase =
                TRI_UseCoordinatorDatabaseServer(_server, i->c_str());

            if (vocbase != nullptr) {
              LOG(INFO) << "Reloading users for database " << vocbase->_name
                        << ".";

              if (!fetchUsers(vocbase)) {
                // something is wrong... probably the database server
                // with the _users collection is not yet available
                TRI_InsertInitialAuthInfo(vocbase);
                allOK = false;
                // we will not set oldUserVersion such that we will try this
                // very same exercise again in the next heartbeat
              }
              TRI_ReleaseVocBase(vocbase);
            }
          }
          if (allOK) {
            oldUserVersion = userVersion;
          }
        }
      }
    }

    result = _agency.getValues("Current/Version", false);
    if (result.successful()) {
      result.parse("", false);

      std::map<std::string, AgencyCommResultEntry>::iterator it =
          result._values.begin();

      if (it != result._values.end()) {
        // there is a plan version
        uint64_t currentVersion =
            arangodb::basics::VelocyPackHelper::stringUInt64(
                it->second._vpack->slice());

        if (currentVersion > lastCurrentVersionNoticed) {
          lastCurrentVersionNoticed = currentVersion;

          ClusterInfo::instance()->invalidateCurrent();
        }
      }
    }

    if (shouldSleep) {
      double remain = interval - (TRI_microtime() - start);

      // sleep for a while if appropriate, on some systems usleep does not
      // like arguments greater than 1000000
      while (remain > 0.0) {
        if (remain >= 0.5) {
          usleep(500000);
          remain -= 0.5;
        } else {
          usleep((unsigned long)(remain * 1000.0 * 1000.0));
          remain = 0.0;
        }
      }
    }
  }

  LOG(TRACE) << "stopped heartbeat thread";
}

////////////////////////////////////////////////////////////////////////////////
/// @brief initializes the heartbeat
////////////////////////////////////////////////////////////////////////////////

bool HeartbeatThread::init() {
  // send the server state a first time and use this as an indicator about
  // the agency's health
  if (!sendState()) {
    return false;
  }

  return true;
}

////////////////////////////////////////////////////////////////////////////////
/// @brief decrement the counter for dispatched jobs
////////////////////////////////////////////////////////////////////////////////

void HeartbeatThread::removeDispatchedJob(bool success) {
  MUTEX_LOCKER(mutexLocker, _statusLock);
  TRI_ASSERT(_numDispatchedJobs > 0);
  _numDispatchedJobs = -1;
  _lastDispatchedJobResult = success;
}

////////////////////////////////////////////////////////////////////////////////
/// @brief fetch the index id of the value of Sync/Commands/my-id from the
/// agency this index value is determined initially and it is passed to the
/// watch command (we're waiting for an entry with a higher id)
////////////////////////////////////////////////////////////////////////////////

uint64_t HeartbeatThread::getLastCommandIndex() {
  // get the initial command state
  AgencyCommResult result = _agency.getValues("Sync/Commands/" + _myId, false);

  if (result.successful()) {
    result.parse("Sync/Commands/", false);

    std::map<std::string, AgencyCommResultEntry>::iterator it =
        result._values.find(_myId);

    if (it != result._values.end()) {
      // found something
      LOG(TRACE) << "last command index was: '" << (*it).second._index << "'";
      return (*it).second._index;
    }
  }

  if (result._index > 0) {
    // use the value returned in header X-Etcd-Index
    return result._index;
  }

  // nothing found. this is not an error
  return 0;
}

// We need to sort the _system database to the beginning:
static bool myDBnamesComparer(std::string const& a, std::string const& b) {
  if (a == "_system") {
    return true;
  }
  if (b == "_system") {
    return false;
  }
  return a < b;
}

////////////////////////////////////////////////////////////////////////////////
/// @brief handles a plan version change, coordinator case
/// this is triggered if the heartbeat thread finds a new plan version number
////////////////////////////////////////////////////////////////////////////////

static std::string const prefixPlanChangeCoordinator = "Plan/Databases";
bool HeartbeatThread::handlePlanChangeCoordinator(uint64_t currentPlanVersion) {
  bool fetchingUsersFailed = false;
  LOG(TRACE) << "found a plan update";

  AgencyCommResult result;

  {
    AgencyCommLocker locker("Plan", "READ");

    if (locker.successful()) {
      result = _agency.getValues(prefixPlanChangeCoordinator, true);
    }
  }

  if (result.successful()) {
    result.parse(prefixPlanChangeCoordinator + "/", false);

    std::vector<TRI_voc_tick_t> ids;

    // When we run through the databases, we need to do the _system database
    // first, otherwise, we cannot handle incoming requests from DBservers
    // as they are for example received when we ask for users of a database!
    std::map<std::string, AgencyCommResultEntry>::iterator it;
    std::vector<std::string> names;
    for (it = result._values.begin(); it != result._values.end(); ++it) {
      names.push_back(it->first);
    }
    std::sort(names.begin(), names.end(), &myDBnamesComparer);

    // loop over all database names we got and create a local database
    // instance if not yet present:
    for (std::string const& name : names) {
      it = result._values.find(name);
      VPackSlice const options = it->second._vpack->slice();

      TRI_voc_tick_t id = 0;
      if (options.hasKey("id")) {
        VPackSlice const v = options.get("id");
        if (v.isString()) {
          id = arangodb::basics::StringUtils::uint64(v.copyString());
        }
      }

      if (id > 0) {
        ids.push_back(id);
      }

      TRI_vocbase_t* vocbase =
          TRI_UseCoordinatorDatabaseServer(_server, name.c_str());

      if (vocbase == nullptr) {
        // database does not yet exist, create it now

        if (id == 0) {
          // verify that we have an id
          id = ClusterInfo::instance()->uniqid();
        }

        TRI_vocbase_defaults_t defaults;
        TRI_GetDatabaseDefaultsServer(_server, &defaults);

        // create a local database object...
        TRI_CreateCoordinatorDatabaseServer(_server, id, name.c_str(),
                                            &defaults, &vocbase);

        if (vocbase != nullptr) {
          HasRunOnce = 1;

          // insert initial user(s) for database
          if (!fetchUsers(vocbase)) {
            TRI_ReleaseVocBase(vocbase);
            return false;  // We give up, we will try again in the
                           // next heartbeat
          }
        }
      } else {
        if (_refetchUsers.find(vocbase) != _refetchUsers.end()) {
          // must re-fetch users for an existing database
          if (!fetchUsers(vocbase)) {
            fetchingUsersFailed = true;
          }
        }

        TRI_ReleaseVocBase(vocbase);
      }

      ++it;
    }

    // get the list of databases that we know about locally
    std::vector<TRI_voc_tick_t> localIds =
        TRI_GetIdsCoordinatorDatabaseServer(_server);

    for (auto id : localIds) {
      auto r = std::find(ids.begin(), ids.end(), id);

      if (r == ids.end()) {
        // local database not found in the plan...
        TRI_DropByIdCoordinatorDatabaseServer(_server, id, false);
      }
    }
  } else {
    return false;
  }

  if (fetchingUsersFailed) {
    return false;
  }

  // invalidate our local cache
  ClusterInfo::instance()->flush();

  // turn on error logging now
  if (!ClusterComm::instance()->enableConnectionErrorLogging(true)) {
    LOG(INFO) << "created coordinator databases for the first time";
  }

  return true;
}

////////////////////////////////////////////////////////////////////////////////
/// @brief handles a plan version change, DBServer case
/// this is triggered if the heartbeat thread finds a new plan version number
////////////////////////////////////////////////////////////////////////////////

bool HeartbeatThread::handlePlanChangeDBServer(uint64_t currentPlanVersion) {
  LOG(TRACE) << "found a plan update";

  MUTEX_LOCKER(mutexLocker, _statusLock);
  if (_numDispatchedJobs > 0) {
    // do not flood the dispatcher queue with multiple server jobs
    // as this may lead to all dispatcher threads being blocked
    return false;
  }

  // schedule a job for the change
  std::unique_ptr<arangodb::rest::Job> job(new ServerJob(this));

  auto dispatcher = DispatcherFeature::DISPATCHER;

  if (dispatcher->addJob(job) == TRI_ERROR_NO_ERROR) {
    ++_numDispatchedJobs;
    _versionThatTriggeredLastJob = currentPlanVersion;

    LOG(TRACE) << "scheduled plan update handler";
    return true;
  }

  LOG(ERR) << "could not schedule plan update handler";

  return false;
}

////////////////////////////////////////////////////////////////////////////////
/// @brief handles a state change
/// this is triggered if the watch command reports a change
/// when this is called, it will update the index value of the last command
/// (we'll pass the updated index value to the next watches so we don't get
/// notified about this particular change again).
////////////////////////////////////////////////////////////////////////////////

bool HeartbeatThread::handleStateChange(AgencyCommResult& result,
                                        uint64_t& lastCommandIndex) {
  result.parse("Sync/Commands/", false);

  std::map<std::string, AgencyCommResultEntry>::const_iterator it =
      result._values.find(_myId);

  if (it != result._values.end()) {
    lastCommandIndex = (*it).second._index;

    std::string command = "";
    VPackSlice const slice = it->second._vpack->slice();
    if (slice.isString()) {
      command = slice.copyString();
    }
    ServerState::StateEnum newState = ServerState::stringToState(command);

    if (newState != ServerState::STATE_UNDEFINED) {
      // state change.
      ServerState::instance()->setState(newState);
      return true;
    }
  }

  return false;
}

////////////////////////////////////////////////////////////////////////////////
/// @brief sends the current server's state to the agency
////////////////////////////////////////////////////////////////////////////////

bool HeartbeatThread::sendState() {
  const AgencyCommResult result = _agency.sendServerState(
      8.0 * static_cast<double>(_interval) / 1000.0 / 1000.0);

  if (result.successful()) {
    _numFails = 0;
    return true;
  }

  if (++_numFails % _maxFailsBeforeWarning == 0) {
    std::string const endpoints = AgencyComm::getEndpointsString();

    LOG(WARN) << "heartbeat could not be sent to agency endpoints ("
              << endpoints << "): http code: " << result.httpCode()
              << ", body: " << result.body();
    _numFails = 0;
  }

  return false;
}

////////////////////////////////////////////////////////////////////////////////
/// @brief fetch users for a database (run on coordinator only)
////////////////////////////////////////////////////////////////////////////////

bool HeartbeatThread::fetchUsers(TRI_vocbase_t* vocbase) {
  bool result = false;
  VPackBuilder builder;
  builder.openArray();

  LOG(TRACE) << "fetching users for database '" << vocbase->_name << "'";

  int res = usersOnCoordinator(std::string(vocbase->_name), builder, 10.0);

  if (res == TRI_ERROR_NO_ERROR) {
    builder.close();
    VPackSlice users = builder.slice();
    // we were able to read from the _users collection
    TRI_ASSERT(users.isArray());

    if (users.length() == 0) {
      // no users found, now insert initial default user
      TRI_InsertInitialAuthInfo(vocbase);
    } else {
      // users found in collection, insert them into cache
      TRI_PopulateAuthInfo(vocbase, users);
    }

    result = true;
  } else if (res == TRI_ERROR_ARANGO_COLLECTION_NOT_FOUND) {
    // could not access _users collection, probably the cluster
    // was just created... insert initial default user
    TRI_InsertInitialAuthInfo(vocbase);
    result = true;
  } else if (res == TRI_ERROR_INTERNAL) {
    // something is wrong... probably the database server with the
    // _users collection is not yet available
    // try again next time
    result = false;
  }

  if (result) {
    LOG(TRACE) << "fetching users for database '" << vocbase->_name
               << "' successful";
    _refetchUsers.erase(vocbase);
  } else {
    LOG(TRACE) << "fetching users for database '" << vocbase->_name
               << "' failed with error: " << TRI_errno_string(res);
    _refetchUsers.insert(vocbase);
  }

  return result;
}<|MERGE_RESOLUTION|>--- conflicted
+++ resolved
@@ -50,21 +50,10 @@
 /// @brief constructs a heartbeat thread
 ////////////////////////////////////////////////////////////////////////////////
 
-<<<<<<< HEAD
 HeartbeatThread::HeartbeatThread(uint64_t interval,
                                  uint64_t maxFailsBeforeWarning)
     : Thread("Heartbeat"),
-=======
-HeartbeatThread::HeartbeatThread(
-    TRI_server_t* server, arangodb::rest::ApplicationDispatcher* dispatcher,
-    ApplicationV8* applicationV8, AgencyCallbackRegistry* agencyCallbackRegistry,
-    uint64_t interval, uint64_t maxFailsBeforeWarning)
-    : Thread("Heartbeat"),
-      _server(server),
-      _dispatcher(dispatcher),
-      _applicationV8(applicationV8),
       _agencyCallbackRegistry(agencyCallbackRegistry),
->>>>>>> e68a60f8
       _statusLock(),
       _agency(),
       _condition(),
