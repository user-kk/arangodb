--- conflicted
+++ resolved
@@ -23,6 +23,10 @@
 
 #include "Aql/Query.h"
 
+#include <velocypack/Builder.h>
+#include <velocypack/Iterator.h>
+#include <velocypack/velocypack-aliases.h>
+
 #include "Aql/ExecutionBlock.h"
 #include "Aql/ExecutionEngine.h"
 #include "Aql/ExecutionPlan.h"
@@ -32,28 +36,21 @@
 #include "Aql/QueryCache.h"
 #include "Aql/QueryList.h"
 #include "Basics/Exceptions.h"
+#include "Basics/VelocyPackHelper.h"
 #include "Basics/WorkMonitor.h"
 #include "Basics/fasthash.h"
 #include "Basics/tri-strings.h"
-#include "Basics/VelocyPackHelper.h"
 #include "Cluster/ServerState.h"
 #include "Utils/AqlTransaction.h"
 #include "Utils/StandaloneTransactionContext.h"
 #include "Utils/V8TransactionContext.h"
 #include "V8/v8-conv.h"
-<<<<<<< HEAD
-#include "V8Server/V8DealerFeature.h"
-=======
 #include "V8/v8-vpack.h"
 #include "V8Server/ApplicationV8.h"
-#include "VocBase/vocbase.h"
->>>>>>> e68a60f8
+#include "V8Server/V8DealerFeature.h"
 #include "VocBase/Graphs.h"
 #include "VocBase/vocbase.h"
-
-#include <velocypack/Builder.h>
-#include <velocypack/Iterator.h>
-#include <velocypack/velocypack-aliases.h>
+#include "VocBase/vocbase.h"
 
 using namespace arangodb;
 using namespace arangodb::aql;
@@ -137,14 +134,8 @@
 bool Query::DoDisableQueryTracking = false;
 
 /// @brief creates a query
-<<<<<<< HEAD
-////////////////////////////////////////////////////////////////////////////////
-
-Query::Query(bool contextOwnedByExterior, TRI_vocbase_t* vocbase,
-=======
 Query::Query(arangodb::ApplicationV8* applicationV8,
              bool contextOwnedByExterior, TRI_vocbase_t* vocbase,
->>>>>>> e68a60f8
              char const* queryString, size_t queryLength,
              std::shared_ptr<VPackBuilder> bindParameters, std::shared_ptr<VPackBuilder> options, QueryPart part)
     : _id(0),
@@ -179,21 +170,11 @@
   TRI_ASSERT(_vocbase != nullptr);
 }
 
-<<<<<<< HEAD
-////////////////////////////////////////////////////////////////////////////////
-/// @brief creates a query from Json
-////////////////////////////////////////////////////////////////////////////////
-
-Query::Query(bool contextOwnedByExterior, TRI_vocbase_t* vocbase,
-             arangodb::basics::Json queryStruct, TRI_json_t* options,
-             QueryPart part)
-=======
 /// @brief creates a query from VelocyPack
 Query::Query(arangodb::ApplicationV8* applicationV8,
              bool contextOwnedByExterior, TRI_vocbase_t* vocbase,
              std::shared_ptr<VPackBuilder> const queryStruct,
              std::shared_ptr<VPackBuilder> options, QueryPart part)
->>>>>>> e68a60f8
     : _id(0),
       _vocbase(vocbase),
       _executor(nullptr),
@@ -272,14 +253,8 @@
 Query* Query::clone(QueryPart part, bool withPlan) {
   std::unique_ptr<Query> clone;
 
-<<<<<<< HEAD
-  clone.reset(new Query(false, _vocbase, _queryString, _queryLength, nullptr,
-                        options.get(), part));
-  options.release();
-=======
   clone.reset(new Query(_applicationV8, false, _vocbase, _queryString,
                         _queryLength, std::shared_ptr<VPackBuilder>(), _options, part));
->>>>>>> e68a60f8
 
   if (_plan != nullptr) {
     if (withPlan) {
