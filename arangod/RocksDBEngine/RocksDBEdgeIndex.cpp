--- conflicted
+++ resolved
@@ -187,50 +187,11 @@
 /// @brief return a VelocyPack representation of the index
 void RocksDBEdgeIndex::toVelocyPack(VPackBuilder& builder,
                                     bool withFigures) const {
-<<<<<<< HEAD
-=======
-  
-  LOG_TOPIC(ERR, Logger::FIXME) << "EDGE INDEX (" << _directionAttr << ")";
-  /*
-  // skip to
-  if(_directionAttr == StaticStrings::ToString)
-    return;
-
->>>>>>> 1087065e
-  TRI_ASSERT(builder.isOpenArray() || builder.isEmpty());
-  //get data that needs to be modified
-  builder.openObject();
-<<<<<<< HEAD
-  RocksDBIndex::toVelocyPack(builder, withFigures);
-=======
-  for(auto const& item : VPackObjectIterator(slice)){
-    //add id
-    //add type
-    if (item.key.compareString("fields") == 0){
-      // modify fields
-      builder.add("fields", VPackValue(VPackValueType::Array, false));
-        builder.add(VPackValue(StaticStrings::FromString));
-        builder.add(VPackValue(StaticStrings::ToString));
-      builder.close();
-    } else {
-      // copy other items
-      auto ref = StringRef(item.key);
-      builder.add(ref.data(), ref.length(), item.value);
-    }
-  }
-  */
-
-  // Tmp test
   builder.openObject();
   RocksDBIndex::toVelocyPack(builder, withFigures);
-  // endof tmp test
-  //
-  // add slectivity estimate
-  // hard-coded
+  // add slectivity estimate hard-coded
   builder.add("unique", VPackValue(false));
   builder.add("sparse", VPackValue(false));
-
->>>>>>> 1087065e
   builder.close();
 }
 
