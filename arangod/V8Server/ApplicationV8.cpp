--- conflicted
+++ resolved
@@ -902,7 +902,6 @@
 
 void ApplicationV8::setupOptions(
     std::map<std::string, basics::ProgramOptionsDescription>& options) {
-<<<<<<< HEAD
   // clang-format off
 
   options["Javascript Options:help-admin"]
@@ -922,32 +921,6 @@
   ;
 
   // clang-format on
-=======
-  options["Javascript Options:help-admin"](
-      "javascript.gc-interval", &_gcInterval,
-      "JavaScript request-based garbage collection interval (each x requests)")(
-      "javascript.gc-frequency", &_gcFrequency,
-      "JavaScript time-based garbage collection frequency (each x seconds)")(
-      "javascript.app-path", &_appPath, "directory for Foxx applications")(
-      "javascript.startup-directory", &_startupPath,
-      "path to the directory containing JavaScript startup scripts")(
-      "javascript.v8-options", &_v8Options, "options to pass to v8");
-
-  options["Hidden Options"]("frontend-version-check", &_frontendVersionCheck,
-                            "show new versions in the frontend")(
-      "frontend-development-mode", &DeprecatedOption,
-      "only here for compatibility")(
-      "javascript.dev-app-path", &_devAppPath,
-      "directory for Foxx applications (development mode)")
-
-      // deprecated options
-      ("javascript.action-directory", &DeprecatedPath,
-       "path to the JavaScript action directory (deprecated)")(
-          "javascript.modules-path", &DeprecatedPath,
-          "one or more directories separated by semi-colons (deprecated)")(
-          "javascript.package-path", &DeprecatedPath,
-          "one or more directories separated by semi-colons (deprecated)");
->>>>>>> fc94a381
 }
 
 bool ApplicationV8::prepare() {
@@ -1306,21 +1279,13 @@
           LOG(TRACE) << "loaded JavaScript file '" << file << "'";
           break;
         case JSLoader::eFailLoad:
-<<<<<<< HEAD
-          LOG(FATAL) << "cannot load JavaScript file '" << file.c_str() << "'";
-=======
           LOG(FATAL) << "cannot load JavaScript file '" << file
                      << "'";
->>>>>>> fc94a381
           FATAL_ERROR_EXIT();
           break;
         case JSLoader::eFailExecute:
           LOG(FATAL) << "error during execution of JavaScript file '"
-<<<<<<< HEAD
-                     << file.c_str() << "'";
-=======
                      << file << "'";
->>>>>>> fc94a381
           FATAL_ERROR_EXIT();
           break;
       }
