--- conflicted
+++ resolved
@@ -38,13 +38,9 @@
   StatisticsAgent& operator=(StatisticsAgent const&) = delete;
 
  public:
-<<<<<<< HEAD
-  StatisticsAgent() : _statistics(nullptr), _lastReadStart(0.0) {}
-=======
   StatisticsAgent(bool standalone = false)
       : _statistics(standalone ? FUNC::acquire() : nullptr),
         _lastReadStart(0.0) {}
->>>>>>> ed111a39
 
   ~StatisticsAgent() {
     if (_statistics != nullptr) {
@@ -117,8 +113,6 @@
     : public StatisticsAgent<TRI_request_statistics_t,
                              RequestStatisticsAgentDesc> {
  public:
-<<<<<<< HEAD
-=======
   RequestStatisticsAgent(bool standalone = false)
       : StatisticsAgent(standalone){};
   ~RequestStatisticsAgent() = default;
@@ -128,7 +122,6 @@
     other._lastReadStart = _lastReadStart;
   }
 
->>>>>>> ed111a39
   void requestStatisticsAgentSetRequestType(rest::RequestType b) {
     if (StatisticsFeature::enabled()) {
       if (_statistics != nullptr) {
@@ -276,8 +269,6 @@
     }
   }
 
-<<<<<<< HEAD
-=======
   // TODO FIXME -- modify statistics to respect vpp
   void connectionStatisticsAgentSetVpp() {
     if (StatisticsFeature::enabled()) {
@@ -288,7 +279,6 @@
     }
   }
 
->>>>>>> ed111a39
   void connectionStatisticsAgentSetStart() {
     if (StatisticsFeature::enabled()) {
       if (_statistics != nullptr) {
