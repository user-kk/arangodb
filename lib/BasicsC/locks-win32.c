////////////////////////////////////////////////////////////////////////////////
/// @brief mutexes, locks and condition variables in win32
///
/// @file
///
/// DISCLAIMER
///
/// Copyright 2004-2012 triagens GmbH, Cologne, Germany
///
/// Licensed under the Apache License, Version 2.0 (the "License");
/// you may not use this file except in compliance with the License.
/// You may obtain a copy of the License at
///
///     http://www.apache.org/licenses/LICENSE-2.0
///
/// Unless required by applicable law or agreed to in writing, software
/// distributed under the License is distributed on an "AS IS" BASIS,
/// WITHOUT WARRANTIES OR CONDITIONS OF ANY KIND, either express or implied.
/// See the License for the specific language governing permissions and
/// limitations under the License.
///
/// Copyright holder is triAGENS GmbH, Cologne, Germany
///
/// @author Dr. Frank Celler
/// @author Copyright 2011-2012, triAGENS GmbH, Cologne, Germany
////////////////////////////////////////////////////////////////////////////////

#include "locks.h"

#include "BasicsC/logging.h"

// -----------------------------------------------------------------------------
// --SECTION--                                                             MUTEX
// -----------------------------------------------------------------------------

// -----------------------------------------------------------------------------
// --SECTION--                                      constructors and destructors
// -----------------------------------------------------------------------------

////////////////////////////////////////////////////////////////////////////////
/// @addtogroup Threading
/// @{
////////////////////////////////////////////////////////////////////////////////

////////////////////////////////////////////////////////////////////////////////
/// @brief initialises a new mutex
////////////////////////////////////////////////////////////////////////////////

void TRI_InitMutex (TRI_mutex_t* mutex) {
  mutex->_mutex = CreateMutex(NULL, FALSE, NULL);

  if (mutex->_mutex == NULL) {
    LOG_FATAL("cannot create the mutex");
    exit(EXIT_FAILURE);
  }
}

////////////////////////////////////////////////////////////////////////////////
/// @brief destroys a mutex
////////////////////////////////////////////////////////////////////////////////

void TRI_DestroyMutex (TRI_mutex_t* mutex) {
  CloseHandle(mutex->_mutex);
}

////////////////////////////////////////////////////////////////////////////////
/// @}
////////////////////////////////////////////////////////////////////////////////

// -----------------------------------------------------------------------------
// --SECTION--                                                  public functions
// -----------------------------------------------------------------------------

////////////////////////////////////////////////////////////////////////////////
/// @addtogroup Threading
/// @{
////////////////////////////////////////////////////////////////////////////////

////////////////////////////////////////////////////////////////////////////////
/// @brief locks mutex
////////////////////////////////////////////////////////////////////////////////

void TRI_LockMutex (TRI_mutex_t* mutex) {
  DWORD result = WaitForSingleObject(mutex->_mutex, INFINITE);

  if (result != WAIT_OBJECT_0) {
    LOG_FATAL("could not lock the mutex");
    exit(EXIT_FAILURE);
  }
}

////////////////////////////////////////////////////////////////////////////////
/// @brief unlocks mutex
////////////////////////////////////////////////////////////////////////////////

void TRI_UnlockMutex (TRI_mutex_t* mutex) {
  BOOL ok = ReleaseMutex(mutex->_mutex);

  if (! ok) {
    LOG_FATAL("could not unlock the mutex");
    exit(EXIT_FAILURE);
  }
}

////////////////////////////////////////////////////////////////////////////////
/// @}
////////////////////////////////////////////////////////////////////////////////

// -----------------------------------------------------------------------------
// --SECTION--                                                              SPIN
// -----------------------------------------------------------------------------

// -----------------------------------------------------------------------------
// --SECTION--                                      constructors and destructors
// -----------------------------------------------------------------------------

////////////////////////////////////////////////////////////////////////////////
/// @addtogroup Threading
/// @{
////////////////////////////////////////////////////////////////////////////////

////////////////////////////////////////////////////////////////////////////////
/// @brief initialises a new spin
////////////////////////////////////////////////////////////////////////////////

void TRI_InitSpin (TRI_spin_t* spin) {
  InitializeCriticalSection(spin);
}

////////////////////////////////////////////////////////////////////////////////
/// @brief destroys a spin
////////////////////////////////////////////////////////////////////////////////

void TRI_DestroySpin (TRI_spin_t* spin) {
  DeleteCriticalSection(spin);
}

////////////////////////////////////////////////////////////////////////////////
/// @}
////////////////////////////////////////////////////////////////////////////////

// -----------------------------------------------------------------------------
// --SECTION--                                                  public functions
// -----------------------------------------------------------------------------

////////////////////////////////////////////////////////////////////////////////
/// @addtogroup Threading
/// @{
////////////////////////////////////////////////////////////////////////////////

////////////////////////////////////////////////////////////////////////////////
/// @brief locks spin
////////////////////////////////////////////////////////////////////////////////

void TRI_LockSpin (TRI_spin_t* spin) {
  EnterCriticalSection(spin);
}

////////////////////////////////////////////////////////////////////////////////
/// @brief unlocks spin
////////////////////////////////////////////////////////////////////////////////

void TRI_UnlockSpin (TRI_spin_t* spin) {
  LeaveCriticalSection(spin);
}

////////////////////////////////////////////////////////////////////////////////
/// @}
////////////////////////////////////////////////////////////////////////////////

// -----------------------------------------------------------------------------
// --SECTION--                                                   READ-WRITE LOCK
// -----------------------------------------------------------------------------

// -----------------------------------------------------------------------------
// --SECTION--                                      constructors and destructors
// -----------------------------------------------------------------------------

////////////////////////////////////////////////////////////////////////////////
/// @addtogroup Threading
/// @{
////////////////////////////////////////////////////////////////////////////////

////////////////////////////////////////////////////////////////////////////////
/// @brief initialises a new read-write lock
////////////////////////////////////////////////////////////////////////////////

void TRI_InitReadWriteLock (TRI_read_write_lock_t* lock) {
  
  // ...........................................................................
  // set the number of readers reading on the read_write lock to 0
  // ...........................................................................
  
  lock->_readers = 0;

  
  // ...........................................................................
  // Signaled:     writer has no access
  // Non-Signaled: writer has access, block readers
  // Creates an event which allows a thread to wait on it (perhaps should use
  // a mutux rather than an event here). The writer event is set to signalled
  // when CreateEvent is called with these parameters.
  // ...........................................................................

  lock->_writerEvent = CreateEvent(0, TRUE, TRUE, 0);

  
  
  // ...........................................................................
  // Signaled:     no readers
  // Non-Signaled: some readers have access, block writer
  // Same as the writer event above except this is the reader event
  // ...........................................................................

  lock->_readersEvent = CreateEvent(0, TRUE, TRUE, 0);

  
  // ...........................................................................
  // Creates critical sections for writer and readers.
  // Waits for ownership of the specified critical section object. 
  // The function returns when the calling thread is granted ownership.
  // ...........................................................................

  InitializeCriticalSection(&lock->_lockWriter);
  InitializeCriticalSection(&lock->_lockReaders);
}

////////////////////////////////////////////////////////////////////////////////
/// @brief destroys a read-write lock
////////////////////////////////////////////////////////////////////////////////

void TRI_DestroyReadWriteLock (TRI_read_write_lock_t* lock) {
  DeleteCriticalSection(&lock->_lockWriter);
  DeleteCriticalSection(&lock->_lockReaders);

  CloseHandle(lock->_writerEvent);
  CloseHandle(lock->_readersEvent);
}

////////////////////////////////////////////////////////////////////////////////
/// @}
////////////////////////////////////////////////////////////////////////////////

// -----------------------------------------------------------------------------
// --SECTION--                                                 private functions
// -----------------------------------------------------------------------------

////////////////////////////////////////////////////////////////////////////////
/// @addtogroup Threading
/// @{
////////////////////////////////////////////////////////////////////////////////

////////////////////////////////////////////////////////////////////////////////
/// @brief increments readers
////////////////////////////////////////////////////////////////////////////////

static void IncrementReaders (TRI_read_write_lock_t* lock) {

  // ...........................................................................
  // increment the number of readers we have on the read_write lock
  // ...........................................................................

  lock->_readers++;

  
  // ...........................................................................
  // Since the number of readers must be positive, set the readers event to
  // non-signalled so that any write event will have to wait.
  // ...........................................................................
  ResetEvent(lock->_readersEvent);
}

////////////////////////////////////////////////////////////////////////////////
/// @brief decrements readers
////////////////////////////////////////////////////////////////////////////////

static void DecrementReaders (TRI_read_write_lock_t* lock) {

  // ...........................................................................
  // reduce the number of readers using the read_write lock by 1
  // ...........................................................................
  
  lock->_readers--;


  // ...........................................................................
  // When the number of readers is 0, set the event to signalled which allows
  // a writer to use the read_write lock.
  // ...........................................................................

  if (lock->_readers == 0) {
    SetEvent(lock->_readersEvent);
  }
  else if (lock->_readers < 0) {
    LOG_FATAL("reader count is negative");
    exit(EXIT_FAILURE);
  }
}

////////////////////////////////////////////////////////////////////////////////
/// @}
////////////////////////////////////////////////////////////////////////////////

// -----------------------------------------------------------------------------
// --SECTION--                                                  public functions
// -----------------------------------------------------------------------------

////////////////////////////////////////////////////////////////////////////////
/// @addtogroup Threading
/// @{
////////////////////////////////////////////////////////////////////////////////

////////////////////////////////////////////////////////////////////////////////
/// @brief tries to read lock a read-write lock
////////////////////////////////////////////////////////////////////////////////

bool TRI_TryReadLockReadWriteLock (TRI_read_write_lock_t* lock) {
  WaitForSingleObject(lock->_writerEvent, 10); // 10 millis timeout

  EnterCriticalSection(&lock->_lockReaders);
  IncrementReaders(lock);
  LeaveCriticalSection(&lock->_lockReaders);

  if (WaitForSingleObject(lock->_writerEvent, 0) != WAIT_OBJECT_0) {
    EnterCriticalSection(&lock->_lockReaders);
    DecrementReaders(lock);
    LeaveCriticalSection(&lock->_lockReaders);
    return false;
  }

  return true;
}

////////////////////////////////////////////////////////////////////////////////
/// @brief read locks read-write lock
////////////////////////////////////////////////////////////////////////////////

void TRI_ReadLockReadWriteLock (TRI_read_write_lock_t* lock) {

  while (true) {
  
    // ........................................................................
    // Waits for a writer to finish if there is one. This function only
    // returns when the writer event is in a signalled state
    // ........................................................................
    
    WaitForSingleObject(lock->_writerEvent, INFINITE);


    // .........................................................................
    // This thread will wait here until this resource becomes excusively available
    // .........................................................................
    
    EnterCriticalSection(&lock->_lockReaders);
    IncrementReaders(lock);

    // .........................................................................
    // allows some other thread to use this resource
    // .........................................................................

    LeaveCriticalSection(&lock->_lockReaders);

    
    // it could have happened that the writer event is no longer in a signalled
    // state. Between leaving the crtical section and here a writer sneaked in.
    // 
    if (WaitForSingleObject(lock->_writerEvent, 0) != WAIT_OBJECT_0) {
      exit(EXIT_FAILURE);
      EnterCriticalSection(&lock->_lockReaders);
      DecrementReaders(lock);
      LeaveCriticalSection(&lock->_lockReaders);
    }
    else {
      break;
    }
  }
}

////////////////////////////////////////////////////////////////////////////////
/// @brief read unlocks read-write lock
////////////////////////////////////////////////////////////////////////////////

void TRI_ReadUnlockReadWriteLock (TRI_read_write_lock_t* lock) {
  EnterCriticalSection(&lock->_lockReaders);

  /* this is wrong since it is possible for the write locker to block this event
  // a write lock eists
  if (WaitForSingleObject(lock->_writerEvent, 0) != WAIT_OBJECT_0) {
    LOG_FATAL("write lock, but trying to unlock read");
    exit(EXIT_FAILURE);
  }
  
  // at least one reader exists
  else if (0 < lock->_readers) {
    DecrementReaders(lock);
  }

  // ups, no writer and no reader
  else {
    LeaveCriticalSection(&lock->_lockReaders);
    LOG_FATAL("no reader and no writer, but trying to unlock");
    exit(EXIT_FAILURE);
  }
*/
 
 if (0 < lock->_readers) {
    DecrementReaders(lock);
  }

<<<<<<< HEAD
  LeaveCriticalSection(&lock->_lockReaders);
}

////////////////////////////////////////////////////////////////////////////////
/// @brief tries to write lock a read-write lock
/// TODO: not yet implemented
////////////////////////////////////////////////////////////////////////////////

bool TRI_TryWriteLockReadWriteLock (TRI_read_write_lock_t* lock) {
#error implement me!  
=======
  // oops no reader
  else {
    LeaveCriticalSection(&lock->_lockReaders);
    LOG_FATAL("no reader, but trying to unlock read lock");
    exit(EXIT_FAILURE);
  }
 
  LeaveCriticalSection(&lock->_lockReaders);
>>>>>>> f188357f
}



////////////////////////////////////////////////////////////////////////////////
/// @brief write locks read-write lock
////////////////////////////////////////////////////////////////////////////////

void TRI_WriteLockReadWriteLock (TRI_read_write_lock_t* lock) {

  // ...........................................................................
  // Lock so no other thread can access this
  // EnterCriticalSection(&lock->_lockWriter) will block this thread until
  // it has been released by the other thread.
  // ...........................................................................
  
  EnterCriticalSection(&lock->_lockWriter);

  
  // ...........................................................................
  // Wait until the lock->_writerEvent is in a 'signalled' state
  // ...........................................................................
  
  WaitForSingleObject(lock->_writerEvent, INFINITE);

  
  // ...........................................................................
  // Set _writeEvent as nonsignalled -- this will block other read/write 
  // lockers
  // ...........................................................................

  ResetEvent(lock->_writerEvent); 

  
  // ...........................................................................
  // If there are ANY read locks outstanding, then  wait until these are cleared
  // ...........................................................................
  
  WaitForSingleObject(lock->_readersEvent, INFINITE);

  
  // ...........................................................................
  // Allow other threads to access this function
  // ...........................................................................

  LeaveCriticalSection(&lock->_lockWriter);
}



////////////////////////////////////////////////////////////////////////////////
/// @brief write unlocks read-write lock
////////////////////////////////////////////////////////////////////////////////

void TRI_WriteUnlockReadWriteLock (TRI_read_write_lock_t* lock) {
<<<<<<< HEAD
  //printf("%s:%s:%s:%d:%s:%d\n","oreste",__FILE__,__FUNCTION__,__LINE__,"!!!!!!!!!!!!!!!!!",(uint64_t)(lock));
=======

  // ...........................................................................
  // Write lock this _lockReader so no other threads can access this
  // This will block this thread until it is released by the other thread
  // We do not need to lock the _lockWriter SINCE the TRI_WriteLockReadWriteLock 
  // function above will lock (due to the ResetEvent(lock->_writerEvent); )
  // ...........................................................................

>>>>>>> f188357f
  EnterCriticalSection(&lock->_lockReaders);


  // ...........................................................................
  // In the function TRI_WriteLockReadWriteLock we set the _writerEvent to 
  // 'nonsignalled'. So if a write lock  exists clear it by setting it to 
  // 'signalled'
  // ...........................................................................
  
  if (WaitForSingleObject(lock->_writerEvent, 0) != WAIT_OBJECT_0) {
    SetEvent(lock->_writerEvent);
  }

  // ...........................................................................
  // Oops at least one reader exists - something terrible happened.
  // ...........................................................................
  
  else if (0 < lock->_readers) {
    LeaveCriticalSection(&lock->_lockReaders);
    LOG_FATAL("read lock, but trying to unlock write");
    exit(EXIT_FAILURE);
  }

  
  // ...........................................................................
  // Oops we are trying to unlock a write lock, but there isn't one! Something
  // terrible happend.
  // ...........................................................................
  
  else {
    LeaveCriticalSection(&lock->_lockReaders);
    LOG_FATAL("no reader and no writer, but trying to unlock");
    exit(EXIT_FAILURE);
  }


  // ...........................................................................
  // Allow read locks to be applied now.
  // ...........................................................................
  
  LeaveCriticalSection(&lock->_lockReaders);
}

////////////////////////////////////////////////////////////////////////////////
/// @}
////////////////////////////////////////////////////////////////////////////////

// -----------------------------------------------------------------------------
// --SECTION--                                                CONDITION VARIABLE
// -----------------------------------------------------------------------------

// -----------------------------------------------------------------------------
// --SECTION--                                      constructors and destructors
// -----------------------------------------------------------------------------

////////////////////////////////////////////////////////////////////////////////
/// @addtogroup Threading
/// @{
////////////////////////////////////////////////////////////////////////////////

////////////////////////////////////////////////////////////////////////////////
/// @brief initialises a new condition variable
////////////////////////////////////////////////////////////////////////////////

void TRI_InitCondition (TRI_condition_t* cond) {
  cond->_waiters = 0;
  cond->_broadcast = false;

  cond->_sema = CreateSemaphore(NULL,       // no security
                                0,          // initially 0
                                0x7fffffff, // max count
                                NULL);      // unnamed

  InitializeCriticalSection(&cond->_lockWaiters);

  cond->_waitersDone = CreateEvent(NULL,  // no security
                                   FALSE, // auto-reset
                                   FALSE, // non-signaled initially
                                   NULL); // unnamed

  cond->_ownMutex = true;
  cond->_mutex = CreateMutex(NULL,  // default security attributes
                             FALSE, // initially not owned
                             NULL);
}

////////////////////////////////////////////////////////////////////////////////
/// @brief initialises a new condition variable with existing mutex
////////////////////////////////////////////////////////////////////////////////

void TRI_Init2Condition (TRI_condition_t* cond, TRI_mutex_t* mutex) {
  cond->_waiters = 0;
  cond->_broadcast = false;

  cond->_sema = CreateSemaphore(NULL,       // no security
                                0,          // initially 0
                                0x7fffffff, // max count
                                NULL);      // unnamed

  InitializeCriticalSection(&cond->_lockWaiters);

  cond->_waitersDone = CreateEvent(NULL,  // no security
                                   FALSE, // auto-reset
                                   FALSE, // non-signaled initially
                                   NULL); // unnamed

  cond->_ownMutex = false;
  cond->_mutex = mutex->_mutex;
}

////////////////////////////////////////////////////////////////////////////////
/// @brief destroys a condition variable
////////////////////////////////////////////////////////////////////////////////

void TRI_DestroyCondition (TRI_condition_t* cond) {
  CloseHandle(cond->_waitersDone);
  DeleteCriticalSection(&cond->_lockWaiters);
  CloseHandle(cond->_sema);

  if (cond->_ownMutex) {
    CloseHandle(cond->_mutex);
  }
}

////////////////////////////////////////////////////////////////////////////////
/// @}
////////////////////////////////////////////////////////////////////////////////

// -----------------------------------------------------------------------------
// --SECTION--                                                  public functions
// -----------------------------------------------------------------------------

////////////////////////////////////////////////////////////////////////////////
/// @addtogroup Threading
/// @{
////////////////////////////////////////////////////////////////////////////////

////////////////////////////////////////////////////////////////////////////////
/// @brief signals a condition variable
///
/// Note that you must hold the lock.
////////////////////////////////////////////////////////////////////////////////

void TRI_SignalCondition (TRI_condition_t* cond) {
  bool haveWaiters;

  EnterCriticalSection(&cond->_lockWaiters);
  haveWaiters = cond->_waiters > 0;
  LeaveCriticalSection(&cond->_lockWaiters);

  // if there aren't any waiters, then this is a no-op.
  if (haveWaiters) {
    ReleaseSemaphore(cond->_sema, 1, 0);
  }
}

////////////////////////////////////////////////////////////////////////////////
/// @brief broad casts a condition variable
///
/// Note that you must hold the lock.
////////////////////////////////////////////////////////////////////////////////

void TRI_BroadcastCondition (TRI_condition_t* cond) {
  bool haveWaiters;

  // This is needed to ensure that _waiters and _broadcast are
  // consistent relative to each other.
  EnterCriticalSection(&cond->_lockWaiters);
  haveWaiters = false;

  if (cond->_waiters > 0) {

    // We are broadcasting, even if there is just one waiter...
    // Record that we are broadcasting, which helps optimize
    // wait for the non-broadcast case.
    cond->_broadcast = true;
    haveWaiters = true;
  }

  if (haveWaiters) {

    // Wake up all the waiters atomically.
    ReleaseSemaphore(cond->_sema, cond->_waiters, 0);

    LeaveCriticalSection(&cond->_lockWaiters);

    // Wait for all the awakened threads to acquire the counting
    // semaphore.
    WaitForSingleObject(cond->_waitersDone, INFINITE);

    // This assignment is okay, even without the _lockWaiters held
    // because no other waiter threads can wake up to access it.
    cond->_broadcast = false;
  }
  else {
    LeaveCriticalSection (&cond->_lockWaiters);
  }
}

////////////////////////////////////////////////////////////////////////////////
/// @brief waits for a signal on a condition variable
///
/// Note that you must hold the lock.
////////////////////////////////////////////////////////////////////////////////

void TRI_WaitCondition (TRI_condition_t* cond) {
  bool lastWaiter;

  // avoid race conditions
  EnterCriticalSection(&cond->_lockWaiters);
  cond->_waiters++;
  LeaveCriticalSection(&cond->_lockWaiters);

  // This call atomically releases the mutex and waits on the
  // semaphore until pthread_cond_signal or pthread_cond_broadcast
  // are called by another thread.
  SignalObjectAndWait(cond->_mutex, cond->_sema, INFINITE, FALSE);

  // reacquire lock to avoid race conditions.
  EnterCriticalSection(&cond->_lockWaiters);

  // we're no longer waiting...
  cond->_waiters--;

  // check to see if we're the last waiter after pthread_cond_broadcast
  lastWaiter = cond->_broadcast && (cond->_waiters == 0);

  LeaveCriticalSection(&cond->_lockWaiters);

  // If we're the last waiter thread during this particular broadcast
  // then let all the other threads proceed.
  if (lastWaiter) {

    // This call atomically signals the waitersDone event and waits until
    // it can acquire the mutex.  This is required to ensure fairness.
    SignalObjectAndWait(cond->_waitersDone, cond->_mutex, INFINITE, FALSE);
  }
  else {

    // Always regain the external mutex since that's the guarantee we
    // give to our callers.
    WaitForSingleObject(cond->_mutex, INFINITE);
  }
}

////////////////////////////////////////////////////////////////////////////////
/// @brief waits for a signal with a timeout in micro-seconds
///
/// Note that you must hold the lock.
////////////////////////////////////////////////////////////////////////////////

bool TRI_TimedWaitCondition (TRI_condition_t* cond, uint64_t delay) {
  bool lastWaiter;
  DWORD res;

  // ...........................................................................
  // The POSIX threads function pthread_cond_timedwait accepts microseconds 
  // while the the function SignalObjectAndWait  accepts milliseconds
  // ...........................................................................

  delay = delay / 1000;

  // avoid race conditions
  EnterCriticalSection(&cond->_lockWaiters);
  cond->_waiters++;
  LeaveCriticalSection(&cond->_lockWaiters);

  // This call atomically releases the mutex and waits on the
  // semaphore until pthread_cond_signal or pthread_cond_broadcast
  // are called by another thread.
  res = SignalObjectAndWait(cond->_mutex, cond->_sema, (DWORD) delay, FALSE);

  if (res == WAIT_TIMEOUT) {
    EnterCriticalSection(&cond->_lockWaiters);
    cond->_waiters--;
    LeaveCriticalSection(&cond->_lockWaiters);

    WaitForSingleObject(cond->_mutex, INFINITE);

    return false;
  }

  // reacquire lock to avoid race conditions.
  EnterCriticalSection(&cond->_lockWaiters);

  // we're no longer waiting...
  cond->_waiters--;

  // check to see if we're the last waiter after pthread_cond_broadcast
  lastWaiter = cond->_broadcast && (cond->_waiters == 0);

  LeaveCriticalSection(&cond->_lockWaiters);

  // If we're the last waiter thread during this particular broadcast
  // then let all the other threads proceed.
  if (lastWaiter) {

    // This call atomically signals the waitersDone event and waits until
    // it can acquire the mutex.  This is required to ensure fairness.
    SignalObjectAndWait(cond->_waitersDone, cond->_mutex, INFINITE, FALSE);
  }
  else {

    // Always regain the external mutex since that's the guarantee we
    // give to our callers.
    WaitForSingleObject(cond->_mutex, INFINITE);
  }

  return true;
}

////////////////////////////////////////////////////////////////////////////////
/// @brief locks the mutex of a condition variable
////////////////////////////////////////////////////////////////////////////////

void TRI_LockCondition (TRI_condition_t* cond) {
  DWORD result = WaitForSingleObject(cond->_mutex, INFINITE);

  if (result != WAIT_OBJECT_0) {
    LOG_FATAL("could not lock the mutex");
    exit(EXIT_FAILURE);
  }
}

////////////////////////////////////////////////////////////////////////////////
/// @brief unlocks the mutex of a condition variable
////////////////////////////////////////////////////////////////////////////////

void TRI_UnlockCondition (TRI_condition_t* cond) {
  BOOL ok = ReleaseMutex(cond->_mutex);

  if (! ok) {
    LOG_FATAL("could not unlock the mutex");
    exit(EXIT_FAILURE);
  }
}

////////////////////////////////////////////////////////////////////////////////
/// @}
////////////////////////////////////////////////////////////////////////////////

// Local Variables:
// mode: outline-minor
// outline-regexp: "^\\(/// @brief\\|/// {@inheritDoc}\\|/// @addtogroup\\|// --SECTION--\\|/// @\\}\\)"
// End:<|MERGE_RESOLUTION|>--- conflicted
+++ resolved
@@ -365,7 +365,6 @@
     // state. Between leaving the crtical section and here a writer sneaked in.
     // 
     if (WaitForSingleObject(lock->_writerEvent, 0) != WAIT_OBJECT_0) {
-      exit(EXIT_FAILURE);
       EnterCriticalSection(&lock->_lockReaders);
       DecrementReaders(lock);
       LeaveCriticalSection(&lock->_lockReaders);
@@ -407,18 +406,6 @@
     DecrementReaders(lock);
   }
 
-<<<<<<< HEAD
-  LeaveCriticalSection(&lock->_lockReaders);
-}
-
-////////////////////////////////////////////////////////////////////////////////
-/// @brief tries to write lock a read-write lock
-/// TODO: not yet implemented
-////////////////////////////////////////////////////////////////////////////////
-
-bool TRI_TryWriteLockReadWriteLock (TRI_read_write_lock_t* lock) {
-#error implement me!  
-=======
   // oops no reader
   else {
     LeaveCriticalSection(&lock->_lockReaders);
@@ -427,10 +414,18 @@
   }
  
   LeaveCriticalSection(&lock->_lockReaders);
->>>>>>> f188357f
-}
-
-
+}
+
+
+
+////////////////////////////////////////////////////////////////////////////////
+/// @brief tries to write lock a read-write lock
+/// TODO: not yet implemented
+////////////////////////////////////////////////////////////////////////////////
+
+bool TRI_TryWriteLockReadWriteLock (TRI_read_write_lock_t* lock) {
+#error implement me!  
+}
 
 ////////////////////////////////////////////////////////////////////////////////
 /// @brief write locks read-write lock
@@ -483,9 +478,6 @@
 ////////////////////////////////////////////////////////////////////////////////
 
 void TRI_WriteUnlockReadWriteLock (TRI_read_write_lock_t* lock) {
-<<<<<<< HEAD
-  //printf("%s:%s:%s:%d:%s:%d\n","oreste",__FILE__,__FUNCTION__,__LINE__,"!!!!!!!!!!!!!!!!!",(uint64_t)(lock));
-=======
 
   // ...........................................................................
   // Write lock this _lockReader so no other threads can access this
@@ -494,7 +486,6 @@
   // function above will lock (due to the ResetEvent(lock->_writerEvent); )
   // ...........................................................................
 
->>>>>>> f188357f
   EnterCriticalSection(&lock->_lockReaders);
 
 
