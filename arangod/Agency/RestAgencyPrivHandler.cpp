////////////////////////////////////////////////////////////////////////////////
/// DISCLAIMER
///
/// Copyright 2014-2016 ArangoDB GmbH, Cologne, Germany
/// Copyright 2004-2014 triAGENS GmbH, Cologne, Germany
///
/// Licensed under the Apache License, Version 2.0 (the "License");
/// you may not use this file except in compliance with the License.
/// You may obtain a copy of the License at
///
///     http://www.apache.org/licenses/LICENSE-2.0
///
/// Unless required by applicable law or agreed to in writing, software
/// distributed under the License is distributed on an "AS IS" BASIS,
/// WITHOUT WARRANTIES OR CONDITIONS OF ANY KIND, either express or implied.
/// See the License for the specific language governing permissions and
/// limitations under the License.
///
/// Copyright holder is ArangoDB GmbH, Cologne, Germany
///
/// @author Kaveh Vahedipour
////////////////////////////////////////////////////////////////////////////////

#include "Rest/HttpRequest.h"
#include "Rest/Version.h"
#include "RestAgencyPrivHandler.h"

#include "Agency/Agent.h"

#include <velocypack/Builder.h>
#include <velocypack/velocypack-aliases.h>

#include <typeinfo>

#include "Logger/Logger.h"

using namespace arangodb;

using namespace arangodb::basics;
using namespace arangodb::rest;
using namespace arangodb::consensus;

////////////////////////////////////////////////////////////////////////////////
/// @brief ArangoDB server
////////////////////////////////////////////////////////////////////////////////

RestAgencyPrivHandler::RestAgencyPrivHandler(GeneralRequest* request,
                                             GeneralResponse* response,
                                             Agent* agent)
    : RestBaseHandler(request, response), _agent(agent) {}

bool RestAgencyPrivHandler::isDirect() const { return false; }

<<<<<<< HEAD
inline RestHandler::status RestAgencyPrivHandler::reportErrorEmptyRequest() {
  LOG(WARN) << "Empty request to agency!";
=======
inline HttpHandler::status_t RestAgencyPrivHandler::reportErrorEmptyRequest() {
  LOG_TOPIC(WARN, Logger::AGENCY) << "Empty request to agency!";
>>>>>>> 325ede06
  generateError(GeneralResponse::ResponseCode::NOT_FOUND, 404);
  return RestHandler::status::DONE;
}

<<<<<<< HEAD
inline RestHandler::status RestAgencyPrivHandler::reportTooManySuffices() {
  LOG(WARN) << "Agency handles a single suffix: vote, log or configure";
=======
inline HttpHandler::status_t RestAgencyPrivHandler::reportTooManySuffices() {
  LOG_TOPIC(WARN, Logger::AGENCY) << "Agency handles a single suffix: vote, log or configure";
>>>>>>> 325ede06
  generateError(GeneralResponse::ResponseCode::NOT_FOUND, 404);
  return RestHandler::status::DONE;
}

inline RestHandler::status RestAgencyPrivHandler::reportBadQuery() {
  generateError(GeneralResponse::ResponseCode::BAD, 400);
  return RestHandler::status::DONE;
}

inline RestHandler::status RestAgencyPrivHandler::reportMethodNotAllowed() {
  generateError(GeneralResponse::ResponseCode::METHOD_NOT_ALLOWED, 405);
  return RestHandler::status::DONE;
}

RestHandler::status RestAgencyPrivHandler::execute() {
  try {
    VPackBuilder result;
    result.add(VPackValue(VPackValueType::Object));
    arangodb::velocypack::Options opts;
    if (_request->suffix().size() == 0) {  // empty request
      return reportErrorEmptyRequest();
    } else if (_request->suffix().size() > 1) {  // request too long
      return reportTooManySuffices();
    } else {
      term_t term = 0;
      term_t prevLogTerm = 0;
      arangodb::consensus::id_t
          id;  // leaderId for appendEntries, cadidateId for requestVote
      arangodb::consensus::index_t prevLogIndex, leaderCommit;
      if (_request->suffix()[0] == "appendEntries") {  // appendEntries
        if (_request->requestType() != GeneralRequest::RequestType::POST) {
          return reportMethodNotAllowed();
        }
        if (readValue("term", term) && readValue("leaderId", id) &&
            readValue("prevLogIndex", prevLogIndex) &&
            readValue("prevLogTerm", prevLogTerm) &&
            readValue("leaderCommit", leaderCommit)) {  // found all values
          bool ret = _agent->recvAppendEntriesRPC(
              term, id, prevLogIndex, prevLogTerm, leaderCommit,
              _request->toVelocyPack(&opts));
          result.add("success", VPackValue(ret));
        } else {
          return reportBadQuery();  // bad query
        }
      } else if (_request->suffix()[0] == "requestVote") {  // requestVote
        if (readValue("term", term) && readValue("candidateId", id) &&
            readValue("prevLogIndex", prevLogIndex) &&
            readValue("prevLogTerm", prevLogTerm)) {
          priv_rpc_ret_t ret =
              _agent->requestVote(term, id, prevLogIndex, prevLogTerm, nullptr);
          result.add("term", VPackValue(ret.term));
          result.add("voteGranted", VPackValue(ret.success));
        }
      } else if (_request->suffix()[0] == "notifyAll") {  // notify
        if (_request->requestType() != GeneralRequest::RequestType::POST) {
          return reportMethodNotAllowed();
        }
        if (readValue("term", term) && readValue("agencyId", id)) {
          priv_rpc_ret_t ret = _agent->requestVote(
              term, id, 0, 0, _request->toVelocyPack(&opts));
          result.add("term", VPackValue(ret.term));
          result.add("voteGranted", VPackValue(ret.success));
        } else {
          return reportBadQuery();  // bad query
        }
      } else {
        generateError(GeneralResponse::ResponseCode::NOT_FOUND,
                      404);  // nothing else here
        return RestHandler::status::DONE;
      }
    }
    result.close();
    VPackSlice s = result.slice();
    generateResult(GeneralResponse::ResponseCode::OK, s);
  } catch (...) {
    // Ignore this error
  }
  return RestHandler::status::DONE;
}<|MERGE_RESOLUTION|>--- conflicted
+++ resolved
@@ -51,24 +51,14 @@
 
 bool RestAgencyPrivHandler::isDirect() const { return false; }
 
-<<<<<<< HEAD
 inline RestHandler::status RestAgencyPrivHandler::reportErrorEmptyRequest() {
-  LOG(WARN) << "Empty request to agency!";
-=======
-inline HttpHandler::status_t RestAgencyPrivHandler::reportErrorEmptyRequest() {
   LOG_TOPIC(WARN, Logger::AGENCY) << "Empty request to agency!";
->>>>>>> 325ede06
   generateError(GeneralResponse::ResponseCode::NOT_FOUND, 404);
   return RestHandler::status::DONE;
 }
 
-<<<<<<< HEAD
 inline RestHandler::status RestAgencyPrivHandler::reportTooManySuffices() {
-  LOG(WARN) << "Agency handles a single suffix: vote, log or configure";
-=======
-inline HttpHandler::status_t RestAgencyPrivHandler::reportTooManySuffices() {
   LOG_TOPIC(WARN, Logger::AGENCY) << "Agency handles a single suffix: vote, log or configure";
->>>>>>> 325ede06
   generateError(GeneralResponse::ResponseCode::NOT_FOUND, 404);
   return RestHandler::status::DONE;
 }
