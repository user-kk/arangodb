/*
** parse.y - mruby parser
** 
** See Copyright Notice in mruby.h
*/

%{
#undef PARSER_TEST
#undef PARSER_DEBUG

#define YYDEBUG 1
#define YYERROR_VERBOSE 1
/*
 * Force yacc to use our memory management.  This is a little evil because
 * the macros assume that "parser_state *p" is in scope
 */
#define YYMALLOC(n)    mrb_malloc(p->mrb, (n))
#define YYFREE(o)      mrb_free(p->mrb, (o))
#define YYSTACK_USE_ALLOCA 0

#include "mruby.h"
#include "mruby/compile.h"
#include "mruby/proc.h"
#include "node.h"

#include <stdio.h>
#include <errno.h>
#include <ctype.h>
#include <string.h>

#define YYLEX_PARAM p

typedef mrb_ast_node node;
typedef struct mrb_parser_state parser_state;

static int yylex(void *lval, parser_state *p);
static void yyerror(parser_state *p, const char *s);
static void yywarn(parser_state *p, const char *s);
static void yywarning(parser_state *p, const char *s);
static void backref_error(parser_state *p, node *n);

#define identchar(c) (isalnum(c) || (c) == '_' || !isascii(c))

#ifndef TRUE
#define TRUE  1
#endif

#ifndef FALSE
#define FALSE 0
#endif

typedef unsigned int stack_type;

#define BITSTACK_PUSH(stack, n) ((stack) = ((stack)<<1)|((n)&1))
#define BITSTACK_POP(stack)     ((stack) = (stack) >> 1)
#define BITSTACK_LEXPOP(stack)  ((stack) = ((stack) >> 1) | ((stack) & 1))
#define BITSTACK_SET_P(stack)   ((stack)&1)

#define COND_PUSH(n)    BITSTACK_PUSH(p->cond_stack, (n))
#define COND_POP()      BITSTACK_POP(p->cond_stack)
#define COND_LEXPOP()   BITSTACK_LEXPOP(p->cond_stack)
#define COND_P()        BITSTACK_SET_P(p->cond_stack)

#define CMDARG_PUSH(n)  BITSTACK_PUSH(p->cmdarg_stack, (n))
#define CMDARG_POP()    BITSTACK_POP(p->cmdarg_stack)
#define CMDARG_LEXPOP() BITSTACK_LEXPOP(p->cmdarg_stack)
#define CMDARG_P()      BITSTACK_SET_P(p->cmdarg_stack)

#define sym(x) ((mrb_sym)(intptr_t)(x))
#define nsym(x) ((node*)(intptr_t)(x))

static mrb_sym
intern_gen(parser_state *p, const char *s)
{
  return mrb_intern(p->mrb, s);
}
#define intern(s) intern_gen(p,(s))

static void
cons_free_gen(parser_state *p, node *cons)
{
  cons->cdr = p->cells;
  p->cells = cons;
}
#define cons_free(c) cons_free_gen(p, (c))

static void*
parser_palloc(parser_state *p, size_t size)
{
  void *m = mrb_pool_alloc(p->pool, size);

  if (!m) {
    longjmp(p->jmp, 1);
  }
  return m;
}

static node*
cons_gen(parser_state *p, node *car, node *cdr)
{
  node *c;

  if (p->cells) {
    c = p->cells;
    p->cells = p->cells->cdr;
  }
  else {
    c = (node *)parser_palloc(p, sizeof(mrb_ast_node));
  }

  c->car = car;
  c->cdr = cdr;
  c->lineno = p->lineno;
  return c;
}
#define cons(a,b) cons_gen(p,(a),(b))

static node*
list1_gen(parser_state *p, node *a)
{
  return cons(a, 0);
}
#define list1(a) list1_gen(p, (a))

static node*
list2_gen(parser_state *p, node *a, node *b)
{
  return cons(a, cons(b,0));
}
#define list2(a,b) list2_gen(p, (a),(b))

static node*
list3_gen(parser_state *p, node *a, node *b, node *c)
{
  return cons(a, cons(b, cons(c,0)));
}
#define list3(a,b,c) list3_gen(p, (a),(b),(c))

static node*
list4_gen(parser_state *p, node *a, node *b, node *c, node *d)
{
  return cons(a, cons(b, cons(c, cons(d, 0))));
}
#define list4(a,b,c,d) list4_gen(p, (a),(b),(c),(d))

static node*
list5_gen(parser_state *p, node *a, node *b, node *c, node *d, node *e)
{
  return cons(a, cons(b, cons(c, cons(d, cons(e, 0)))));
}
#define list5(a,b,c,d,e) list5_gen(p, (a),(b),(c),(d),(e))

static node*
list6_gen(parser_state *p, node *a, node *b, node *c, node *d, node *e, node *f)
{
  return cons(a, cons(b, cons(c, cons(d, cons(e, cons(f, 0))))));
}
#define list6(a,b,c,d,e,f) list6_gen(p, (a),(b),(c),(d),(e),(f))

static node*
append_gen(parser_state *p, node *a, node *b)
{
  node *c = a;

  if (!a) return b;
  while (c->cdr) {
    c = c->cdr;
  }
  if (b) {
    c->cdr = b;
  }
  return a;
}
#define append(a,b) append_gen(p,(a),(b))
#define push(a,b) append_gen(p,(a),list1(b))

static char*
parser_strndup(parser_state *p, const char *s, size_t len)
{
  char *b = (char *)parser_palloc(p, len+1);

  memcpy(b, s, len);
  b[len] = '\0';
  return b;
}
#define strndup(s,len) parser_strndup(p, s, len)

static char*
parser_strdup(parser_state *p, const char *s)
{
  return parser_strndup(p, s, strlen(s));
}
#undef strdup
#define strdup(s) parser_strdup(p, s)

// xxx -----------------------------

static node*
local_switch(parser_state *p)
{
  node *prev = p->locals;

  p->locals = cons(0, 0);
  return prev;
}

static void
local_resume(parser_state *p, node *prev)
{
  p->locals = prev;
}

static void
local_nest(parser_state *p)
{
  p->locals = cons(0, p->locals);
}

static void
local_unnest(parser_state *p)
{
  p->locals = p->locals->cdr;
}

static int
local_var_p(parser_state *p, mrb_sym sym)
{
  node *l = p->locals;

  while (l) {
    node *n = l->car;
    while (n) {
      if (sym(n->car) == sym) return 1;
      n = n->cdr;
    }
    l = l->cdr;
  }
  return 0;
}

static void
local_add_f(parser_state *p, mrb_sym sym)
{
  p->locals->car = push(p->locals->car, nsym(sym));
}

static void
local_add(parser_state *p, mrb_sym sym)
{
  if (!local_var_p(p, sym)) {
    local_add_f(p, sym);
  }
}

// (:scope (vars..) (prog...))
static node*
new_scope(parser_state *p, node *body)
{
  return cons((node*)NODE_SCOPE, cons(p->locals->car, body));
}

// (:begin prog...)
static node*
new_begin(parser_state *p, node *body)
{
  if (body) 
    return list2((node*)NODE_BEGIN, body);
  return cons((node*)NODE_BEGIN, 0);
}

#define newline_node(n) (n)

// (:rescue body rescue else)
static node*
new_rescue(parser_state *p, node *body, node *resq, node *els)
{
  return list4((node*)NODE_RESCUE, body, resq, els);
}

// (:ensure body ensure)
static node*
new_ensure(parser_state *p, node *a, node *b)
{
  return cons((node*)NODE_ENSURE, cons(a, cons(0, b)));
}

// (:nil)
static node*
new_nil(parser_state *p)
{
  return list1((node*)NODE_NIL);
}

// (:true)
static node*
new_true(parser_state *p)
{
  return list1((node*)NODE_TRUE);
}

// (:false)
static node*
new_false(parser_state *p)
{
  return list1((node*)NODE_FALSE);
}

// (:alias new old)
static node*
new_alias(parser_state *p, mrb_sym a, mrb_sym b)
{
  return cons((node*)NODE_ALIAS, cons(nsym(a), nsym(b)));
}

// (:if cond then else)
static node*
new_if(parser_state *p, node *a, node *b, node *c)
{
  return list4((node*)NODE_IF, a, b, c);
}

// (:unless cond then else)
static node*
new_unless(parser_state *p, node *a, node *b, node *c)
{
  return list4((node*)NODE_IF, a, c, b);
}

// (:while cond body)
static node*
new_while(parser_state *p, node *a, node *b)
{
  return cons((node*)NODE_WHILE, cons(a, b));
}

// (:until cond body)
static node*
new_until(parser_state *p, node *a, node *b)
{
  return cons((node*)NODE_UNTIL, cons(a, b));
}

// (:for var obj body)
static node*
new_for(parser_state *p, node *v, node *o, node *b)
{
  return list4((node*)NODE_FOR, v, o, b);
}

// (:case a ((when ...) body) ((when...) body))
static node*
new_case(parser_state *p, node *a, node *b)
{
  node *n = list2((node*)NODE_CASE, a);
  node *n2 = n;

  while (n2->cdr) {
    n2 = n2->cdr;
  }
  n2->cdr = b;
  return n;
}

// (:postexe a)
static node*
new_postexe(parser_state *p, node *a)
{
  return cons((node*)NODE_POSTEXE, a);
}

// (:self)
static node*
new_self(parser_state *p)
{
  return list1((node*)NODE_SELF);
}

// (:call a b c)
static node*
new_call(parser_state *p, node *a, mrb_sym b, node *c)
{
  return list4((node*)NODE_CALL, a, nsym(b), c);
}

// (:fcall self mid args)
static node*
new_fcall(parser_state *p, mrb_sym b, node *c)
{
  return list4((node*)NODE_FCALL, new_self(p), nsym(b), c);
}

#if 0
// (:vcall self mid)
static node*
new_vcall(parser_state *p, mrb_sym b)
{
  return list3((node*)NODE_VCALL, new_self(p), (node*)b);
}
#endif

// (:super . c)
static node*
new_super(parser_state *p, node *c)
{
  return cons((node*)NODE_SUPER, c);
}

// (:zsuper)
static node*
new_zsuper(parser_state *p)
{
  return list1((node*)NODE_ZSUPER);
}

// (:yield . c)
static node*
new_yield(parser_state *p, node *c)
{
  if (c) {
    if (c->cdr) {
      yyerror(p, "both block arg and actual block given");
    }
    return cons((node*)NODE_YIELD, c->car);
  }
  return cons((node*)NODE_YIELD, 0);
}

// (:return . c)
static node*
new_return(parser_state *p, node *c)
{
  return cons((node*)NODE_RETURN, c);
}

// (:break . c)
static node*
new_break(parser_state *p, node *c)
{
  return cons((node*)NODE_BREAK, c);
}

// (:next . c)
static node*
new_next(parser_state *p, node *c)
{
  return cons((node*)NODE_NEXT, c);
}

// (:redo)
static node*
new_redo(parser_state *p)
{
  return list1((node*)NODE_REDO);
}

// (:retry)
static node*
new_retry(parser_state *p)
{
  return list1((node*)NODE_RETRY);
}

// (:dot2 a b)
static node*
new_dot2(parser_state *p, node *a, node *b)
{
  return cons((node*)NODE_DOT2, cons(a, b));
}

// (:dot3 a b)
static node*
new_dot3(parser_state *p, node *a, node *b)
{
  return cons((node*)NODE_DOT3, cons(a, b));
}

// (:colon2 b c)
static node*
new_colon2(parser_state *p, node *b, mrb_sym c)
{
  return cons((node*)NODE_COLON2, cons(b, nsym(c)));
}

// (:colon3 . c)
static node*
new_colon3(parser_state *p, mrb_sym c)
{
  return cons((node*)NODE_COLON3, nsym(c));
}

// (:and a b)
static node*
new_and(parser_state *p, node *a, node *b)
{
  return cons((node*)NODE_AND, cons(a, b));
}

// (:or a b)
static node*
new_or(parser_state *p, node *a, node *b)
{
  return cons((node*)NODE_OR, cons(a, b));
}

// (:array a...)
static node*
new_array(parser_state *p, node *a)
{
  return cons((node*)NODE_ARRAY, a);
}

// (:splat . a)
static node*
new_splat(parser_state *p, node *a)
{
  return cons((node*)NODE_SPLAT, a);
}

// (:hash (k . v) (k . v)...)
static node*
new_hash(parser_state *p, node *a)
{
  return cons((node*)NODE_HASH, a);
}

// (:sym . a)
static node*
new_sym(parser_state *p, mrb_sym sym)
{
  return cons((node*)NODE_SYM, nsym(sym));
}

// (:lvar . a)
static node*
new_lvar(parser_state *p, mrb_sym sym)
{
  return cons((node*)NODE_LVAR, nsym(sym));
}

// (:gvar . a)
static node*
new_gvar(parser_state *p, mrb_sym sym)
{
  return cons((node*)NODE_GVAR, nsym(sym));
}

// (:ivar . a)
static node*
new_ivar(parser_state *p, mrb_sym sym)
{
  return cons((node*)NODE_IVAR, nsym(sym));
}

// (:cvar . a)
static node*
new_cvar(parser_state *p, mrb_sym sym)
{
  return cons((node*)NODE_CVAR, nsym(sym));
}

// (:const . a)
static node*
new_const(parser_state *p, mrb_sym sym)
{
  return cons((node*)NODE_CONST, nsym(sym));
}

// (:undef a...)
static node*
new_undef(parser_state *p, mrb_sym sym)
{
  return cons((node*)NODE_UNDEF, nsym(sym));
}

// (:class class super body)
static node*
new_class(parser_state *p, node *c, node *s, node *b)
{
  return list4((node*)NODE_CLASS, c, s, cons(p->locals->car, b));
}

// (:sclass obj body)
static node*
new_sclass(parser_state *p, node *o, node *b)
{
  return list3((node*)NODE_SCLASS, o, cons(p->locals->car, b));
}

// (:module module body)
static node*
new_module(parser_state *p, node *m, node *b)
{
  return list3((node*)NODE_MODULE, m, cons(p->locals->car, b));
}

// (:def m lv (arg . body))
static node*
new_def(parser_state *p, mrb_sym m, node *a, node *b)
{
  return list5((node*)NODE_DEF, nsym(m), p->locals->car, a, b);
}

// (:sdef obj m lv (arg . body))
static node*
new_sdef(parser_state *p, node *o, mrb_sym m, node *a, node *b)
{
  return list6((node*)NODE_SDEF, o, nsym(m), p->locals->car, a, b);
}

// (:arg . sym)
static node*
new_arg(parser_state *p, mrb_sym sym)
{
  return cons((node*)NODE_ARG, nsym(sym));
}

// (m o r m2 b)
// m: (a b c)
// o: ((a . e1) (b . e2))
// r: a
// m2: (a b c)
// b: a
static node*
new_args(parser_state *p, node *m, node *opt, mrb_sym rest, node *m2, mrb_sym blk)
{
  node *n;

  n = cons(m2, nsym(blk));
  n = cons(nsym(rest), n);
  n = cons(opt, n);
  return cons(m, n);
}

// (:block_arg . a)
static node*
new_block_arg(parser_state *p, node *a)
{
  return cons((node*)NODE_BLOCK_ARG, a);
}

// (:block arg body)
static node*
new_block(parser_state *p, node *a, node *b)
{
  return list4((node*)NODE_BLOCK, p->locals->car, a, b);
}

// (:lambda arg body)
static node*
new_lambda(parser_state *p, node *a, node *b)
{
  return list4((node*)NODE_LAMBDA, p->locals->car, a, b);
}

// (:asgn lhs rhs)
static node*
new_asgn(parser_state *p, node *a, node *b)
{
  return cons((node*)NODE_ASGN, cons(a, b));
}

// (:masgn mlhs=(pre rest post)  mrhs)
static node*
new_masgn(parser_state *p, node *a, node *b)
{
  return cons((node*)NODE_MASGN, cons(a, b));
}

// (:asgn lhs rhs)
static node*
new_op_asgn(parser_state *p, node *a, mrb_sym op, node *b)
{
  return list4((node*)NODE_OP_ASGN, a, nsym(op), b);
}

// (:int . i)
static node*
new_int(parser_state *p, const char *s, int base)
{
  return list3((node*)NODE_INT, (node*)strdup(s), (node*)(intptr_t)base);
}

// (:float . i)
static node*
new_float(parser_state *p, const char *s)
{
  return cons((node*)NODE_FLOAT, (node*)strdup(s));
}

// (:str . (s . len))
static node*
new_str(parser_state *p, const char *s, int len)
{
  return cons((node*)NODE_STR, cons((node*)strndup(s, len), (node*)(intptr_t)len));
}

// (:dstr . a)
static node*
new_dstr(parser_state *p, node *a)
{
  return cons((node*)NODE_DSTR, a);
}

// (:backref . n)
static node*
new_back_ref(parser_state *p, int n)
{
  return cons((node*)NODE_BACK_REF, (node*)(intptr_t)n);
}

// (:nthref . n)
static node*
new_nth_ref(parser_state *p, int n)
{
  return cons((node*)NODE_NTH_REF, (node*)(intptr_t)n);
}

static void
new_bv(parser_state *p, mrb_sym id)
{
}

// xxx -----------------------------

// (:call a op)
static node*
call_uni_op(parser_state *p, node *recv, char *m)
{
  return new_call(p, recv, intern(m), 0);
}

// (:call a op b)
static node*
call_bin_op(parser_state *p, node *recv, char *m, node *arg1)
{
  return new_call(p, recv, intern(m), list1(list1(arg1)));
}

// (:match (a . b))
static node*
match_op(parser_state *p, node *a, node *b)
{
  return cons((node*)NODE_MATCH, cons((node*)a, (node*)b));
}


static void
args_with_block(parser_state *p, node *a, node *b)
{
  if (b) {
    if (a->cdr) {
      yyerror(p, "both block arg and actual block given");
    }
    a->cdr = b;
  }
}

static void
call_with_block(parser_state *p, node *a, node *b)
{
  node *n = a->cdr->cdr->cdr;

  if (!n->car) n->car = cons(0, b);
  else {
    args_with_block(p, n->car, b);
  }
}

static node*
negate_lit(parser_state *p, node *n)
{
  return cons((node*)NODE_NEGATE, n);
}

static node*
cond(node *n)
{
  return n;
}

static node*
ret_args(parser_state *p, node *n)
{
  if (n->cdr) {
    yyerror(p, "block argument should not be given");
  }
  if (!n->car->cdr) return n->car->car;
  return new_array(p, n->car);
}

static void
assignable(parser_state *p, node *lhs)
{
  if ((int)(intptr_t)lhs->car == NODE_LVAR) {
    local_add(p, sym(lhs->cdr));
  }
}

static node*
var_reference(parser_state *p, node *lhs)
{
  node *n;

  if ((int)(intptr_t)lhs->car == NODE_LVAR) {
    if (!local_var_p(p, sym(lhs->cdr))) {
      n = new_fcall(p, sym(lhs->cdr), 0);
      cons_free(lhs);
      return n;
    }
  }

  return lhs;
}

// xxx -----------------------------

%}

%pure_parser
%parse-param {parser_state *p}
%lex-param {parser_state *p}

%union {
    node *nd;
    mrb_sym id;
    int num;
    unsigned int stack;
    const struct vtable *vars;
}

%token
	keyword_class
	keyword_module
	keyword_def
	keyword_undef
	keyword_begin
	keyword_rescue
	keyword_ensure
	keyword_end
	keyword_if
	keyword_unless
	keyword_then
	keyword_elsif
	keyword_else
	keyword_case
	keyword_when
	keyword_while
	keyword_until
	keyword_for
	keyword_break
	keyword_next
	keyword_redo
	keyword_retry
	keyword_in
	keyword_do
	keyword_do_cond
	keyword_do_block
	keyword_do_LAMBDA
	keyword_return
	keyword_yield
	keyword_super
	keyword_self
	keyword_nil
	keyword_true
	keyword_false
	keyword_and
	keyword_or
	keyword_not
	modifier_if
	modifier_unless
	modifier_while
	modifier_until
	modifier_rescue
	keyword_alias
	keyword_BEGIN
	keyword_END
	keyword__LINE__
	keyword__FILE__
	keyword__ENCODING__

%token <id>   tIDENTIFIER tFID tGVAR tIVAR tCONSTANT tCVAR tLABEL
%token <nd> tINTEGER tFLOAT tCHAR tREGEXP
%token <nd> tSTRING tSTRING_PART
%token <nd> tNTH_REF tBACK_REF
%token <num>  tREGEXP_END

%type <nd> singleton string string_interp regexp
%type <nd> literal numeric cpath
%type <nd> top_compstmt top_stmts top_stmt
%type <nd> bodystmt compstmt stmts stmt expr arg primary command command_call method_call
%type <nd> expr_value arg_value primary_value
%type <nd> if_tail opt_else case_body cases opt_rescue exc_list exc_var opt_ensure
%type <nd> args call_args opt_call_args
%type <nd> paren_args opt_paren_args variable
%type <nd> command_args aref_args opt_block_arg block_arg var_ref var_lhs
%type <nd> command_asgn mrhs superclass block_call block_command
%type <nd> f_block_optarg f_block_opt
%type <nd> f_arglist f_args f_arg f_arg_item f_optarg f_marg f_marg_list f_margs
%type <nd> assoc_list assocs assoc undef_list backref for_var
%type <nd> block_param opt_block_param block_param_def f_opt
%type <nd> bv_decls opt_bv_decl bvar f_larglist lambda_body
%type <nd> brace_block cmd_brace_block do_block lhs none fitem f_bad_arg
%type <nd> mlhs mlhs_list mlhs_post mlhs_basic mlhs_item mlhs_node mlhs_inner
%type <id>   fsym sym symbol operation operation2 operation3
%type <id>   cname fname op f_rest_arg f_block_arg opt_f_block_arg f_norm_arg

%token tUPLUS		/* unary+ */
%token tUMINUS		/* unary- */
%token tPOW		/* ** */
%token tCMP		/* <=> */
%token tEQ		/* == */
%token tEQQ		/* === */
%token tNEQ		/* != */
%token tGEQ		/* >= */
%token tLEQ		/* <= */
%token tANDOP tOROP	/* && and || */
%token tMATCH tNMATCH	/* =~ and !~ */
%token tDOT2 tDOT3	/* .. and ... */
%token tAREF tASET	/* [] and []= */
%token tLSHFT tRSHFT	/* << and >> */
%token tCOLON2		/* :: */
%token tCOLON3		/* :: at EXPR_BEG */
%token <id> tOP_ASGN	/* +=, -=  etc. */
%token tASSOC		/* => */
%token tLPAREN		/* ( */
%token tLPAREN_ARG	/* ( */
%token tRPAREN		/* ) */
%token tLBRACK		/* [ */
%token tLBRACE		/* { */
%token tLBRACE_ARG	/* { */
%token tSTAR		/* * */
%token tAMPER		/* & */
%token tLAMBDA		/* -> */
%token tSYMBEG tREGEXP_BEG tWORDS_BEG tQWORDS_BEG
%token tSTRING_BEG tSTRING_DVAR tLAMBEG

/*
 *	precedence table
 */

%nonassoc tLOWEST
%nonassoc tLBRACE_ARG

%nonassoc  modifier_if modifier_unless modifier_while modifier_until
%left  keyword_or keyword_and
%right keyword_not
%right '=' tOP_ASGN
%left modifier_rescue
%right '?' ':'
%nonassoc tDOT2 tDOT3
%left  tOROP
%left  tANDOP
%nonassoc  tCMP tEQ tEQQ tNEQ tMATCH tNMATCH
%left  '>' tGEQ '<' tLEQ
%left  '|' '^'
%left  '&'
%left  tLSHFT tRSHFT
%left  '+' '-'
%left  '*' '/' '%'
%right tUMINUS_NUM tUMINUS
%right tPOW
%right '!' '~' tUPLUS

%nonassoc idNULL
%nonassoc idRespond_to
%nonassoc idIFUNC
%nonassoc idCFUNC
%nonassoc id_core_set_method_alias
%nonassoc id_core_set_variable_alias
%nonassoc id_core_undef_method
%nonassoc id_core_define_method
%nonassoc id_core_define_singleton_method
%nonassoc id_core_set_postexe

%token tLAST_TOKEN

%%
program		:  {
		     p->lstate = EXPR_BEG;
		     if (!p->locals) p->locals = cons(0,0);
		   }
		  top_compstmt
		    {
		      p->tree = new_scope(p, $2);
		    }
		;

top_compstmt	: top_stmts opt_terms
		    {
		      $$ = $1;
		    }
		;

top_stmts	: none
                    {
		      $$ = new_begin(p, 0);
		    }
		| top_stmt
		    {
		      $$ = new_begin(p, $1);
		    }
		| top_stmts terms top_stmt
		    {
		      $$ = push($1, newline_node($3));
		    }
		| error top_stmt
		    {
		      $$ = new_begin(p, 0);
		    }
		;

top_stmt	: stmt
		| keyword_BEGIN
		    {
		      $<nd>$ = local_switch(p);
		    }
		  '{' top_compstmt '}'
		    {
		      yyerror(p, "BEGIN not supported");
		      local_resume(p, $<nd>2);
		      $$ = 0;
		    }
		;

bodystmt	: compstmt
		  opt_rescue
		  opt_else
		  opt_ensure
		    {
		      if ($2) {
			$$ = new_rescue(p, $1, $2, $3);
		      }
		      else if ($3) {
			yywarn(p, "else without rescue is useless");
			$$ = append($$, $3);
		      }
		      else {
			$$ = $1;
		      }
		      if ($4) {
			if ($$) {
			  $$ = new_ensure(p, $$, $4);
			}
			else {
			  $$ = push($4, new_nil(p));
			}
		      }
		    }
		;

compstmt	: stmts opt_terms
		    {
		      $$ = $1;
		    }
		;

stmts		: none
                    {
		      $$ = new_begin(p, 0);
		    }
		| stmt
		    {
		      $$ = new_begin(p, $1);
		    }
		| stmts terms stmt
		    {
			$$ = push($1, newline_node($3));
		    }
		| error stmt
		    {
		      $$ = new_begin(p, $2);
		    }
		;

stmt		: keyword_alias fsym {p->lstate = EXPR_FNAME;} fsym
		    {
		      $$ = new_alias(p, $2, $4);
		    }
		| keyword_undef undef_list
		    {
		      $$ = $2;
		    }
		| stmt modifier_if expr_value
		    {
			$$ = new_if(p, cond($3), $1, 0);
		    }
		| stmt modifier_unless expr_value
		    {
		      $$ = new_unless(p, cond($3), $1, 0);
		    }
		| stmt modifier_while expr_value
		    {
		      $$ = new_while(p, cond($3), $1);
		    }
		| stmt modifier_until expr_value
		    {
		      $$ = new_until(p, cond($3), $1);
		    }
		| stmt modifier_rescue stmt
		    {
		      $$ = new_rescue(p, $1, list1(list3(0, 0, $3)), 0);
		    }
		| keyword_END '{' compstmt '}'
		    {
		      yyerror(p, "END not suported");
		      $$ = new_postexe(p, $3);
		    }
		| command_asgn
		| mlhs '=' command_call
		    {
		      $$ = new_masgn(p, $1, list1($3));
		    }
		| var_lhs tOP_ASGN command_call
		    {
		      $$ = new_op_asgn(p, $1, $2, $3);
		    }
		| primary_value '[' opt_call_args rbracket tOP_ASGN command_call
		    {
		      $$ = new_op_asgn(p, new_call(p, $1, intern("[]"), $3), $5, $6);
		    }
		| primary_value '.' tIDENTIFIER tOP_ASGN command_call
		    {
		      $$ = new_op_asgn(p, new_call(p, $1, $3, 0), $4, $5);
		    }
		| primary_value '.' tCONSTANT tOP_ASGN command_call
		    {
		      $$ = new_op_asgn(p, new_call(p, $1, $3, 0), $4, $5);
		    }
		| primary_value tCOLON2 tCONSTANT tOP_ASGN command_call
		    {
		      yyerror(p, "constant re-assignment");
		      $$ = 0;
		    }
		| primary_value tCOLON2 tIDENTIFIER tOP_ASGN command_call
		    {
		      $$ = new_op_asgn(p, new_call(p, $1, $3, 0), $4, $5);
		    }
		| backref tOP_ASGN command_call
		    {
		      backref_error(p, $1);
		      $$ = new_begin(p, 0);
		    }
		| lhs '=' mrhs
		    {
		      $$ = new_asgn(p, $1, new_array(p, $3));
		    }
		| mlhs '=' arg_value
		    {
		      $$ = new_masgn(p, $1, $3);
		    }
		| mlhs '=' mrhs
		    {
		      $$ = new_masgn(p, $1, new_array(p, $3));
		    }
		| expr
		;

command_asgn	: lhs '=' command_call
		    {
		      $$ = new_asgn(p, $1, $3);
		    }
		| lhs '=' command_asgn
		    {
		      $$ = new_asgn(p, $1, $3);
		    }
		;


expr		: command_call
		| expr keyword_and expr
		    {
		      $$ = new_and(p, $1, $3);
		    }
		| expr keyword_or expr
		    {
		      $$ = new_or(p, $1, $3);
		    }
		| keyword_not opt_nl expr
		    {
		      $$ = call_uni_op(p, cond($3), "!");
		    }
		| '!' command_call
		    {
		      $$ = call_uni_op(p, cond($2), "!");
		    }
		| arg
		;

expr_value	: expr
		    {
		      if (!$1) $$ = new_nil(p);
		      else $$ = $1;
		    }
		;

command_call	: command
		| block_command
		;

block_command	: block_call
		| block_call dot_or_colon operation2 command_args
		;

cmd_brace_block	: tLBRACE_ARG
		    {
		      local_nest(p);
		    }
		  opt_block_param
		  compstmt
		  '}'
		    {
		      $$ = new_block(p, $3, $4);
		      local_unnest(p);
		    }
		;

command		: operation command_args       %prec tLOWEST
		    {
		      $$ = new_fcall(p, $1, $2);
		    }
		| operation command_args cmd_brace_block
		    {
		      args_with_block(p, $2, $3);
		      $$ = new_fcall(p, $1, $2);
		    }
		| primary_value '.' operation2 command_args	%prec tLOWEST
		    {
		      $$ = new_call(p, $1, $3, $4);
		    }
		| primary_value '.' operation2 command_args cmd_brace_block
		    {
		      args_with_block(p, $4, $5);
		      $$ = new_call(p, $1, $3, $4);
		   }
		| primary_value tCOLON2 operation2 command_args	%prec tLOWEST
		    {
		      $$ = new_call(p, $1, $3, $4);
		    }
		| primary_value tCOLON2 operation2 command_args cmd_brace_block
		    {
		      args_with_block(p, $4, $5);
		      $$ = new_call(p, $1, $3, $4);
		    }
		| keyword_super command_args
		    {
		      $$ = new_super(p, $2);
		    }
		| keyword_yield command_args
		    {
		      $$ = new_yield(p, $2);
		    }
		| keyword_return call_args
		    {
		      $$ = new_return(p, ret_args(p, $2));
		    }
		| keyword_break call_args
		    {
		      $$ = new_break(p, ret_args(p, $2));
		    }
		| keyword_next call_args
		    {
		      $$ = new_next(p, ret_args(p, $2));
		    }
		;

mlhs		: mlhs_basic
		    {
		      $$ = $1;
		    }
		| tLPAREN mlhs_inner rparen
		    {
		      $$ = $2;
		    }
		;

mlhs_inner	: mlhs_basic
		| tLPAREN mlhs_inner rparen
		    {
		      $$ = list1($2);
		    }
		;

mlhs_basic	: mlhs_list
		    {
		      $$ = list1($1);
		    }
		| mlhs_list mlhs_item
		    {
		      $$ = list1(push($1,$2));
		    }
		| mlhs_list tSTAR mlhs_node
		    {
		      $$ = list2($1, $3);
		    }
		| mlhs_list tSTAR mlhs_node ',' mlhs_post
		    {
		      $$ = list3($1, $3, $5);
		    }
		| mlhs_list tSTAR
		    {
		      $$ = list2($1, new_nil(p));
		    }
		| mlhs_list tSTAR ',' mlhs_post
		    {
		      $$ = list3($1, new_nil(p), $4);
		    }
		| tSTAR mlhs_node
		    {
		      $$ = list2(0, $2);
		    }
		| tSTAR mlhs_node ',' mlhs_post
		    {
		      $$ = list3(0, $2, $4);
		    }
		| tSTAR
		    {
		      $$ = list2(0, new_nil(p));
		    }
		| tSTAR ',' mlhs_post
		    {
		      $$ = list3(0, new_nil(p), $3);
		    }
		;

mlhs_item	: mlhs_node
		| tLPAREN mlhs_inner rparen
		    {
		      $$ = $2;
		    }
		;

mlhs_list	: mlhs_item ','
		    {
		      $$ = list1($1);
		    }
		| mlhs_list mlhs_item ','
		    {
		      $$ = push($1, $2);
		    }
		;

mlhs_post	: mlhs_item
		    {
		      $$ = list1($1);
		    }
		| mlhs_list mlhs_item
		    {
		      $$ = push($1, $2);
		    }
		;

mlhs_node	: variable
		    {
		      assignable(p, $1);
		    }
		| primary_value '[' opt_call_args rbracket
		    {
		      $$ = new_call(p, $1, intern("[]"), $3);
		    }
		| primary_value '.' tIDENTIFIER
		    {
		      $$ = new_call(p, $1, $3, 0);
		    }
		| primary_value tCOLON2 tIDENTIFIER
		    {
		      $$ = new_call(p, $1, $3, 0);
		    }
		| primary_value '.' tCONSTANT
		    {
		      $$ = new_call(p, $1, $3, 0);
		    }
		| primary_value tCOLON2 tCONSTANT
		    {
		      if (p->in_def || p->in_single)
			yyerror(p, "dynamic constant assignment");
		      $$ = new_colon2(p, $1, $3);
		    }
		| tCOLON3 tCONSTANT
		    {
		      if (p->in_def || p->in_single)
			yyerror(p, "dynamic constant assignment");
		      $$ = new_colon3(p, $2);
		    }
		| backref
		    {
		      backref_error(p, $1);
		      $$ = 0;
		    }
		;

lhs		: variable
		    {
		      assignable(p, $1);
		    }
		| primary_value '[' opt_call_args rbracket
		    {
		      $$ = new_call(p, $1, intern("[]"), $3);
		    }
		| primary_value '.' tIDENTIFIER
		    {
		      $$ = new_call(p, $1, $3, 0);
		    }
		| primary_value tCOLON2 tIDENTIFIER
		    {
		      $$ = new_call(p, $1, $3, 0);
		    }
		| primary_value '.' tCONSTANT
		    {
		      $$ = new_call(p, $1, $3, 0);
		    }
		| primary_value tCOLON2 tCONSTANT
		    {
		      if (p->in_def || p->in_single)
			yyerror(p, "dynamic constant assignment");
		      $$ = new_colon2(p, $1, $3);
		    }
		| tCOLON3 tCONSTANT
		    {
		      if (p->in_def || p->in_single)
			yyerror(p, "dynamic constant assignment");
		      $$ = new_colon3(p, $2);
		    }
		| backref
		    {
		      backref_error(p, $1);
		      $$ = 0;
		    }
		;

cname		: tIDENTIFIER
		    {
		      yyerror(p, "class/module name must be CONSTANT");
		    }
		| tCONSTANT
		;

cpath		: tCOLON3 cname
		    {
		      $$ = cons((node*)1, nsym($2));
		    }
		| cname
		    {
		      $$ = cons((node*)0, nsym($1));
		    }
		| primary_value tCOLON2 cname
		    {
		      $$ = cons($1, nsym($3));
		    }
		;

fname		: tIDENTIFIER
		| tCONSTANT
		| tFID
		| op
		    {
		      p->lstate = EXPR_ENDFN;
		      $$ = $1;
		    }
		| reswords
		    {
		      p->lstate = EXPR_ENDFN;
		      $$ = $<id>1;
		    }
		;

fsym		: fname
		| symbol
		;

fitem		: fsym
		    {
		      $$ = new_sym(p, $1);
		    }
		;

undef_list	: fsym
		    {
		      $$ = new_undef(p, $1);
		    }
		| undef_list ',' {p->lstate = EXPR_FNAME;} fitem
		    {
		      $$ = push($1, (node*)$4);
		    }
		;

op		: '|'		{ $$ = intern("|"); }
		| '^'		{ $$ = intern("^"); }
		| '&'		{ $$ = intern("&"); }
		| tCMP		{ $$ = intern("<=>"); }
		| tEQ		{ $$ = intern("=="); }
		| tEQQ		{ $$ = intern("==="); }
		| tMATCH	{ $$ = intern("=~"); }
		| tNMATCH	{ $$ = intern("!~"); }
		| '>'		{ $$ = intern(">"); }
		| tGEQ		{ $$ = intern(">="); }
		| '<'		{ $$ = intern("<"); }
		| tLEQ		{ $$ = intern(">="); }
		| tNEQ		{ $$ = intern("!="); }
		| tLSHFT	{ $$ = intern("<<"); }
		| tRSHFT	{ $$ = intern(">>"); }
		| '+'		{ $$ = intern("+"); }
		| '-'		{ $$ = intern("-"); }
		| '*'		{ $$ = intern("*"); }
		| tSTAR		{ $$ = intern("*"); }
		| '/'		{ $$ = intern("/"); }
		| '%'		{ $$ = intern("%"); }
		| tPOW		{ $$ = intern("**"); }
		| '!'		{ $$ = intern("!"); }
		| '~'		{ $$ = intern("~"); }
		| tUPLUS	{ $$ = intern("+@"); }
		| tUMINUS	{ $$ = intern("-@"); }
		| tAREF		{ $$ = intern("[]"); }
		| tASET		{ $$ = intern("[]="); }
		;

reswords	: keyword__LINE__ | keyword__FILE__ | keyword__ENCODING__
		| keyword_BEGIN | keyword_END
		| keyword_alias | keyword_and | keyword_begin
		| keyword_break | keyword_case | keyword_class | keyword_def
		| keyword_do | keyword_else | keyword_elsif
		| keyword_end | keyword_ensure | keyword_false
		| keyword_for | keyword_in | keyword_module | keyword_next
		| keyword_nil | keyword_not | keyword_or | keyword_redo
		| keyword_rescue | keyword_retry | keyword_return | keyword_self
		| keyword_super | keyword_then | keyword_true | keyword_undef
		| keyword_when | keyword_yield | keyword_if | keyword_unless
		| keyword_while | keyword_until
		;

arg		: lhs '=' arg
		    {
		      $$ = new_asgn(p, $1, $3);
		    }
		| lhs '=' arg modifier_rescue arg
		    {
		      $$ = new_asgn(p, $1, new_rescue(p, $3, list1(list3(0, 0, $5)), 0));
		    }
		| var_lhs tOP_ASGN arg
		    {
		      $$ = new_op_asgn(p, $1, $2, $3);
		    }
		| var_lhs tOP_ASGN arg modifier_rescue arg
		    {
		      $$ = new_op_asgn(p, $1, $2, new_rescue(p, $3, list1(list3(0, 0, $5)), 0));
		    }
		| primary_value '[' opt_call_args rbracket tOP_ASGN arg
		    {
		      $$ = new_op_asgn(p, new_call(p, $1, intern("[]"), $3), $5, $6);
		    }
		| primary_value '.' tIDENTIFIER tOP_ASGN arg
		    {
		      $$ = new_op_asgn(p, new_call(p, $1, $3, 0), $4, $5);
		    }
		| primary_value '.' tCONSTANT tOP_ASGN arg
		    {
		      $$ = new_op_asgn(p, new_call(p, $1, $3, 0), $4, $5);
		    }
		| primary_value tCOLON2 tIDENTIFIER tOP_ASGN arg
		    {
		      $$ = new_op_asgn(p, new_call(p, $1, $3, 0), $4, $5);
		    }
		| primary_value tCOLON2 tCONSTANT tOP_ASGN arg
		    {
		      yyerror(p, "constant re-assignment");
		      $$ = new_begin(p, 0);
		    }
		| tCOLON3 tCONSTANT tOP_ASGN arg
		    {
		      yyerror(p, "constant re-assignment");
		      $$ = new_begin(p, 0);
		    }
		| backref tOP_ASGN arg
		    {
		      backref_error(p, $1);
		      $$ = new_begin(p, 0);
		    }
		| arg tDOT2 arg
		    {
		      $$ = new_dot2(p, $1, $3);
		    }
		| arg tDOT3 arg
		    {
		      $$ = new_dot3(p, $1, $3);
		    }
		| arg '+' arg
		    {
		      $$ = call_bin_op(p, $1, "+", $3);
		    }
		| arg '-' arg
		    {
		      $$ = call_bin_op(p, $1, "-", $3);
		    }
		| arg '*' arg
		    {
		      $$ = call_bin_op(p, $1, "*", $3);
		    }
		| arg '/' arg
		    {
		      $$ = call_bin_op(p, $1, "/", $3);
		    }
		| arg '%' arg
		    {
		      $$ = call_bin_op(p, $1, "%", $3);
		    }
		| arg tPOW arg
		    {
		      $$ = call_bin_op(p, $1, "**", $3);
		    }
		| tUMINUS_NUM tINTEGER tPOW arg
		    {
		      $$ = call_uni_op(p, call_bin_op(p, $2, "**", $4), "-@");
		    }
		| tUMINUS_NUM tFLOAT tPOW arg
		    {
		      $$ = call_uni_op(p, call_bin_op(p, $2, "**", $4), "-@");
		    }
		| tUPLUS arg
		    {
		      $$ = call_uni_op(p, $2, "+@");
		    }
		| tUMINUS arg
		    {
		      $$ = call_uni_op(p, $2, "-@");
		    }
		| arg '|' arg
		    {
		      $$ = call_bin_op(p, $1, "|", $3);
		    }
		| arg '^' arg
		    {
		      $$ = call_bin_op(p, $1, "^", $3);
		    }
		| arg '&' arg
		    {
		      $$ = call_bin_op(p, $1, "&", $3);
		    }
		| arg tCMP arg
		    {
		      $$ = call_bin_op(p, $1, "<=>", $3);
		    }
		| arg '>' arg
		    {
		      $$ = call_bin_op(p, $1, ">", $3);
		    }
		| arg tGEQ arg
		    {
		      $$ = call_bin_op(p, $1, ">=", $3);
		    }
		| arg '<' arg
		    {
		      $$ = call_bin_op(p, $1, "<", $3);
		    }
		| arg tLEQ arg
		    {
		      $$ = call_bin_op(p, $1, "<=", $3);
		    }
		| arg tEQ arg
		    {
		      $$ = call_bin_op(p, $1, "==", $3);
		    }
		| arg tEQQ arg
		    {
		      $$ = call_bin_op(p, $1, "===", $3);
		    }
		| arg tNEQ arg
		    {
		      $$ = call_bin_op(p, $1, "!=", $3);
		    }
		| arg tMATCH arg
		    {
		      $$ = match_op(p, $1, $3);
#if 0
		      if (nd_type($1) == NODE_LIT && TYPE($1->nd_lit) == T_REGEXP) {
			$$ = reg_named_capture_assign($1->nd_lit, $$);
		      }
#endif
		    }
		| arg tNMATCH arg
		    {
		      $$ = call_bin_op(p, $1, "!~", $3);
		    }
		| '!' arg
		    {
		      $$ = call_uni_op(p, cond($2), "!");
		    }
		| '~' arg
		    {
		      $$ = call_uni_op(p, cond($2), "~");
		    }
		| arg tLSHFT arg
		    {
		      $$ = call_bin_op(p, $1, "<<", $3);
		    }
		| arg tRSHFT arg
		    {
		      $$ = call_bin_op(p, $1, ">>", $3);
		    }
		| arg tANDOP arg
		    {
		      $$ = new_and(p, $1, $3);
		    }
		| arg tOROP arg
		    {
		      $$ = new_or(p, $1, $3);
		    }
		| arg '?' arg opt_nl ':' arg
		    {
		      $$ = new_if(p, cond($1), $3, $6);
		    }
		| primary
		    {
		      $$ = $1;
		    }
		;

arg_value	: arg
		    {
		      $$ = $1;
		      if (!$$) $$ = new_nil(p);
		    }
		;

aref_args	: none
		| args trailer
		    {
		      $$ = $1;
		    }
		| args ',' assocs trailer
		    {
		      $$ = push($1, new_hash(p, $3));
		    }
		| assocs trailer
		    {
		      $$ = new_hash(p, $1);
		    }
		;

paren_args	: '(' opt_call_args rparen
		    {
		      $$ = $2;
		    }
		;

opt_paren_args	: none
		| paren_args
		;

opt_call_args	: none
		| call_args
		| args ','
		    {
		      $$ = cons($1,0);
		    }
		| args ',' assocs ','
		    {
		      $$ = cons(push($1, new_hash(p, $3)), 0);
		    }
		| assocs ','
		    {
		      $$ = cons(list1(new_hash(p, $1)), 0);
		    }
		;

call_args	: command
		    {
		      $$ = cons(list1($1), 0);
		    }
		| args opt_block_arg
		    {
		      $$ = cons($1, $2);
		    }
		| assocs opt_block_arg
		    {
		      $$ = cons(list1(new_hash(p, $1)), $2);
		    }
		| args ',' assocs opt_block_arg
		    {
		      $$ = cons(push($1, new_hash(p, $3)), $4);
		    }
		| block_arg
		    {
		      $$ = cons(0, $1);
		    }
		;

command_args	:  {
		      $<stack>$ = p->cmdarg_stack;
		      CMDARG_PUSH(1);
		    }
		  call_args
		    {
		      p->cmdarg_stack = $<stack>1;
		      $$ = $2;
		    }
		;

block_arg	: tAMPER arg_value
		    {
		      $$ = new_block_arg(p, $2);
		    }
		;

opt_block_arg	: ',' block_arg
		    {
		      $$ = $2;
		    }
		| none
		    {
		      $$ = 0;
		    }
		;

args		: arg_value
		    {
		      $$ = cons($1, 0);
		    }
		| tSTAR arg_value
		    {
		      $$ = cons(new_splat(p, $2), 0);
		    }
		| args ',' arg_value
		    {
		      $$ = push($1, $3);
		    }
		| args ',' tSTAR arg_value
		    {
		      $$ = push($1, new_splat(p, $4));
		    }
		;

mrhs		: args ',' arg_value
		    {
		      $$ = push($1, $3);
		    }
		| args ',' tSTAR arg_value
		    {
		      $$ = push($1, new_splat(p, $4));
		    }
		| tSTAR arg_value
		    {
		      $$ = list1(new_splat(p, $2));
		    }
		;

primary		: literal
		| string
		| regexp
		| var_ref
		| backref
		| tFID
		    {
		      $$ = new_fcall(p, $1, 0);
		    }
		| keyword_begin
		    {
		      $<stack>1 = p->cmdarg_stack;
		      p->cmdarg_stack = 0;
		    }
		  bodystmt
		  keyword_end
		    {
		      p->cmdarg_stack = $<stack>1;
		      $$ = $3;
		    }
		| tLPAREN_ARG expr {p->lstate = EXPR_ENDARG;} rparen
		    {
		      $$ = $2;
		    }
		| tLPAREN_ARG {p->lstate = EXPR_ENDARG;} rparen
		    {
		      $$ = 0;
		    }
		| tLPAREN compstmt ')'
		    {
		      $$ = $2;
		    }
		| primary_value tCOLON2 tCONSTANT
		    {
		      $$ = new_colon2(p, $1, $3);
		    }
		| tCOLON3 tCONSTANT
		    {
		      $$ = new_colon3(p, $2);
		    }
		| tLBRACK aref_args ']'
		    {
		      $$ = new_array(p, $2);
		    }
		| tLBRACE assoc_list '}'
		    {
		      $$ = new_hash(p, $2);
		    }
		| keyword_return
		    {
		      $$ = new_return(p, 0);
		    }
		| keyword_yield '(' call_args rparen
		    {
		      $$ = new_yield(p, $3);
		    }
		| keyword_yield '(' rparen
		    {
		      $$ = new_yield(p, 0);
		    }
		| keyword_yield
		    {
		      $$ = new_yield(p, 0);
		    }
		| keyword_not '(' expr rparen
		    {
		      $$ = call_uni_op(p, cond($3), "!");
		    }
		| keyword_not '(' rparen
		    {
		      $$ = call_uni_op(p, new_nil(p), "!");
		    }
		| operation brace_block
		    {
		      $$ = new_fcall(p, $1, cons(0, $2));
		    }
		| method_call
		| method_call brace_block
		    {
		      call_with_block(p, $1, $2);
		      $$ = $1;
		    }
		| tLAMBDA
		    {
		      local_nest(p);
		      $<num>$ = p->lpar_beg;
		      p->lpar_beg = ++p->paren_nest;
		    }
		  f_larglist
		  lambda_body
		    {
		      p->lpar_beg = $<num>2;
		      $$ = new_lambda(p, $3, $4);
		      local_unnest(p);
		    }
		| keyword_if expr_value then
		  compstmt
		  if_tail
		  keyword_end
		    {
		      $$ = new_if(p, cond($2), $4, $5);
		    }
		| keyword_unless expr_value then
		  compstmt
		  opt_else
		  keyword_end
		    {
		      $$ = new_unless(p, cond($2), $4, $5);
		    }
		| keyword_while {COND_PUSH(1);} expr_value do {COND_POP();}
		  compstmt
		  keyword_end
		    {
		      $$ = new_while(p, cond($3), $6);
		    }
		| keyword_until {COND_PUSH(1);} expr_value do {COND_POP();}
		  compstmt
		  keyword_end
		    {
		      $$ = new_until(p, cond($3), $6);
		    }
		| keyword_case expr_value opt_terms
		  case_body
		  keyword_end
		    {
		      $$ = new_case(p, $2, $4);
		    }
		| keyword_case opt_terms case_body keyword_end
		    {
		      $$ = new_case(p, 0, $3);
		    }
		| keyword_for for_var keyword_in
		  {COND_PUSH(1);}
		  expr_value do
		  {COND_POP();}
		  compstmt
		  keyword_end
		    {
		      $$ = new_for(p, $2, $5, $8);
		    }
		| keyword_class cpath superclass
		    {
		      if (p->in_def || p->in_single)
			yyerror(p, "class definition in method body");
		      $<nd>$ = local_switch(p);
		    }
		  bodystmt
		  keyword_end
		    {
		      $$ = new_class(p, $2, $3, $5);
		      local_resume(p, $<nd>4);
		    }
		| keyword_class tLSHFT expr
		    {
		      $<num>$ = p->in_def;
		      p->in_def = 0;
		    }
		  term
		    {
		      $<nd>$ = cons(local_switch(p), (node*)(intptr_t)p->in_single);
		      p->in_single = 0;
		    }
		  bodystmt
		  keyword_end
		    {
		      $$ = new_sclass(p, $3, $7);
		      local_resume(p, $<nd>6->car);
		      p->in_def = $<num>4;
		      p->in_single = (int)(intptr_t)$<nd>6->cdr;
		    }
		| keyword_module cpath
		    {
		      if (p->in_def || p->in_single)
			yyerror(p, "module definition in method body");
		      $<nd>$ = local_switch(p);
		    }
		  bodystmt
		  keyword_end
		    {
		      $$ = new_module(p, $2, $4);
		      local_resume(p, $<nd>3);
		    }
		| keyword_def fname
		    {
		      p->in_def++;
		      $<nd>$ = local_switch(p);
		    }
		  f_arglist
		  bodystmt
		  keyword_end
		    {
		      $$ = new_def(p, $2, $4, $5);
		      local_resume(p, $<nd>3);
		      p->in_def--;
		    }
		| keyword_def singleton dot_or_colon {p->lstate = EXPR_FNAME;} fname
		    {
		      p->in_single++;
		      p->lstate = EXPR_ENDFN; /* force for args */
		      $<nd>$ = local_switch(p);
		    }
		  f_arglist
		  bodystmt
		  keyword_end
		    {
		      $$ = new_sdef(p, $2, $5, $7, $8);
		      local_resume(p, $<nd>6);
		      p->in_single--;
		    }
		| keyword_break
		    {
		      $$ = new_break(p, 0);
		    }
		| keyword_next
		    {
		      $$ = new_next(p, 0);
		    }
		| keyword_redo
		    {
		      $$ = new_redo(p);
		    }
		| keyword_retry
		    {
		      $$ = new_retry(p);
		    }
		;

primary_value	: primary
		    {
		      $$ = $1;
		      if (!$$) $$ = new_nil(p);
		    }
		;

then		: term
		| keyword_then
		| term keyword_then
		;

do		: term
		| keyword_do_cond
		;

if_tail		: opt_else
		| keyword_elsif expr_value then
		  compstmt
		  if_tail
		    {
		      $$ = new_if(p, cond($2), $4, $5);
		    }
		;

opt_else	: none
		| keyword_else compstmt
		    {
		      $$ = $2;
		    }
		;

for_var		: lhs
		    {
		      $$ = list1(list1($1));
		    }
		| mlhs
		;

f_marg		: f_norm_arg
		    {
		      $$ = new_arg(p, $1);
		    }
		| tLPAREN f_margs rparen
		    {
		      $$ = new_masgn(p, $2, 0);
		    }
		;

f_marg_list	: f_marg
		    {
		      $$ = list1($1);
		    }
		| f_marg_list ',' f_marg
		    {
		      $$ = push($1, $3);
		    }
		;

f_margs		: f_marg_list
		    {
		      $$ = list3($1,0,0);
		    }
		| f_marg_list ',' tSTAR f_norm_arg
		    {
		      $$ = list3($1, new_arg(p, $4), 0);
		    }
		| f_marg_list ',' tSTAR f_norm_arg ',' f_marg_list
		    {
		      $$ = list3($1, new_arg(p, $4), $6);
		    }
		| f_marg_list ',' tSTAR
		    {
		      $$ = list3($1, (node*)-1, 0);
		    }
		| f_marg_list ',' tSTAR ',' f_marg_list
		    {
		      $$ = list3($1, (node*)-1, $5);
		    }
		| tSTAR f_norm_arg
		    {
		      $$ = list3(0, new_arg(p, $2), 0);
		    }
		| tSTAR f_norm_arg ',' f_marg_list
		    {
		      $$ = list3(0, new_arg(p, $2), $4);
		    }
		| tSTAR
		    {
		      $$ = list3(0, (node*)-1, 0);
		    }
		| tSTAR ',' f_marg_list
		    {
		      $$ = list3(0, (node*)-1, $3);
		    }
		;

block_param	: f_arg ',' f_block_optarg ',' f_rest_arg opt_f_block_arg
		    {
		      $$ = new_args(p, $1, $3, $5, 0, $6);
		    }
		| f_arg ',' f_block_optarg ',' f_rest_arg ',' f_arg opt_f_block_arg
		    {
		      $$ = new_args(p, $1, $3, $5, $7, $8);
		    }
		| f_arg ',' f_block_optarg opt_f_block_arg
		    {
		      $$ = new_args(p, $1, $3, 0, 0, $4);
		    }
		| f_arg ',' f_block_optarg ',' f_arg opt_f_block_arg
		    {
		      $$ = new_args(p, $1, $3, 0, $5, $6);
		    }
                | f_arg ',' f_rest_arg opt_f_block_arg
		    {
		      $$ = new_args(p, $1, 0, $3, 0, $4);
		    }
		| f_arg ','
		    {
		      $$ = new_args(p, $1, 0, 1, 0, 0);
		    }
		| f_arg ',' f_rest_arg ',' f_arg opt_f_block_arg
		    {
		      $$ = new_args(p, $1, 0, $3, $5, $6);
		    }
		| f_arg opt_f_block_arg
		    {
		      $$ = new_args(p, $1, 0, 0, 0, $2);
		    }
		| f_block_optarg ',' f_rest_arg opt_f_block_arg
		    {
		      $$ = new_args(p, 0, $1, $3, 0, $4);
		    }
		| f_block_optarg ',' f_rest_arg ',' f_arg opt_f_block_arg
		    {
		      $$ = new_args(p, 0, $1, $3, $5, $6);
		    }
		| f_block_optarg opt_f_block_arg
		    {
		      $$ = new_args(p, 0, $1, 0, 0, $2);
		    }
		| f_block_optarg ',' f_arg opt_f_block_arg
		    {
		      $$ = new_args(p, 0, $1, 0, $3, $4);
		    }
		| f_rest_arg opt_f_block_arg
		    {
		      $$ = new_args(p, 0, 0, $1, 0, $2);
		    }
		| f_rest_arg ',' f_arg opt_f_block_arg
		    {
		      $$ = new_args(p, 0, 0, $1, $3, $4);
		    }
		| f_block_arg
		    {
		      $$ = new_args(p, 0, 0, 0, 0, $1);
		    }
		;

opt_block_param	: none
		| block_param_def
		    {
		      p->cmd_start = TRUE;
		      $$ = $1;
		    }
		;

block_param_def	: '|' opt_bv_decl '|'
		    {
		      local_add_f(p, 0);
		      $$ = 0;
		    }
		| tOROP
		    {
		      local_add_f(p, 0);
		      $$ = 0;
		    }
		| '|' block_param opt_bv_decl '|'
		    {
		      $$ = $2;
		    }
		;


opt_bv_decl	: opt_nl
		    {
		      $$ = 0;
		    }
		| opt_nl ';' bv_decls opt_nl
		    {
		      $$ = 0;
		    }
		;

bv_decls	: bvar
		| bv_decls ',' bvar
		;

bvar		: tIDENTIFIER
		    {
		      local_add_f(p, $1);
		      new_bv(p, $1);
		    }
		| f_bad_arg
		;

f_larglist	: '(' f_args opt_bv_decl ')'
		    {
		      $$ = $2;
		    }
		| f_args
		    {
		      $$ = $1;
		    }
		;

lambda_body	: tLAMBEG compstmt '}'
		    {
		      $$ = $2;
		    }
		| keyword_do_LAMBDA compstmt keyword_end
		    {
		      $$ = $2;
		    }
		;

do_block	: keyword_do_block
		    {
		      local_nest(p);
		    }
		  opt_block_param
		  compstmt
		  keyword_end
		    {
		      $$ = new_block(p,$3,$4);
		      local_unnest(p);
		    }
		;

block_call	: command do_block
		    {
		      if ($1->car == (node*)NODE_YIELD) {
			yyerror(p, "block given to yield");
		      }
		      else {
		        call_with_block(p, $1, $2);
		      }
		      $$ = $1;
		    }
		| block_call dot_or_colon operation2 opt_paren_args
		    {
		      $$ = new_call(p, $1, $3, $4);
		    }
		| block_call dot_or_colon operation2 opt_paren_args brace_block
		    {
		      $$ = new_call(p, $1, $3, $4);
		      call_with_block(p, $$, $5);
		    }
		| block_call dot_or_colon operation2 command_args do_block
		    {
		      $$ = new_call(p, $1, $3, $4);
		      call_with_block(p, $$, $5);
		    }
		;

method_call	: operation paren_args
		    {
		      $$ = new_fcall(p, $1, $2);
		    }
		| primary_value '.' operation2 opt_paren_args
		    {
		      $$ = new_call(p, $1, $3, $4);
		    }
		| primary_value tCOLON2 operation2 paren_args
		    {
		      $$ = new_call(p, $1, $3, $4);
		    }
		| primary_value tCOLON2 operation3
		    {
		      $$ = new_call(p, $1, $3, 0);
		    }
		| primary_value '.' paren_args
		    {
		      $$ = new_call(p, $1, intern("call"), $3);
		    }
		| primary_value tCOLON2 paren_args
		    {
		      $$ = new_call(p, $1, intern("call"), $3);
		    }
		| keyword_super paren_args
		    {
		      $$ = new_super(p, $2);
		    }
		| keyword_super
		    {
		      $$ = new_zsuper(p);
		    }
		| primary_value '[' opt_call_args rbracket
		    {
		      $$ = new_call(p, $1, intern("[]"), $3);
		    }
		;

brace_block	: '{'
		    {
		      local_nest(p);
		    }
		  opt_block_param
		  compstmt '}'
		    {
		      $$ = new_block(p,$3,$4);
		      local_unnest(p);
		    }
		| keyword_do
		    {
		      local_nest(p);
		    }
		  opt_block_param
		  compstmt keyword_end
		    {
		      $$ = new_block(p,$3,$4);
		      local_unnest(p);
		    }
		;

case_body	: keyword_when args then
		  compstmt
		  cases
		    {
		      $$ = cons(cons($2, $4), $5);
		    }
		;

cases		: opt_else
		    {
		      if ($1) {
			$$ = cons(cons(0, $1), 0);
		      }
		      else {
			$$ = 0;
		      }
		    }
		| case_body
		;

opt_rescue	: keyword_rescue exc_list exc_var then
		  compstmt
		  opt_rescue
		    {
		      $$ = list1(list3($2, $3, $5));
		      if ($6) $$ = append($$, $6);
		    }
		| none
		;

exc_list	: arg_value
		    {
			$$ = list1($1);
		    }
		| mrhs
		| none
		;

exc_var		: tASSOC lhs
		    {
		      $$ = $2;
		    }
		| none
		;

opt_ensure	: keyword_ensure compstmt
		    {
		      $$ = $2;
		    }
		| none
		;

literal		: numeric
		| symbol
		    {
		      $$ = new_sym(p, $1);
		    }
		;

string		: tCHAR
		| tSTRING
		| tSTRING_BEG tSTRING
		    {
		      $$ = $2;
		    }
		| tSTRING_BEG string_interp tSTRING
		    {
		      $$ = new_dstr(p, push($2, $3));
		    }
		;

string_interp	: tSTRING_PART
		    {
		      $<num>$ = p->sterm;
		      p->sterm = 0;
		    }
		  compstmt
		  '}'
		    {
		      p->sterm = $<num>2;
		      $$ = list2($1, $3);
		    }
		| string_interp
		  tSTRING_PART
		    {
		      $<num>$ = p->sterm;
		      p->sterm = 0;
		    }
		  compstmt
		  '}'
		    {
		      p->sterm = $<num>3;
		      $$ = push(push($1, $2), $4);
		    }
		;

regexp		: tREGEXP
		;

symbol		: tSYMBEG sym
		    {
		      p->lstate = EXPR_END;
		      $$ = $2;
		    }
		;

sym		: fname
		| tIVAR
		| tGVAR
		| tCVAR
		;

numeric 	: tINTEGER
		| tFLOAT
		| tUMINUS_NUM tINTEGER	       %prec tLOWEST
		    {
		      $$ = negate_lit(p, $2);
		    }
		| tUMINUS_NUM tFLOAT	       %prec tLOWEST
		    {
		      $$ = negate_lit(p, $2);
		    }
		;

variable	: tIDENTIFIER
		    {
		      $$ = new_lvar(p, $1);
		    }
		| tIVAR
		    {
		      $$ = new_ivar(p, $1);
		    }
		| tGVAR
		    {
		      $$ = new_gvar(p, $1);
		    }
		| tCVAR
		    {
		      $$ = new_cvar(p, $1);
		    }
		| tCONSTANT
		    {
		      $$ = new_const(p, $1);
		    }
		;

var_lhs		: variable
		    {
		      assignable(p, $1);
		    }
		;

var_ref		: variable
		    {
		      $$ = var_reference(p, $1);
		    }
		| keyword_nil 
		    {
		      $$ = new_nil(p);
		    }
		| keyword_self
		    {
		      $$ = new_self(p);
   		    }
		| keyword_true
		    {
		      $$ = new_true(p);
   		    }
		| keyword_false
		    {
		      $$ = new_false(p);
   		    }
		| keyword__FILE__
		    {
		      if (!p->filename) {
			p->filename = "(null)";
		      }
		      $$ = new_str(p, p->filename, strlen(p->filename));
		    }
		| keyword__LINE__
		    {
		      char buf[16];

		      snprintf(buf, 16, "%d", p->lineno);
		      $$ = new_int(p, buf, 10);
		    }
		;

backref		: tNTH_REF
		| tBACK_REF
		;

superclass	: term
		    {
		      $$ = 0;
		    }
		| '<'
		    {
		      p->lstate = EXPR_BEG;
		      p->cmd_start = TRUE;
		    }
		  expr_value term
		    {
		      $$ = $3;
		    }
		| error term
		    {
		      yyerrok;
		      $$ = 0;
		    }
		;

f_arglist	: '(' f_args rparen
		    {
		      $$ = $2;
		      p->lstate = EXPR_BEG;
		      p->cmd_start = TRUE;
		    }
		| f_args term
		    {
		      $$ = $1;
		    }
		;

f_args		: f_arg ',' f_optarg ',' f_rest_arg opt_f_block_arg
		    {
		      $$ = new_args(p, $1, $3, $5, 0, $6);
		    }
		| f_arg ',' f_optarg ',' f_rest_arg ',' f_arg opt_f_block_arg
		    {
		      $$ = new_args(p, $1, $3, $5, $7, $8);
		    }
		| f_arg ',' f_optarg opt_f_block_arg
		    {
		      $$ = new_args(p, $1, $3, 0, 0, $4);
		    }
		| f_arg ',' f_optarg ',' f_arg opt_f_block_arg
		    {
		      $$ = new_args(p, $1, $3, 0, $5, $6);
		    }
		| f_arg ',' f_rest_arg opt_f_block_arg
		    {
		      $$ = new_args(p, $1, 0, $3, 0, $4);
		    }
		| f_arg ',' f_rest_arg ',' f_arg opt_f_block_arg
		    {
		      $$ = new_args(p, $1, 0, $3, $5, $6);
		    }
		| f_arg opt_f_block_arg
		    {
		      $$ = new_args(p, $1, 0, 0, 0, $2);
		    }
		| f_optarg ',' f_rest_arg opt_f_block_arg
		    {
		      $$ = new_args(p, 0, $1, $3, 0, $4);
		    }
		| f_optarg ',' f_rest_arg ',' f_arg opt_f_block_arg
		    {
		      $$ = new_args(p, 0, $1, $3, $5, $6);
		    }
		| f_optarg opt_f_block_arg
		    {
		      $$ = new_args(p, 0, $1, 0, 0, $2);
		    }
		| f_optarg ',' f_arg opt_f_block_arg
		    {
		      $$ = new_args(p, 0, $1, 0, $3, $4);
		    }
		| f_rest_arg opt_f_block_arg
		    {
		      $$ = new_args(p, 0, 0, $1, 0, $2);
		    }
		| f_rest_arg ',' f_arg opt_f_block_arg
		    {
		      $$ = new_args(p, 0, 0, $1, $3, $4);
		    }
		| f_block_arg
		    {
		      $$ = new_args(p, 0, 0, 0, 0, $1);
		    }
		| /* none */
		    {
		      local_add_f(p, 0);
		      $$ = new_args(p, 0, 0, 0, 0, 0);
		    }
		;

f_bad_arg	: tCONSTANT
		    {
		      yyerror(p, "formal argument cannot be a constant");
		      $$ = 0;
		    }
		| tIVAR
		    {
		      yyerror(p, "formal argument cannot be an instance variable");
		      $$ = 0;
		    }
		| tGVAR
		    {
		      yyerror(p, "formal argument cannot be a global variable");
		      $$ = 0;
		    }
		| tCVAR
		    {
		      yyerror(p, "formal argument cannot be a class variable");
		      $$ = 0;
		    }
		;

f_norm_arg	: f_bad_arg
		    {
		      $$ = 0;
		    }
		| tIDENTIFIER
		    {
		      local_add_f(p, $1);
		      $$ = $1;
		    }
		;

f_arg_item	: f_norm_arg
		    {
		      $$ = new_arg(p, $1);
		    }
		| tLPAREN f_margs rparen
		    {
		      $$ = new_masgn(p, $2, 0);
		    }
		;

f_arg		: f_arg_item
		    {
		      $$ = list1($1);
		    }
		| f_arg ',' f_arg_item
		    {
		      $$ = push($1, $3);
		    }
		;

f_opt		: tIDENTIFIER '=' arg_value
		    {
		      local_add_f(p, $1);
		      $$ = cons(nsym($1), $3);
		    }
		;

f_block_opt	: tIDENTIFIER '=' primary_value
		    {
		      local_add_f(p, $1);
		      $$ = cons(nsym($1), $3);
		    }
		;

f_block_optarg	: f_block_opt
		    {
		      $$ = list1($1);
		    }
		| f_block_optarg ',' f_block_opt
		    {
		      $$ = push($1, $3);
		    }
		;

f_optarg	: f_opt
		    {
		      $$ = list1($1);
		    }
		| f_optarg ',' f_opt
		    {
		      $$ = push($1, $3);
		    }
		;

restarg_mark	: '*'
		| tSTAR
		;

f_rest_arg	: restarg_mark tIDENTIFIER
		    {
		      local_add_f(p, $2);
		      $$ = $2;
		    }
		| restarg_mark
		    {
		      $$ = 0;
		    }
		;

blkarg_mark	: '&'
		| tAMPER
		;

f_block_arg	: blkarg_mark tIDENTIFIER
		    {
		      local_add_f(p, $2);
		      $$ = $2;
		    }
		;

opt_f_block_arg	: ',' f_block_arg
		    {
		      $$ = $2;
		    }
		| none
		    {
		      local_add_f(p, 0);
		      $$ = 0;
		    }
		;

singleton	: var_ref
		    {
		      $$ = $1;
		      if (!$$) $$ = new_nil(p);
		    }
		| '(' {p->lstate = EXPR_BEG;} expr rparen
		    {
		      if ($3 == 0) {
			yyerror(p, "can't define singleton method for ().");
		      }
		      else {
			switch ((enum node_type)(int)(intptr_t)$3->car) {
			case NODE_STR:
			case NODE_DSTR:
			case NODE_DREGX:
			case NODE_MATCH:
			case NODE_FLOAT:
			case NODE_ARRAY:
			  yyerror(p, "can't define singleton method for literals");
			default:
			  break;
			}
		      }
		      $$ = $3;
		    }
		;

assoc_list	: none
		| assocs trailer
		    {
		      $$ = $1;
		    }
		;

assocs		: assoc
		    {
		      $$ = list1($1);
		    }
		| assocs ',' assoc
		    {
		      $$ = push($1, $3);
		    }
		;

assoc		: arg_value tASSOC arg_value
		    {
		      $$ = cons($1, $3);
		    }
		| tLABEL arg_value
		    {
		      $$ = cons(new_sym(p, $1), $2);
		    }
		;

operation	: tIDENTIFIER
		| tCONSTANT
		| tFID
		;

operation2	: tIDENTIFIER
		| tCONSTANT
		| tFID
		| op
		;

operation3	: tIDENTIFIER
		| tFID
		| op
		;

dot_or_colon	: '.'
		| tCOLON2
		;

opt_terms	: /* none */
		| terms
		;

opt_nl		: /* none */
		| nl
		;

rparen		: opt_nl ')'
		;

rbracket	: opt_nl ']'
		;

trailer		: /* none */
		| nl
		| ','
		;

term		: ';' {yyerrok;}
		| nl
		;

nl		: '\n'
		    {
		      p->lineno++;
		      p->column = 0;
		    }

terms		: term
		| terms ';' {yyerrok;}
		;

none		: /* none */
		    {
		      $$ = 0;
		    }
		;
%%
#define yylval  (*((YYSTYPE*)(p->ylval)))

static void
yyerror(parser_state *p, const char *s)
{
  char* c;
  int n;

  if (! p->capture_errors) {
#ifdef ENABLE_STDIO
    if (p->filename) {
      fprintf(stderr, "%s:%d:%d: %s\n", p->filename, p->lineno, p->column, s);
    }
    else {
      fprintf(stderr, "line %d:%d: %s\n", p->lineno, p->column, s);
    }
#endif
  }
  else if (p->nerr < sizeof(p->error_buffer) / sizeof(p->error_buffer[0])) {
    n = strlen(s);
    c = (char *)parser_palloc(p, n + 1);
    memcpy(c, s, n + 1);
    p->error_buffer[p->nerr].message = c;
    p->error_buffer[p->nerr].lineno = p->lineno;
    p->error_buffer[p->nerr].column = p->column;
  }
  p->nerr++;
}

static void
yyerror_i(parser_state *p, const char *fmt, int i)
{
  char buf[256];

  snprintf(buf, 256, fmt, i);
  yyerror(p, buf);
}

static void
yywarn(parser_state *p, const char *s)
{
  char* c;
  int n;

  if (! p->capture_errors) {
#ifdef ENABLE_STDIO
    if (p->filename) {
      fprintf(stderr, "%s:%d:%d: %s\n", p->filename, p->lineno, p->column, s);
    }
    else {
      fprintf(stderr, "line %d:%d: %s\n", p->lineno, p->column, s);
    }
#endif
  }
  else if (p->nerr < sizeof(p->warn_buffer) / sizeof(p->warn_buffer[0])) {
    n = strlen(s);
    c = (char *)parser_palloc(p, n + 1);
    memcpy(c, s, n + 1);
    p->warn_buffer[p->nwarn].message = c;
    p->warn_buffer[p->nwarn].lineno = p->lineno;
    p->warn_buffer[p->nwarn].column = p->column;
  }
  p->nwarn++;
}

static void
yywarning(parser_state *p, const char *s)
{
  yywarn(p, s);
}

static void
yywarning_s(parser_state *p, const char *fmt, const char *s)
{
  char buf[256];

  snprintf(buf, 256, fmt, s);
  yywarning(p, buf);
}

static void
backref_error(parser_state *p, node *n)
{
  int c;

  c = (int)(intptr_t)n->car;

  if (c == NODE_NTH_REF) {
    yyerror_i(p, "can't set variable $%d", (int)(intptr_t)n->cdr);
  } else if (c == NODE_BACK_REF) {
    yyerror_i(p, "can't set variable $%c", (int)(intptr_t)n->cdr);
  } else {
    mrb_bug("Internal error in backref_error() : n=>car == %d", c);
  }
}

static int peeks(parser_state *p, const char *s);
static int skips(parser_state *p, const char *s);

static inline int
nextc(parser_state *p)
{
  int c;

  if (p->pb) {
    node *tmp;

    c = (int)(intptr_t)p->pb->car;
    tmp = p->pb;
    p->pb = p->pb->cdr;
    cons_free(tmp);
  }
  else {
    if (p->f) {
      if (feof(p->f)) return -1;
      c = fgetc(p->f);
      if (c == EOF) return -1;
    }
    else if (!p->s || p->s >= p->send) {
      return -1;
    }
    else {
      c = *p->s++;
    }
    if (c == '\n') {
      // must understand heredoc
    }
  }
  p->column++;
  return c;
}

static void
pushback(parser_state *p, int c)
{
  if (c < 0) return;
  p->column--;
  p->pb = cons((node*)(intptr_t)c, p->pb);
}

static void
skip(parser_state *p, char term)
{
  int c;

  for (;;) {
    c = nextc(p);
    if (c < 0) break;
    if (c == term) break;
  }
}

static int
peek_n(parser_state *p, int c, int n)
{
  node *list = 0;
  int c0;

  do {
    c0 = nextc(p);
    if (c0 < 0) return FALSE;
    list = push(list, (node*)(intptr_t)c0);
  } while(n--);
  if (p->pb) {
    p->pb = push(p->pb, (node*)list);
  }
  else {
    p->pb = list;
  }
  if (c0 == c) return TRUE;
  return FALSE;
}
#define peek(p,c) peek_n((p), (c), 0)

static int
peeks(parser_state *p, const char *s)
{
  int len = strlen(s);

  if (p->f) {
    int n = 0;
    while (*s) {
      if (!peek_n(p, *s++, n++)) return FALSE;
    }
    return TRUE;
  }
  else if (p->s && p->s + len >= p->send) {
    if (memcmp(p->s, s, len) == 0) return TRUE;
  }
  return FALSE;
}

static int
skips(parser_state *p, const char *s)
{
  int c;

  for (;;) {
    // skip until first char
    for (;;) {
      c = nextc(p);
      if (c < 0) return c;
      if (c == *s) break;
    }
    s++;
    if (peeks(p, s)) {
      int len = strlen(s);

      while (len--) {
	nextc(p);
      }
      return TRUE;
    }
  }
  return FALSE;
}

#define STR_FUNC_ESCAPE 0x01
#define STR_FUNC_EXPAND 0x02
#define STR_FUNC_REGEXP 0x04
#define STR_FUNC_QWORDS 0x08
#define STR_FUNC_SYMBOL 0x10
#define STR_FUNC_INDENT 0x20

enum string_type {
    str_squote = (0),
    str_dquote = (STR_FUNC_EXPAND),
    str_xquote = (STR_FUNC_EXPAND),
    str_regexp = (STR_FUNC_REGEXP|STR_FUNC_ESCAPE|STR_FUNC_EXPAND),
    str_sword  = (STR_FUNC_QWORDS),
    str_dword  = (STR_FUNC_QWORDS|STR_FUNC_EXPAND),
    str_ssym   = (STR_FUNC_SYMBOL),
    str_dsym   = (STR_FUNC_SYMBOL|STR_FUNC_EXPAND)
};

static int
newtok(parser_state *p)
{
  p->bidx = 0;
  return p->column - 1;
}

static void
tokadd(parser_state *p, int c)
{
  if (p->bidx < 1024) {
    p->buf[p->bidx++] = c;
  }
}

static int
toklast(parser_state *p)
{
  return p->buf[p->bidx-1];
}

static void
tokfix(parser_state *p)
{
  if (p->bidx >= 1024) {
    yyerror(p, "string too long (truncated)");
  }
  p->buf[p->bidx] = '\0';
}

static const char*
tok(parser_state *p)
{
  return p->buf;
}

static int
toklen(parser_state *p)
{
  return p->bidx;
}

#define IS_ARG() (p->lstate == EXPR_ARG || p->lstate == EXPR_CMDARG)
#define IS_END() (p->lstate == EXPR_END || p->lstate == EXPR_ENDARG || p->lstate == EXPR_ENDFN)
#define IS_BEG() (p->lstate == EXPR_BEG || p->lstate == EXPR_MID || p->lstate == EXPR_VALUE || p->lstate == EXPR_CLASS)
#define IS_SPCARG(c) (IS_ARG() && space_seen && !ISSPACE(c))
#define IS_LABEL_POSSIBLE() ((p->lstate == EXPR_BEG && !cmd_state) || IS_ARG())
#define IS_LABEL_SUFFIX(n) (peek_n(p, ':',(n)) && !peek_n(p, ':', (n)+1))

static unsigned long
scan_oct(const char *start, int len, int *retlen)
{
  const char *s = start;
  unsigned long retval = 0;

  while (len-- && *s >= '0' && *s <= '7') {
    retval <<= 3;
    retval |= *s++ - '0';
  }
  *retlen = s - start;
  return retval;
}

static unsigned long
scan_hex(const char *start, int len, int *retlen)
{
  static const char hexdigit[] = "0123456789abcdef0123456789ABCDEF";
  register const char *s = start;
  register unsigned long retval = 0;
  char *tmp;

  while (len-- && *s && (tmp = (char *)strchr(hexdigit, *s))) {
    retval <<= 4;
    retval |= (tmp - hexdigit) & 15;
    s++;
  }
  *retlen = s - start;
  return retval;
}

static int
read_escape(parser_state *p)
{
  int c;

  switch (c = nextc(p)) {
  case '\\':	/* Backslash */
    return c;

  case 'n':	/* newline */
    return '\n';

  case 't':	/* horizontal tab */
    return '\t';

  case 'r':	/* carriage-return */
    return '\r';

  case 'f':	/* form-feed */
    return '\f';

  case 'v':	/* vertical tab */
    return '\13';

  case 'a':	/* alarm(bell) */
    return '\007';

  case 'e':	/* escape */
    return 033;

  case '0': case '1': case '2': case '3': /* octal constant */
  case '4': case '5': case '6': case '7':
    {
       char buf[3];
       int i;

       for (i=0; i<3; i++) {
	 buf[i] = nextc(p);
	 if (buf[i] == -1) goto eof;
	 if (buf[i] < '0' || '7' < buf[i]) {
	   pushback(p, buf[i]);
	   break;
	 }
       }
       c = scan_oct(buf, i+1, &i);
    }
    return c;

  case 'x':	/* hex constant */
    {
      char buf[2];
      int i;

      for (i=0; i<2; i++) {
	buf[i] = nextc(p);
	if (buf[i] == -1) goto eof;
	if (!isxdigit(buf[i])) {
	  pushback(p, buf[i]);
	  break;
	}
      }
      c = scan_hex(buf, i+1, &i);
      if (i == 0) {
	yyerror(p, "Invalid escape character syntax");
	return 0;
      }
    }
    return c;

  case 'b':	/* backspace */
    return '\010';

  case 's':	/* space */
    return ' ';

  case 'M':
    if ((c = nextc(p)) != '-') {
      yyerror(p, "Invalid escape character syntax");
      pushback(p, c);
      return '\0';
    }
    if ((c = nextc(p)) == '\\') {
      return read_escape(p) | 0x80;
    }
    else if (c == -1) goto eof;
    else {
      return ((c & 0xff) | 0x80);
    }

  case 'C':
    if ((c = nextc(p)) != '-') {
      yyerror(p, "Invalid escape character syntax");
      pushback(p, c);
      return '\0';
    }
  case 'c':
    if ((c = nextc(p))== '\\') {
      c = read_escape(p);
    }
    else if (c == '?')
      return 0177;
    else if (c == -1) goto eof;
    return c & 0x9f;

  eof:
  case -1:
    yyerror(p, "Invalid escape character syntax");
    return '\0';

  default:
    return c;
  }
}

static int
parse_string(parser_state *p, int term)
{
  int c;

  newtok(p);

  while ((c = nextc(p)) != term) {
    if (c  == -1) {
      yyerror(p, "unterminated string meets end of file");
      return 0;
    }
    else if (c == '\\') {
      c = nextc(p);
      if (c == term) {
	tokadd(p, c);
      }
      else {
	pushback(p, c);
	tokadd(p, read_escape(p));
      }
      continue;
    }
    if (c == '#') {
      c = nextc(p);
      if (c == '{') {
	tokfix(p);
	p->lstate = EXPR_BEG;
	p->sterm = term;
	p->cmd_start = TRUE;
	yylval.nd = new_str(p, tok(p), toklen(p));
	return tSTRING_PART;
      }
      tokadd(p, '#');
      pushback(p, c);
      continue;
    }
    tokadd(p, c);
  }

  tokfix(p);
  p->lstate = EXPR_END;
  p->sterm = 0;
  yylval.nd = new_str(p, tok(p), toklen(p));
  return tSTRING;
}

static int
parse_qstring(parser_state *p, int term)
{
  int c;

  newtok(p);
  while ((c = nextc(p)) != term) {
    if (c  == -1)  {
      yyerror(p, "unterminated string meets end of file");
      return 0;
    }
    if (c == '\\') {
      c = nextc(p);
      switch (c) {
      case '\n':
	p->lineno++;
	p->column = 0;
	continue;

      case '\\':
	c = '\\';
	break;

      case '\'':
	if (term == '\'') {
	  c = '\'';
	  break;
	}
	/* fall through */
      default:
	tokadd(p, '\\');
      }
    }
    tokadd(p, c);
  }

  tokfix(p);
  yylval.nd = new_str(p, tok(p), toklen(p));
  p->lstate = EXPR_END;
  return tSTRING;
}

static int
arg_ambiguous(parser_state *p)
{
  yywarning(p, "ambiguous first argument; put parentheses or even spaces");
  return 1;
}

#include "lex.def"

static int
parser_yylex(parser_state *p)
{
  register int c;
  int space_seen = 0;
  int cmd_state;
  enum mrb_lex_state_enum last_state;
  int token_column;

  if (p->sterm) {
    return parse_string(p, p->sterm);
  }
  cmd_state = p->cmd_start;
  p->cmd_start = FALSE;
 retry:
  last_state = p->lstate;
  switch (c = nextc(p)) {
  case '\0':		/* NUL */
  case '\004':		/* ^D */
  case '\032':		/* ^Z */
  case -1:		/* end of script. */
    return 0;

    /* white spaces */
  case ' ': case '\t': case '\f': case '\r':
  case '\13': /* '\v' */
    space_seen = 1;
    goto retry;

  case '#':		/* it's a comment */
    skip(p, '\n');
    /* fall through */
  case '\n':
    switch (p->lstate) {
    case EXPR_BEG:
    case EXPR_FNAME:
    case EXPR_DOT:
    case EXPR_CLASS:
    case EXPR_VALUE:
      p->lineno++;
      p->column = 0;
      goto retry;
    default:
      break;
    }
    while ((c = nextc(p))) {
      switch (c) {
      case ' ': case '\t': case '\f': case '\r':
      case '\13': /* '\v' */
	space_seen = 1;
	break;
      case '.':
	if ((c = nextc(p)) != '.') {
	  pushback(p, c);
	  pushback(p, '.');
	  goto retry;
	}
      case -1:			/* EOF */
	goto normal_newline;
      default:
	pushback(p, c);
	goto normal_newline;
      }
    }
  normal_newline:
    p->cmd_start = TRUE;
    p->lstate = EXPR_BEG;
    return '\n';

  case '*':
    if ((c = nextc(p)) == '*') {
      if ((c = nextc(p)) == '=') {
	yylval.id = intern("**");
	p->lstate = EXPR_BEG;
	return tOP_ASGN;
      }
      pushback(p, c);
      c = tPOW;
    }
    else {
      if (c == '=') {
	yylval.id = intern("*");
	p->lstate = EXPR_BEG;
	return tOP_ASGN;
      }
      pushback(p, c);
      if (IS_SPCARG(c)) {
	yywarning(p, "`*' interpreted as argument prefix");
	c = tSTAR;
      }
      else if (IS_BEG()) {
	c = tSTAR;
      }
      else {
	c = '*';
      }
    }
    if (p->lstate == EXPR_FNAME || p->lstate == EXPR_DOT) {
      p->lstate = EXPR_ARG;
    } else {
      p->lstate = EXPR_BEG;
    }
    return c;

  case '!':
    c = nextc(p);
    if (p->lstate == EXPR_FNAME || p->lstate == EXPR_DOT) {
      p->lstate = EXPR_ARG;
      if (c == '@') {
	return '!';
      }
    }
    else {
      p->lstate = EXPR_BEG;
    }
    if (c == '=') {
      return tNEQ;
    }
    if (c == '~') {
      return tNMATCH;
    }
    pushback(p, c);
    return '!';

  case '=':
    if (p->column == 1) {
      if (peeks(p, "begin\n")) {
	skips(p, "\n=end\n");
	goto retry;
      }
    }
    if (p->lstate == EXPR_FNAME || p->lstate == EXPR_DOT) {
      p->lstate = EXPR_ARG;
    } else {
      p->lstate = EXPR_BEG;
    }
    if ((c = nextc(p)) == '=') {
      if ((c = nextc(p)) == '=') {
	return tEQQ;
      }
      pushback(p, c);
      return tEQ;
    }
    if (c == '~') {
      return tMATCH;
    }
    else if (c == '>') {
      return tASSOC;
    }
    pushback(p, c);
    return '=';

  case '<':
    last_state = p->lstate;
    c = nextc(p);
#if 0
    // no heredoc supported yet
    if (c == '<' &&
	p->lstate != EXPR_DOT &&
	p->lstate != EXPR_CLASS &&
	!IS_END() &&
	(!IS_ARG() || space_seen)) {
      int token = heredoc_identifier();
      if (token) return token;
    }
#endif
    if (p->lstate == EXPR_FNAME || p->lstate == EXPR_DOT) {
      p->lstate = EXPR_ARG;
    } else {
      p->lstate = EXPR_BEG;
      if (p->lstate == EXPR_CLASS) {
        p->cmd_start = TRUE;
      }
    }
    if (c == '=') {
      if ((c = nextc(p)) == '>') {
	return tCMP;
      }
      pushback(p, c);
      return tLEQ;
    }
    if (c == '<') {
      if ((c = nextc(p)) == '=') {
	yylval.id = intern("<<");
	p->lstate = EXPR_BEG;
	return tOP_ASGN;
      }
      pushback(p, c);
      return tLSHFT;
    }
    pushback(p, c);
    return '<';

  case '>':
    if (p->lstate == EXPR_FNAME || p->lstate == EXPR_DOT) {
      p->lstate = EXPR_ARG;
    } else {
      p->lstate = EXPR_BEG;
    }
    if ((c = nextc(p)) == '=') {
      return tGEQ;
    }
    if (c == '>') {
      if ((c = nextc(p)) == '=') {
	yylval.id = intern(">>");
	p->lstate = EXPR_BEG;
	return tOP_ASGN;
      }
      pushback(p, c);
      return tRSHFT;
    }
    pushback(p, c);
    return '>';

  case '"':
    p->sterm = '"';
    return tSTRING_BEG;

  case '\'':
    return parse_qstring(p, c);

  case '?':
    if (IS_END()) {
      p->lstate = EXPR_VALUE;
      return '?';
    }
    c = nextc(p);
    if (c == -1) {
      yyerror(p, "incomplete character syntax");
      return 0;
    }
    if (isspace(c)) {
      if (!IS_ARG()) {
	int c2;
	switch (c) {
	case ' ':
	  c2 = 's';
	  break;
	case '\n':
	  c2 = 'n';
	  break;
	case '\t':
	  c2 = 't';
	  break;
	case '\v':
	  c2 = 'v';
	  break;
	case '\r':
	  c2 = 'r';
	  break;
	case '\f':
	  c2 = 'f';
	  break;
	default:
	  c2 = 0;
	  break;
	}
	if (c2) {
	  char buf[256];
	  snprintf(buf, 256, "invalid character syntax; use ?\\%c", c2);
	  yyerror(p, buf);
	}
      }
    ternary:
      pushback(p, c);
      p->lstate = EXPR_VALUE;
      return '?';
    }
    token_column = newtok(p);
    // need support UTF-8 if configured
    if ((isalnum(c) || c == '_')) {
      int c2 = nextc(p);
      pushback(p, c2);
      if ((isalnum(c2) || c2 == '_')) {
	goto ternary;
      }
    }
    if (c == '\\') {
      c = nextc(p);
      if (c == 'u') {
#if 0
	tokadd_utf8(p);
#endif
      }
      else {
	pushback(p, c);
	c = read_escape(p);
	tokadd(p, c);
      }
    }
    else {
      tokadd(p, c);
    }
    tokfix(p);
    yylval.nd = new_str(p, tok(p), toklen(p));
    p->lstate = EXPR_END;
    return tCHAR;

  case '&':
    if ((c = nextc(p)) == '&') {
      p->lstate = EXPR_BEG;
      if ((c = nextc(p)) == '=') {
	yylval.id = intern("&&");
	p->lstate = EXPR_BEG;
	return tOP_ASGN;
      }
      pushback(p, c);
      return tANDOP;
    }
    else if (c == '=') {
      yylval.id = intern("&");
      p->lstate = EXPR_BEG;
      return tOP_ASGN;
    }
    pushback(p, c);
    if (IS_SPCARG(c)) {
      yywarning(p, "`&' interpreted as argument prefix");
      c = tAMPER;
    }
    else if (IS_BEG()) {
      c = tAMPER;
    }
    else {
      c = '&';
    }
    if (p->lstate == EXPR_FNAME || p->lstate == EXPR_DOT) {
      p->lstate = EXPR_ARG;
    } else {
      p->lstate = EXPR_BEG;
    }
    return c;

  case '|':
    if ((c = nextc(p)) == '|') {
      p->lstate = EXPR_BEG;
      if ((c = nextc(p)) == '=') {
	yylval.id = intern("||");
	p->lstate = EXPR_BEG;
	return tOP_ASGN;
      }
      pushback(p, c);
      return tOROP;
    }
    if (c == '=') {
      yylval.id = intern("|");
      p->lstate = EXPR_BEG;
      return tOP_ASGN;
    }
    if (p->lstate == EXPR_FNAME || p->lstate == EXPR_DOT) {
      p->lstate = EXPR_ARG;
    }
    else {
      p->lstate = EXPR_BEG;
    }
    pushback(p, c);
    return '|';

  case '+':
    c = nextc(p);
    if (p->lstate == EXPR_FNAME || p->lstate == EXPR_DOT) {
      p->lstate = EXPR_ARG;
      if (c == '@') {
	return tUPLUS;
      }
      pushback(p, c);
      return '+';
    }
    if (c == '=') {
      yylval.id = intern("+");
      p->lstate = EXPR_BEG;
      return tOP_ASGN;
    }
    if (IS_BEG() || (IS_SPCARG(c) && arg_ambiguous(p))) {
      p->lstate = EXPR_BEG;
      pushback(p, c);
      if (c != -1 && ISDIGIT(c)) {
	c = '+';
	goto start_num;
      }
      return tUPLUS;
    }
    p->lstate = EXPR_BEG;
    pushback(p, c);
    return '+';

  case '-':
    c = nextc(p);
    if (p->lstate == EXPR_FNAME || p->lstate == EXPR_DOT) {
      p->lstate = EXPR_ARG;
      if (c == '@') {
	return tUMINUS;
      }
      pushback(p, c);
      return '-';
    }
    if (c == '=') {
      yylval.id = intern("-");
      p->lstate = EXPR_BEG;
      return tOP_ASGN;
    }
    if (c == '>') {
      p->lstate = EXPR_ENDFN;
      return tLAMBDA;
    }
    if (IS_BEG() || (IS_SPCARG(c) && arg_ambiguous(p))) {
      p->lstate = EXPR_BEG;
      pushback(p, c);
      if (c != -1 && ISDIGIT(c)) {
	return tUMINUS_NUM;
      }
      return tUMINUS;
    }
    p->lstate = EXPR_BEG;
    pushback(p, c);
    return '-';

  case '.':
    p->lstate = EXPR_BEG;
    if ((c = nextc(p)) == '.') {
      if ((c = nextc(p)) == '.') {
	return tDOT3;
      }
      pushback(p, c);
      return tDOT2;
    }
    pushback(p, c);
    if (c != -1 && ISDIGIT(c)) {
      yyerror(p, "no .<digit> floating literal anymore; put 0 before dot");
    }
    p->lstate = EXPR_DOT;
    return '.';

  start_num:
  case '0': case '1': case '2': case '3': case '4':
  case '5': case '6': case '7': case '8': case '9':
    {
      int is_float, seen_point, seen_e, nondigit;
      
      is_float = seen_point = seen_e = nondigit = 0;
      p->lstate = EXPR_END;
      token_column = newtok(p);
      if (c == '-' || c == '+') {
	tokadd(p, c);
	c = nextc(p);
      }
      if (c == '0') {
#define no_digits() do {yyerror(p,"numeric literal without digits"); return 0;} while (0)
	int start = toklen(p);
	c = nextc(p);
	if (c == 'x' || c == 'X') {
	  /* hexadecimal */
	  c = nextc(p);
	  if (c != -1 && ISXDIGIT(c)) {
	    do {
	      if (c == '_') {
		if (nondigit) break;
		nondigit = c;
		continue;
	      }
	      if (!ISXDIGIT(c)) break;
	      nondigit = 0;
	      tokadd(p, tolower(c));
	    } while ((c = nextc(p)) != -1);
	  }
	  pushback(p, c);
	  tokfix(p);
	  if (toklen(p) == start) {
	    no_digits();
	  }
	  else if (nondigit) goto trailing_uc;
	  yylval.nd = new_int(p, tok(p), 16);
	  return tINTEGER;
	}
	if (c == 'b' || c == 'B') {
	  /* binary */
	  c = nextc(p);
	  if (c == '0' || c == '1') {
	    do {
	      if (c == '_') {
		if (nondigit) break;
		nondigit = c;
		continue;
	      }
	      if (c != '0' && c != '1') break;
	      nondigit = 0;
	      tokadd(p, c);
	    } while ((c = nextc(p)) != -1);
	  }
	  pushback(p, c);
	  tokfix(p);
	  if (toklen(p) == start) {
	    no_digits();
	  }
	  else if (nondigit) goto trailing_uc;
	  yylval.nd = new_int(p, tok(p), 2);
	  return tINTEGER;
	}
	if (c == 'd' || c == 'D') {
	  /* decimal */
	  c = nextc(p);
	  if (c != -1 && ISDIGIT(c)) {
	    do {
	      if (c == '_') {
		if (nondigit) break;
		nondigit = c;
		continue;
	      }
	      if (!ISDIGIT(c)) break;
	      nondigit = 0;
	      tokadd(p, c);
	    } while ((c = nextc(p)) != -1);
	  }
	  pushback(p, c);
	  tokfix(p);
	  if (toklen(p) == start) {
	    no_digits();
	  }
	  else if (nondigit) goto trailing_uc;
	  yylval.nd = new_int(p, tok(p), 10);
	  return tINTEGER;
	}
	if (c == '_') {
	  /* 0_0 */
	  goto octal_number;
	}
	if (c == 'o' || c == 'O') {
	  /* prefixed octal */
	  c = nextc(p);
	  if (c == -1 || c == '_' || !ISDIGIT(c)) {
	    no_digits();
	  }
	}
	if (c >= '0' && c <= '7') {
	  /* octal */
	octal_number:
	  do {
	    if (c == '_') {
	      if (nondigit) break;
	      nondigit = c;
	      continue;
	    }
	    if (c < '0' || c > '9') break;
	    if (c > '7') goto invalid_octal;
	    nondigit = 0;
	    tokadd(p, c);
	  } while ((c = nextc(p)) != -1);

	  if (toklen(p) > start) {
	    pushback(p, c);
	    tokfix(p);
	    if (nondigit) goto trailing_uc;
	    yylval.nd = new_int(p, tok(p), 8);
	    return tINTEGER;
	  }
	  if (nondigit) {
	    pushback(p, c);
	    goto trailing_uc;
	  }
	}
	if (c > '7' && c <= '9') {
	invalid_octal:
	  yyerror(p, "Invalid octal digit");
	}
	else if (c == '.' || c == 'e' || c == 'E') {
	  tokadd(p, '0');
	}
	else {
	  pushback(p, c);
	  yylval.nd = new_int(p, "0", 10);
	  return tINTEGER;
	}
      }

      for (;;) {
	switch (c) {
	case '0': case '1': case '2': case '3': case '4':
	case '5': case '6': case '7': case '8': case '9':
	  nondigit = 0;
	  tokadd(p, c);
	  break;

	case '.':
	  if (nondigit) goto trailing_uc;
	  if (seen_point || seen_e) {
	    goto decode_num;
	  }
	  else {
	    int c0 = nextc(p);
	    if (c0 == -1 || !ISDIGIT(c0)) {
	      pushback(p, c0);
	      goto decode_num;
	    }
	    c = c0;
	  }
	  tokadd(p, '.');
	  tokadd(p, c);
	  is_float++;
	  seen_point++;
	  nondigit = 0;
	  break;

	case 'e':
	case 'E':
	  if (nondigit) {
	    pushback(p, c);
	    c = nondigit;
	    goto decode_num;
	  }
	  if (seen_e) {
	    goto decode_num;
	  }
	  tokadd(p, c);
	  seen_e++;
	  is_float++;
	  nondigit = c;
	  c = nextc(p);
	  if (c != '-' && c != '+') continue;
	  tokadd(p, c);
	  nondigit = c;
	  break;

	case '_':	/* `_' in number just ignored */
	  if (nondigit) goto decode_num;
	  nondigit = c;
	  break;
	  
	default:
	  goto decode_num;
	}
	c = nextc(p);
      }

    decode_num:
      pushback(p, c);
      if (nondigit) {
      trailing_uc:
	yyerror_i(p, "trailing `%c' in number", nondigit);
      }
      tokfix(p);
      if (is_float) {
	double d;
	char *endp;

	errno = 0;
	d = strtod(tok(p), &endp);
	if (d == 0 && endp == tok(p)) {
	  yywarning_s(p, "corrupted float value %s", tok(p));
	}
	else if (errno == ERANGE) {
	  yywarning_s(p, "float %s out of range", tok(p));
	  errno = 0;
	}
	yylval.nd = new_float(p, tok(p));
	return tFLOAT;
      }
      yylval.nd = new_int(p, tok(p), 10);
      return tINTEGER;
    }

  case ')':
  case ']':
    p->paren_nest--;
  case '}':
    COND_LEXPOP();
    CMDARG_LEXPOP();
    if (c == ')')
      p->lstate = EXPR_ENDFN;
    else
      p->lstate = EXPR_ENDARG;
    return c;

  case ':':
    c = nextc(p);
    if (c == ':') {
      if (IS_BEG() || p->lstate == EXPR_CLASS || IS_SPCARG(-1)) {
	p->lstate = EXPR_BEG;
	return tCOLON3;
      }
      p->lstate = EXPR_DOT;
      return tCOLON2;
    }
    if (IS_END() || ISSPACE(c)) {
      pushback(p, c);
      p->lstate = EXPR_BEG;
      return ':';
    }
    switch (c) {
    case '\'':
#if 0
      p->lex_strterm = new_strterm(p, str_ssym, c, 0);
#endif
      break;
    case '"':
#if 0
      p->lex_strterm = new_strterm(p, str_dsym, c, 0);
#endif
      break;
    default:
      pushback(p, c);
      break;
    }
    p->lstate = EXPR_FNAME;
    return tSYMBEG;

  case '/':
    if (IS_BEG()) {
#if 0
      p->lex_strterm = new_strterm(p, str_regexp, '/', 0);
#endif
      return tREGEXP_BEG;
    }
    if ((c = nextc(p)) == '=') {
      yylval.id = intern("/");
      p->lstate = EXPR_BEG;
      return tOP_ASGN;
    }
    pushback(p, c);
    if (IS_SPCARG(c)) {
      arg_ambiguous(p);
#if 0
      p->lex_strterm = new_strterm(p, str_regexp, '/', 0);
#endif
      return tREGEXP_BEG;
    }
    if (p->lstate == EXPR_FNAME || p->lstate == EXPR_DOT) {
      p->lstate = EXPR_ARG;
    } else {
      p->lstate = EXPR_BEG;
    }
    return '/';

  case '^':
    if ((c = nextc(p)) == '=') {
      yylval.id = intern("^");
      p->lstate = EXPR_BEG;
      return tOP_ASGN;
    }
    if (p->lstate == EXPR_FNAME || p->lstate == EXPR_DOT) {
      p->lstate = EXPR_ARG;
    } else {
      p->lstate = EXPR_BEG;
    }
    pushback(p, c);
    return '^';

  case ';':
    p->lstate = EXPR_BEG;
    return ';';
    
  case ',':
    p->lstate = EXPR_BEG;
    return ',';

  case '~':
    if (p->lstate == EXPR_FNAME || p->lstate == EXPR_DOT) {
      if ((c = nextc(p)) != '@') {
	pushback(p, c);
      }
      p->lstate = EXPR_ARG;
    }
    else {
      p->lstate = EXPR_BEG;
    }
    return '~';

  case '(':
    if (IS_BEG()) {
      c = tLPAREN;
    }
    else if (IS_SPCARG(-1)) {
      c = tLPAREN_ARG;
    }
    p->paren_nest++;
    COND_PUSH(0);
    CMDARG_PUSH(0);
    p->lstate = EXPR_BEG;
    return c;

  case '[':
    p->paren_nest++;
    if (p->lstate == EXPR_FNAME || p->lstate == EXPR_DOT) {
      p->lstate = EXPR_ARG;
      if ((c = nextc(p)) == ']') {
	if ((c = nextc(p)) == '=') {
	  return tASET;
	}
	pushback(p, c);
	return tAREF;
      }
      pushback(p, c);
      return '[';
    }
    else if (IS_BEG()) {
      c = tLBRACK;
    }
    else if (IS_ARG() && space_seen) {
      c = tLBRACK;
    }
    p->lstate = EXPR_BEG;
    COND_PUSH(0);
    CMDARG_PUSH(0);
    return c;

  case '{':
    if (p->lpar_beg && p->lpar_beg == p->paren_nest) {
      p->lstate = EXPR_BEG;
      p->lpar_beg = 0;
      p->paren_nest--;
      COND_PUSH(0);
      CMDARG_PUSH(0);
      return tLAMBEG;
    }
    if (IS_ARG() || p->lstate == EXPR_END || p->lstate == EXPR_ENDFN)
      c = '{';          /* block (primary) */
    else if (p->lstate == EXPR_ENDARG)
      c = tLBRACE_ARG;  /* block (expr) */
    else
      c = tLBRACE;      /* hash */
    COND_PUSH(0);
    CMDARG_PUSH(0);
    p->lstate = EXPR_BEG;
    return c;

  case '\\':
    c = nextc(p);
    if (c == '\n') {
      p->lineno++;
      p->column = 0;
      space_seen = 1;
      goto retry; /* skip \\n */
    }
    pushback(p, c);
    return '\\';

  case '%':
    if (IS_BEG()) {
      int term;
#if 0
      int paren;
#endif

      c = nextc(p);
    quotation:
      if (c == -1 || !ISALNUM(c)) {
	term = c;
	c = 'Q';
      }
      else {
	term = nextc(p);
	if (isalnum(term)) {
	  yyerror(p, "unknown type of %string");
	  return 0;
	}
      }
      if (c == -1 || term == -1) {
	yyerror(p, "unterminated quoted string meets end of file");
	return 0;
      }
#if 0
      paren = term;
#endif
      if (term == '(') term = ')';
      else if (term == '[') term = ']';
      else if (term == '{') term = '}';
      else if (term == '<') term = '>';
      p->sterm = term;
#if 0
      else paren = 0;
#endif

      switch (c) {
      case 'Q':
#if 0
	p->lex_strterm = new_strterm(p, str_dquote, term, paren);
#endif
	return tSTRING_BEG;

      case 'q':
#if 0
	p->lex_strterm = new_strterm(p, str_squote, term, paren);
#endif
	return tSTRING_BEG;

      case 'W':
#if 0
	p->lex_strterm = new_strterm(p, str_dword, term, paren);
#endif
	do {c = nextc(p);} while (isspace(c));
	pushback(p, c);
	return tWORDS_BEG;

      case 'w':
#if 0
	p->lex_strterm = new_strterm(p, str_sword, term, paren);
#endif
	do {c = nextc(p);} while (isspace(c));
	pushback(p, c);
	return tQWORDS_BEG;

      case 'r':
#if 0
	p->lex_strterm = new_strterm(p, str_regexp, term, paren);
#endif
	return tREGEXP_BEG;

      case 's':
#if 0
	p->lex_strterm = new_strterm(p, str_ssym, term, paren);
#endif
	p->lstate = EXPR_FNAME;
	return tSYMBEG;

      default:
	yyerror(p, "unknown type of %string");
	return 0;
      }
    }
    if ((c = nextc(p)) == '=') {
      yylval.id = intern("%");
      p->lstate = EXPR_BEG;
      return tOP_ASGN;
    }
    if (IS_SPCARG(c)) {
      goto quotation;
    }
    if (p->lstate == EXPR_FNAME || p->lstate == EXPR_DOT) {
      p->lstate = EXPR_ARG;
    } else {
      p->lstate = EXPR_BEG;
    }
    pushback(p, c);
    return '%';

  case '$':
    p->lstate = EXPR_END;
    token_column = newtok(p);
    c = nextc(p);
    switch (c) {
    case '_':		     /* $_: last read line string */
      c = nextc(p);
      pushback(p, c);
      c = '_';
      /* fall through */
    case '~':		   /* $~: match-data */
    case '*':		   /* $*: argv */
    case '$':		   /* $$: pid */
    case '?':		   /* $?: last status */
    case '!':		   /* $!: error string */
    case '@':		   /* $@: error position */
    case '/':		   /* $/: input record separator */
    case '\\':		   /* $\: output record separator */
    case ';':		   /* $;: field separator */
    case ',':		   /* $,: output field separator */
    case '.':		   /* $.: last read line number */
    case '=':		   /* $=: ignorecase */
    case ':':		   /* $:: load path */
    case '<':		   /* $<: reading filename */
    case '>':		   /* $>: default output handle */
    case '\"':		   /* $": already loaded files */
      tokadd(p, '$');
      tokadd(p, c);
      tokfix(p);
      yylval.id = intern(tok(p));
      return tGVAR;

    case '-':
      tokadd(p, '$');
      tokadd(p, c);
      c = nextc(p);
      pushback(p, c);
    gvar:
      tokfix(p);
      yylval.id = intern(tok(p));
      return tGVAR;

    case '&':		/* $&: last match */
    case '`':		/* $`: string before last match */
    case '\'':		/* $': string after last match */
    case '+':		/* $+: string matches last paren. */
      if (last_state == EXPR_FNAME) {
	tokadd(p, '$');
	tokadd(p, c);
	goto gvar;
      }
      yylval.nd = new_back_ref(p, c);
      return tBACK_REF;

    case '1': case '2': case '3':
    case '4': case '5': case '6':
    case '7': case '8': case '9':
      do {
	tokadd(p, c);
	c = nextc(p);
      } while (c != -1 && isdigit(c));
      pushback(p, c);
      if (last_state == EXPR_FNAME) goto gvar;
      tokfix(p);
      yylval.nd = new_nth_ref(p, atoi(tok(p))); 
      return tNTH_REF;

    default:
      if (!identchar(c)) {
	pushback(p,  c);
	return '$';
      }
    case '0':
      tokadd(p, '$');
    }
    break;

  case '@':
    c = nextc(p);
    token_column = newtok(p);
    tokadd(p, '@');
    if (c == '@') {
      tokadd(p, '@');
      c = nextc(p);
    }
    if (c != -1 && isdigit(c)) {
      if (p->bidx == 1) {
	yyerror_i(p, "`@%c' is not allowed as an instance variable name", c);
      }
      else {
	yyerror_i(p, "`@@%c' is not allowed as a class variable name", c);
      }
      return 0;
    }
    if (!identchar(c)) {
      pushback(p, c);
      return '@';
    }
    break;

  case '_':
    token_column = newtok(p);
    break;

  default:
    if (!identchar(c)) {
      yyerror_i(p,  "Invalid char `\\x%02X' in expression", c);
      goto retry;
    }

    token_column = newtok(p);
    break;
  }

  do {
    tokadd(p, c);
    c = nextc(p);
    if (c < 0) break;
  } while (identchar(c));
  if (token_column == 0 && toklen(p) == 7 && (c < 0 || c == '\n') &&
      strncmp(tok(p), "__END__", toklen(p)) == 0)
    return -1;

  switch (tok(p)[0]) {
  case '@': case '$':
    pushback(p, c);
    break;
  default:
    if ((c == '!' || c == '?') && !peek(p, '=')) {
      tokadd(p, c);
    }
    else {
      pushback(p, c);
    }
  }
  tokfix(p);
  {
    int result = 0;

    last_state = p->lstate;
    switch (tok(p)[0]) {
    case '$':
      p->lstate = EXPR_END;
      result = tGVAR;
      break;
    case '@':
      p->lstate = EXPR_END;
      if (tok(p)[1] == '@')
	result = tCVAR;
      else
	result = tIVAR;
      break;

    default:
      if (toklast(p) == '!' || toklast(p) == '?') {
	result = tFID;
      }
      else {
	if (p->lstate == EXPR_FNAME) {
	  if ((c = nextc(p)) == '=' && !peek(p, '~') && !peek(p, '>') &&
	      (!peek(p, '=') || (peek_n(p, '>', 1)))) {
	    result = tIDENTIFIER;
	    tokadd(p, c);
	    tokfix(p);
	  }
	  else {
	    pushback(p, c);
	  }
	}
	if (result == 0 && isupper(tok(p)[0])) {
	  result = tCONSTANT;
	}
	else {
	  result = tIDENTIFIER;
	}
      }

      if (IS_LABEL_POSSIBLE()) {
	if (IS_LABEL_SUFFIX(0)) {
	  p->lstate = EXPR_BEG;
	  nextc(p);
	  tokfix(p);
	  yylval.id = intern(tok(p));
	  return tLABEL;
	}
      }
      if (p->lstate != EXPR_DOT) {
	const struct kwtable *kw;

	/* See if it is a reserved word.  */
	kw = mrb_reserved_word(tok(p), toklen(p));
	if (kw) {
	  enum mrb_lex_state_enum state = p->lstate;
	  p->lstate = kw->state;
	  if (state == EXPR_FNAME) {
	    yylval.id = intern(kw->name);
	    return kw->id[0];
	  }
	  if (p->lstate == EXPR_BEG) {
	    p->cmd_start = TRUE;
	  }
	  if (kw->id[0] == keyword_do) {
	    if (p->lpar_beg && p->lpar_beg == p->paren_nest) {
	      p->lpar_beg = 0;
	      p->paren_nest--;
	      return keyword_do_LAMBDA;
	    }
	    if (COND_P()) return keyword_do_cond;
	    if (CMDARG_P() && state != EXPR_CMDARG)
	      return keyword_do_block;
	    if (state == EXPR_ENDARG || state == EXPR_BEG)
	      return keyword_do_block;
	    return keyword_do;
	  }
	  if (state == EXPR_BEG || state == EXPR_VALUE)
	    return kw->id[0];
	  else {
	    if (kw->id[0] != kw->id[1])
	      p->lstate = EXPR_BEG;
	    return kw->id[1];
	  }
	}
      }

      if (IS_BEG() ||
	  p->lstate == EXPR_DOT ||
	  IS_ARG()) {
	if (cmd_state) {
	  p->lstate = EXPR_CMDARG;
	}
	else {
	  p->lstate = EXPR_ARG;
	}
      }
      else if (p->lstate == EXPR_FNAME) {
	p->lstate = EXPR_ENDFN;
      }
      else {
	p->lstate = EXPR_END;
      }
    }
    {
      mrb_sym ident = intern(tok(p));

      yylval.id = ident;
#if 0
      if (last_state != EXPR_DOT && islower(tok(p)[0]) && lvar_defined(ident)) {
	p->lstate = EXPR_END;
      }
#endif
    }
    return result;
  }
}

static int
yylex(void *lval, parser_state *p)
{
    int t;

    p->ylval = lval;
    t = parser_yylex(p);

    return t;
}

static void
parser_init_cxt(parser_state *p, mrbc_context *cxt)
{
  if (!cxt) return;
  if (cxt->lineno) p->lineno = cxt->lineno;
  if (cxt->filename) p->filename = cxt->filename;
  if (cxt->syms) {
    int i;

    p->locals = cons(0,0);
    for (i=0; i<cxt->slen; i++) {
      local_add_f(p, cxt->syms[i]);
    }
  }
  p->capture_errors = cxt->capture_errors;
}

static void
parser_update_cxt(parser_state *p, mrbc_context *cxt)
{
  node *n, *n0;
  int i = 0;

  if (!cxt) return;
  if ((int)(intptr_t)p->tree->car != NODE_SCOPE) return;
  n0 = n = p->tree->cdr->car;
  while (n) {
    i++;
    n = n->cdr;
  }
  cxt->syms = (mrb_sym *)mrb_realloc(p->mrb, cxt->syms, i*sizeof(mrb_sym));
  cxt->slen = i;
  for (i=0, n=n0; n; i++,n=n->cdr) {
    cxt->syms[i] = sym(n->car);
  }
}

void codedump_all(mrb_state*, int);
void parser_dump(mrb_state *mrb, node *tree, int offset);

void
mrb_parser_parse(parser_state *p, mrbc_context *c)
{
  if (setjmp(p->jmp) != 0) {
    yyerror(p, "memory allocation error");
    p->nerr++;
    p->tree = 0;
    return;
  }

  p->cmd_start = TRUE;
  p->in_def = p->in_single = FALSE;
  p->nerr = p->nwarn = 0;
  p->sterm = 0;

  parser_init_cxt(p, c);
  yyparse(p);
  if (!p->tree) {
    p->tree = new_nil(p);
  }
  parser_update_cxt(p, c);
  if (c && c->dump_result) {
    parser_dump(p->mrb, p->tree, 0);
  }
}

parser_state*
mrb_parser_new(mrb_state *mrb)
{
  mrb_pool *pool;
  parser_state *p;

  pool = mrb_pool_open(mrb);
  if (!pool) return 0;
  p = (parser_state *)mrb_pool_alloc(pool, sizeof(parser_state));
  if (!p) return 0;

  memset(p, 0, sizeof(parser_state));
  p->mrb = mrb;
  p->pool = pool;
  p->in_def = p->in_single = 0;

  p->s = p->send = NULL;
  p->f = NULL;

  p->cmd_start = TRUE;
  p->in_def = p->in_single = FALSE;

  p->capture_errors = 0;
  p->lineno = 1;
  p->column = 0;
#if defined(PARSER_TEST) || defined(PARSER_DEBUG)
  yydebug = 1;
#endif

  return p;
}

void
mrb_parser_free(parser_state *p) {
  mrb_pool_close(p->pool);
}

mrbc_context*
mrbc_context_new(mrb_state *mrb)
{
  mrbc_context *c;

  c = (mrbc_context *)mrb_calloc(mrb, 1, sizeof(mrbc_context));
  return c;
}

void
mrbc_context_free(mrb_state *mrb, mrbc_context *cxt)
{
  mrb_free(mrb, cxt->syms);
  mrb_free(mrb, cxt);
}

const char*
mrbc_filename(mrb_state *mrb, mrbc_context *c, const char *s)
{
  if (s) {
    int len = strlen(s);
    char *p = (char *)mrb_alloca(mrb, len + 1);

    memcpy(p, s, len + 1);
    c->filename = p;
    c->lineno = 1;
  }
  return c->filename;
}

parser_state*
mrb_parse_file(mrb_state *mrb, FILE *f, mrbc_context *c)
{
  parser_state *p;
 
  p = mrb_parser_new(mrb);
  if (!p) return 0;
  p->s = p->send = NULL;
  p->f = f;

  mrb_parser_parse(p, c);
  return p;
}

parser_state*
mrb_parse_nstring(mrb_state *mrb, const char *s, int len, mrbc_context *c)
{
  parser_state *p;

  p = mrb_parser_new(mrb);
  if (!p) return 0;
  p->s = s;
  p->send = s + len;

  mrb_parser_parse(p, c);
  return p;
}

parser_state*
mrb_parse_string(mrb_state *mrb, const char *s, mrbc_context *c)
{
  return mrb_parse_nstring(mrb, s, strlen(s), c);
}

<<<<<<< HEAD
#define PARSER_DUMP

void parser_dump(mrb_state *mrb, node *tree, int offset);

int
mrb_compile_file(mrb_state * mrb, FILE *f)
=======
static mrb_value
load_exec(mrb_state *mrb, parser_state *p, mrbc_context *c)
>>>>>>> b36fa7c5
{
  int n;
  mrb_value v;

<<<<<<< HEAD
  p = mrb_parse_file(mrb, f);
  if (!p) return -1;
  if (!p->tree) return -1;
  if (p->nerr) return -1;
#ifdef PARSER_DUMP
  parser_dump(mrb, p->tree, 0);
#endif
  n = mrb_generate_code(mrb, p->tree);
  mrb_pool_close(p->pool);
=======
  if (!p) {
    mrb_parser_free(p);
    return mrb_undef_value();
  }
  if (!p->tree || p->nerr) {
    if (p->capture_errors) {
      char buf[256];
>>>>>>> b36fa7c5

      n = snprintf(buf, sizeof(buf), "line %d: %s\n",
		   p->error_buffer[0].lineno, p->error_buffer[0].message);
      mrb->exc = (struct RObject*)mrb_object(mrb_exc_new(mrb, E_SYNTAX_ERROR, buf, n));
      mrb_parser_free(p);
      return mrb_undef_value();
    }
    else {
      static const char msg[] = "syntax error";
      mrb->exc = (struct RObject*)mrb_object(mrb_exc_new(mrb, E_SYNTAX_ERROR, msg, sizeof(msg) - 1));
      mrb_parser_free(p);
      return mrb_nil_value();
    }
  }
  n = mrb_generate_code(mrb, p);
  mrb_parser_free(p);
  if (n < 0) {
    static const char msg[] = "codegen error";
    mrb->exc = (struct RObject*)mrb_object(mrb_exc_new(mrb, E_SCRIPT_ERROR, msg, sizeof(msg) - 1));
    return mrb_nil_value();
  }
  if (c) {
    if (c->dump_result) codedump_all(mrb, n);
    if (c->no_exec) return mrb_fixnum_value(n);
  }
  v = mrb_run(mrb, mrb_proc_new(mrb, mrb->irep[n]), mrb_top_self(mrb));
  if (mrb->exc) return mrb_nil_value();
  return v;
}

mrb_value
mrb_load_file_cxt(mrb_state *mrb, FILE *f, mrbc_context *c)
{
  return load_exec(mrb, mrb_parse_file(mrb, f, c), c);
}

<<<<<<< HEAD
  p = mrb_parse_nstring(mrb, s, len);
  if (!p) return -1;
  if (!p->tree) return -1;
  if (p->nerr) return -1;
#ifdef PARSER_DUMP
  parser_dump(mrb, p->tree, 0);
#endif
  n = mrb_generate_code(mrb, p->tree);
  mrb_pool_close(p->pool);
=======
mrb_value
mrb_load_file(mrb_state *mrb, FILE *f)
{
  return mrb_load_file_cxt(mrb, f, NULL);
}
>>>>>>> b36fa7c5

mrb_value
mrb_load_nstring_cxt(mrb_state *mrb, const char *s, int len, mrbc_context *c)
{
  return load_exec(mrb, mrb_parse_nstring(mrb, s, len, c), c);
}

mrb_value
mrb_load_nstring(mrb_state *mrb, const char *s, int len)
{
  return mrb_load_nstring_cxt(mrb, s, len, NULL);
}

mrb_value
mrb_load_string_cxt(mrb_state *mrb, const char *s, mrbc_context *c)
{
  return mrb_load_nstring_cxt(mrb, s, strlen(s), c);
}

mrb_value
mrb_load_string(mrb_state *mrb, const char *s)
{
  return mrb_load_string_cxt(mrb, s, NULL);
}

#ifdef ENABLE_STDIO

static void
dump_prefix(int offset)
{
  while (offset--) {
    putc(' ', stdout);
    putc(' ', stdout);
  }
}

static void
dump_recur(mrb_state *mrb, node *tree, int offset)
{
  while (tree) {
    parser_dump(mrb, tree->car, offset);
    tree = tree->cdr;
  }
}

#endif

void
parser_dump(mrb_state *mrb, node *tree, int offset)
{
#ifdef ENABLE_STDIO
  int n;

  if (!tree) return;
 again:
  dump_prefix(offset);
  n = (int)(intptr_t)tree->car;
  tree = tree->cdr;
  switch (n) {
  case NODE_BEGIN:
    printf("NODE_BEGIN:\n");
    dump_recur(mrb, tree, offset+1);
    break;

  case NODE_RESCUE:
    printf("NODE_RESCUE:\n");
    if (tree->car) {
      dump_prefix(offset+1);
      printf("body:\n");
      parser_dump(mrb, tree->car, offset+2);
    }
    tree = tree->cdr;
    if (tree->car) {
      node *n2 = tree->car;

      dump_prefix(offset+1);
      printf("rescue:\n");
      while (n2) {
	node *n3 = n2->car;
	if (n3->car) {
	  dump_prefix(offset+2);
	  printf("handle classes:\n");
	  dump_recur(mrb, n3->car, offset+3);
	}
	if (n3->cdr->car) {
	  dump_prefix(offset+2);
	  printf("exc_var:\n");
	  parser_dump(mrb, n3->cdr->car, offset+3);
	}
	if (n3->cdr->cdr->car) {
	  dump_prefix(offset+2);
	  printf("rescue body:\n");
	  parser_dump(mrb, n3->cdr->cdr->car, offset+3);
	}
	n2 = n2->cdr;
      }
    }
    tree = tree->cdr;
    if (tree->car) {
      dump_prefix(offset+1);
      printf("else:\n");
      parser_dump(mrb, tree->car, offset+2);
    }
    break;

  case NODE_ENSURE:
    printf("NODE_ENSURE:\n");
    dump_prefix(offset+1);
    printf("body:\n");
    parser_dump(mrb, tree->car, offset+2);
    dump_prefix(offset+1);
    printf("ensure:\n");
    parser_dump(mrb, tree->cdr, offset+2);
    break;

  case NODE_LAMBDA:
    printf("NODE_BLOCK:\n");
    goto block;

  case NODE_BLOCK:
  block:
    printf("NODE_BLOCK:\n");
    tree = tree->cdr;
    if (tree->car) {
      node *n = tree->car;

      if (n->car) {
	dump_prefix(offset+1);
	printf("mandatory args:\n");
	dump_recur(mrb, n->car, offset+2);
      }
      n = n->cdr;
      if (n->car) {
	dump_prefix(offset+1);
	printf("optional args:\n");
	{
	  node *n2 = n->car;

	  while (n2) {
	    dump_prefix(offset+2);
	    printf("%s=", mrb_sym2name(mrb, sym(n2->car->car)));
	    parser_dump(mrb, n2->car->cdr, 0);
	    n2 = n2->cdr;
	  }
	}
      }
      n = n->cdr;
      if (n->car) {
	dump_prefix(offset+1);
	printf("rest=*%s\n", mrb_sym2name(mrb, sym(n->car)));
      }
      n = n->cdr;
      if (n->car) {
	dump_prefix(offset+1);
	printf("post mandatory args:\n");
	dump_recur(mrb, n->car, offset+2);
      }
      n = n->cdr;
      if (n) {
	dump_prefix(offset+1);
	printf("blk=&%s\n", mrb_sym2name(mrb, sym(n)));
      }
    }
    dump_prefix(offset+1);
    printf("body:\n");
    parser_dump(mrb, tree->cdr->car, offset+2);
    break;

  case NODE_IF:
    printf("NODE_IF:\n");
    dump_prefix(offset+1);
    printf("cond:\n");
    parser_dump(mrb, tree->car, offset+2);
    dump_prefix(offset+1);
    printf("then:\n");
    parser_dump(mrb, tree->cdr->car, offset+2);
    if (tree->cdr->cdr->car) {
      dump_prefix(offset+1);
      printf("else:\n");
      parser_dump(mrb, tree->cdr->cdr->car, offset+2);
    }
    break;

  case NODE_AND:
    printf("NODE_AND:\n");
    parser_dump(mrb, tree->car, offset+1);
    parser_dump(mrb, tree->cdr, offset+1);
    break;

  case NODE_OR:
    printf("NODE_OR:\n");
    parser_dump(mrb, tree->car, offset+1);
    parser_dump(mrb, tree->cdr, offset+1);
    break;

  case NODE_CASE:
    printf("NODE_CASE:\n");
    if (tree->car) {
      parser_dump(mrb, tree->car, offset+1);
    }
    tree = tree->cdr;
    while (tree) {
      dump_prefix(offset+1);
      printf("case:\n");
      dump_recur(mrb, tree->car->car, offset+2);
      dump_prefix(offset+1);
      printf("body:\n");
      parser_dump(mrb, tree->car->cdr, offset+2);
      tree = tree->cdr;
    }
    break;

  case NODE_WHILE:
    printf("NODE_WHILE:\n");
    dump_prefix(offset+1);
    printf("cond:\n");
    parser_dump(mrb, tree->car, offset+2);
    dump_prefix(offset+1);
    printf("body:\n");
    parser_dump(mrb, tree->cdr, offset+2);
    break;

  case NODE_UNTIL:
    printf("NODE_UNTIL:\n");
    dump_prefix(offset+1);
    printf("cond:\n");
    parser_dump(mrb, tree->car, offset+2);
    dump_prefix(offset+1);
    printf("body:\n");
    parser_dump(mrb, tree->cdr, offset+2);
    break;

  case NODE_FOR:
    printf("NODE_FOR:\n");
    dump_prefix(offset+1);
    printf("var:\n");
    {
      node *n2 = tree->car;

      if (n2->car) {
	dump_prefix(offset+2);
	printf("pre:\n");
	dump_recur(mrb, n2->car, offset+3);
      }
      n2 = n2->cdr;
      if (n2) {
	if (n2->car) {
	  dump_prefix(offset+2);
	  printf("rest:\n");
	  parser_dump(mrb, n2->car, offset+3);
	}
	n2 = n2->cdr;
	if (n2) {
	  if (n2->car) {
	    dump_prefix(offset+2);
	    printf("post:\n");
	    dump_recur(mrb, n2->car, offset+3);
	  }
	}
      }
    }
    tree = tree->cdr;
    dump_prefix(offset+1);
    printf("in:\n");
    parser_dump(mrb, tree->car, offset+2);
    tree = tree->cdr;
    dump_prefix(offset+1);
    printf("do:\n");
    parser_dump(mrb, tree->car, offset+2);
    break;

  case NODE_SCOPE:
    printf("NODE_SCOPE:\n");
    dump_prefix(offset+1);
    printf("local variables:\n");
    {
      node *n2 = tree->car;

<<<<<<< HEAD
      while (n2) {
	dump_prefix(offset+2);
	printf("%s\n", mrb_sym2name(mrb, (mrb_sym)n2->car));
	n2 = n2->cdr;
=======
      if (n2  && (n2->car || n2->cdr)) {
	dump_prefix(offset+1);
	printf("local variables:\n");
	dump_prefix(offset+2);
	while (n2) {
	  if (n2->car) {
	    if (n2 != tree->car) printf(", ");
	    printf("%s", mrb_sym2name(mrb, sym(n2->car)));
	  }
	  n2 = n2->cdr;
	}
	printf("\n");
>>>>>>> b36fa7c5
      }
    }
    tree = tree->cdr;
    offset++;
    goto again;

  case NODE_FCALL:
  case NODE_CALL:
    printf("NODE_CALL:\n");
    parser_dump(mrb, tree->car, offset+1);
    dump_prefix(offset+1);
    printf("method='%s' (%d)\n", 
	   mrb_sym2name(mrb, sym(tree->cdr->car)),
	   (int)(intptr_t)tree->cdr->car);
    tree = tree->cdr->cdr->car;
    if (tree) {
      dump_prefix(offset+1);
      printf("args:\n");
      dump_recur(mrb, tree->car, offset+2);
      if (tree->cdr) {
	dump_prefix(offset+1);
	printf("block:\n");
	parser_dump(mrb, tree->cdr, offset+2);
      }
    }
    break;

  case NODE_DOT2:
    printf("NODE_DOT2:\n");
    parser_dump(mrb, tree->car, offset+1);
    parser_dump(mrb, tree->cdr, offset+1);
    break;

  case NODE_DOT3:
    printf("NODE_DOT3:\n");
    parser_dump(mrb, tree->car, offset+1);
    parser_dump(mrb, tree->cdr, offset+1);
    break;

  case NODE_COLON2:
    printf("NODE_COLON2:\n");
    parser_dump(mrb, tree->car, offset+1);
    dump_prefix(offset+1);
    printf("::%s\n", mrb_sym2name(mrb, sym(tree->cdr)));
    break;

  case NODE_COLON3:
    printf("NODE_COLON3:\n");
    dump_prefix(offset+1);
    printf("::%s\n", mrb_sym2name(mrb, sym(tree)));
    break;

  case NODE_ARRAY:
    printf("NODE_ARRAY:\n");
    dump_recur(mrb, tree, offset+1);
    break;

  case NODE_HASH:
    printf("NODE_HASH:\n");
    while (tree) {
      dump_prefix(offset+1);
      printf("key:\n");
      parser_dump(mrb, tree->car->car, offset+2);
      dump_prefix(offset+1);
      printf("value:\n");
      parser_dump(mrb, tree->car->cdr, offset+2);
      tree = tree->cdr;
    }
    break;

  case NODE_SPLAT:
    printf("NODE_SPLAT:\n");
    parser_dump(mrb, tree, offset+1);
    break;

  case NODE_ASGN:
    printf("NODE_ASGN:\n");
    dump_prefix(offset+1);
    printf("lhs:\n");
    parser_dump(mrb, tree->car, offset+2);
    dump_prefix(offset+1);
    printf("rhs:\n");
    parser_dump(mrb, tree->cdr, offset+2);
    break;

  case NODE_MASGN:
    printf("NODE_MASGN:\n");
    dump_prefix(offset+1);
    printf("mlhs:\n");
    {
      node *n2 = tree->car;

      if (n2->car) {
	dump_prefix(offset+2);
	printf("pre:\n");
	dump_recur(mrb, n2->car, offset+3);
      }
      n2 = n2->cdr;
      if (n2) {
	if (n2->car) {
	  dump_prefix(offset+2);
	  printf("rest:\n");
          if (n2->car == (node*)-1) {
	    dump_prefix(offset+2);
	    printf("(empty)\n");
	  }
          else {
	    parser_dump(mrb, n2->car, offset+3);
	  }
	}
	n2 = n2->cdr;
	if (n2) {
	  if (n2->car) {
	    dump_prefix(offset+2);
	    printf("post:\n");
	    dump_recur(mrb, n2->car, offset+3);
	  }
	}
      }
    }
    dump_prefix(offset+1);
    printf("rhs:\n");
    parser_dump(mrb, tree->cdr, offset+2);
    break;

  case NODE_OP_ASGN:
    printf("NODE_OP_ASGN:\n");
    dump_prefix(offset+1);
    printf("lhs:\n");
    parser_dump(mrb, tree->car, offset+2);
    tree = tree->cdr;
    dump_prefix(offset+1);
    printf("op='%s' (%d)\n", mrb_sym2name(mrb, sym(tree->car)), (int)(intptr_t)tree->car);
    tree = tree->cdr;
    parser_dump(mrb, tree->car, offset+1);
    break;

  case NODE_SUPER:
    printf("NODE_SUPER:\n");
    if (tree) {
      dump_prefix(offset+1);
      printf("args:\n");
      dump_recur(mrb, tree->car, offset+2);
      if (tree->cdr) {
	dump_prefix(offset+1);
	printf("block:\n");
	parser_dump(mrb, tree->cdr, offset+2);
      }
    }
    break;

  case NODE_ZSUPER:
    printf("NODE_ZSUPER\n");
    break;

  case NODE_RETURN:
    printf("NODE_RETURN:\n");
    parser_dump(mrb, tree, offset+1);
    break;

  case NODE_YIELD:
    printf("NODE_YIELD:\n");
    dump_recur(mrb, tree, offset+1);
    break;

  case NODE_BREAK:
    printf("NODE_BREAK:\n");
    parser_dump(mrb, tree, offset+1);
    break;

  case NODE_NEXT:
    printf("NODE_NEXT:\n");
    parser_dump(mrb, tree, offset+1);
    break;

  case NODE_REDO:
    printf("NODE_REDO\n");
    break;

  case NODE_RETRY:
    printf("NODE_RETRY\n");
    break;

  case NODE_LVAR:
    printf("NODE_LVAR %s\n", mrb_sym2name(mrb, sym(tree)));
    break;

  case NODE_GVAR:
    printf("NODE_GVAR %s\n", mrb_sym2name(mrb, sym(tree)));
    break;

  case NODE_IVAR:
    printf("NODE_IVAR %s\n", mrb_sym2name(mrb, sym(tree)));
    break;

  case NODE_CVAR:
    printf("NODE_CVAR %s\n", mrb_sym2name(mrb, sym(tree)));
    break;

  case NODE_CONST:
    printf("NODE_CONST %s\n", mrb_sym2name(mrb, sym(tree)));
    break;

  case NODE_BACK_REF:
    printf("NODE_BACK_REF: $%c\n", (int)(intptr_t)tree);
    break;

  case NODE_NTH_REF:
    printf("NODE_NTH_REF: $%d\n", (int)(intptr_t)tree);
    break;

  case NODE_ARG:
    printf("NODE_ARG %s\n", mrb_sym2name(mrb, sym(tree)));
    break;

  case NODE_BLOCK_ARG:
    printf("NODE_BLOCK_ARG:\n");
    parser_dump(mrb, tree, offset+1);
    break;

  case NODE_INT:
    printf("NODE_INT %s base %d\n", (char*)tree->car, (int)(intptr_t)tree->cdr->car);
    break;

  case NODE_FLOAT:
    printf("NODE_FLOAT %s\n", (char*)tree);
    break;

  case NODE_NEGATE:
    printf("NODE_NEGATE\n");
    parser_dump(mrb, tree, offset+1);
    break;

  case NODE_STR:
    printf("NODE_STR \"%s\" len %d\n", (char*)tree->car, (int)(intptr_t)tree->cdr);
    break;

  case NODE_DSTR:
    printf("NODE_DSTR\n");
    dump_recur(mrb, tree, offset+1);
    break;

  case NODE_SYM:
    printf("NODE_SYM :%s\n", mrb_sym2name(mrb, sym(tree)));
    break;

  case NODE_SELF:
    printf("NODE_SELF\n");
    break;

  case NODE_NIL:
    printf("NODE_NIL\n");
    break;

  case NODE_TRUE:
    printf("NODE_TRUE\n");
    break;

  case NODE_FALSE:
    printf("NODE_FALSE\n");
    break;

  case NODE_ALIAS:
    printf("NODE_ALIAS %s %s:\n",
	   mrb_sym2name(mrb, sym(tree->car)),
	   mrb_sym2name(mrb, sym(tree->cdr)));
    break;

  case NODE_UNDEF:
    printf("NODE_UNDEF %s:\n",
	   mrb_sym2name(mrb, sym(tree)));
    break;

  case NODE_CLASS:
    printf("NODE_CLASS:\n");
    if (tree->car->car == (node*)0) {
      dump_prefix(offset+1);
      printf(":%s\n", mrb_sym2name(mrb, sym(tree->car->cdr)));
    }
    else if (tree->car->car == (node*)1) {
      dump_prefix(offset+1);
      printf("::%s\n", mrb_sym2name(mrb, sym(tree->car->cdr)));
    }
    else {
      parser_dump(mrb, tree->car->car, offset+1);
      dump_prefix(offset+1);
      printf("::%s\n", mrb_sym2name(mrb, sym(tree->car->cdr)));
    }
    if (tree->cdr->car) {
      dump_prefix(offset+1);
      printf("super:\n");
      parser_dump(mrb, tree->cdr->car, offset+2);
    }
    dump_prefix(offset+1);
    printf("body:\n");
    parser_dump(mrb, tree->cdr->cdr->car->cdr, offset+2);
    break;

  case NODE_MODULE:
    printf("NODE_MODULE:\n");
    if (tree->car->car == (node*)0) {
      dump_prefix(offset+1);
      printf(":%s\n", mrb_sym2name(mrb, sym(tree->car->cdr)));
    }
    else if (tree->car->car == (node*)1) {
      dump_prefix(offset+1);
      printf("::%s\n", mrb_sym2name(mrb, sym(tree->car->cdr)));
    }
    else {
      parser_dump(mrb, tree->car->car, offset+1);
      dump_prefix(offset+1);
      printf("::%s\n", mrb_sym2name(mrb, sym(tree->car->cdr)));
    }
    dump_prefix(offset+1);
    printf("body:\n");
    parser_dump(mrb, tree->cdr->car->cdr, offset+2);
    break;

  case NODE_SCLASS:
    printf("NODE_SCLASS:\n");
    parser_dump(mrb, tree->car, offset+1);
    dump_prefix(offset+1);
    printf("body:\n");
    parser_dump(mrb, tree->cdr->car->cdr, offset+2);
    break;

  case NODE_DEF:
    printf("NODE_DEF:\n");
    dump_prefix(offset+1);
    printf("%s\n", mrb_sym2name(mrb, sym(tree->car)));
    tree = tree->cdr;
    dump_prefix(offset+1);
    printf("local variables:\n");
    {
      node *n2 = tree->car;

<<<<<<< HEAD
      while (n2) {
	dump_prefix(offset+2);
	if (n2->car)
	  printf("%s\n", mrb_sym2name(mrb, (mrb_sym)n2->car));
	n2 = n2->cdr;
=======
      if (n2 && (n2->car || n2->cdr)) {
	dump_prefix(offset+1);
	printf("local variables:\n");
	dump_prefix(offset+2);
	while (n2) {
	  if (n2->car) {
	    if (n2 != tree->car) printf(", ");
	    printf("%s", mrb_sym2name(mrb, sym(n2->car)));
	  }
	  n2 = n2->cdr;
	}
	printf("\n");
>>>>>>> b36fa7c5
      }
    }
    tree = tree->cdr;
    if (tree->car) {
      node *n = tree->car;

      if (n->car) {
	dump_prefix(offset+1);
	printf("mandatory args:\n");
	dump_recur(mrb, n->car, offset+2);
      }
      n = n->cdr;
      if (n->car) {
	dump_prefix(offset+1);
	printf("optional args:\n");
	{
	  node *n2 = n->car;

	  while (n2) {
	    dump_prefix(offset+2);
	    printf("%s=", mrb_sym2name(mrb, sym(n2->car->car)));
	    parser_dump(mrb, n2->car->cdr, 0);
	    n2 = n2->cdr;
	  }
	}
      }
      n = n->cdr;
      if (n->car) {
	dump_prefix(offset+1);
	printf("rest=*%s\n", mrb_sym2name(mrb, sym(n->car)));
      }
      n = n->cdr;
      if (n->car) {
	dump_prefix(offset+1);
	printf("post mandatory args:\n");
	dump_recur(mrb, n->car, offset+2);
      }
      n = n->cdr;
      if (n) {
	dump_prefix(offset+1);
	printf("blk=&%s\n", mrb_sym2name(mrb, sym(n)));
      }
    }
    parser_dump(mrb, tree->cdr->car, offset+1);
    break;

  case NODE_SDEF:
    printf("NODE_SDEF:\n");
    parser_dump(mrb, tree->car, offset+1);
    tree = tree->cdr;
    dump_prefix(offset+1);
    printf(":%s\n", mrb_sym2name(mrb, sym(tree->car)));
    tree = tree->cdr->cdr;
    if (tree->car) {
      node *n = tree->car;

      if (n->car) {
	dump_prefix(offset+1);
	printf("mandatory args:\n");
	dump_recur(mrb, n->car, offset+2);
      }
      n = n->cdr;
      if (n->car) {
	dump_prefix(offset+1);
	printf("optional args:\n");
	{
	  node *n2 = n->car;

	  while (n2) {
	    dump_prefix(offset+2);
	    printf("%s=", mrb_sym2name(mrb, sym(n2->car->car)));
	    parser_dump(mrb, n2->car->cdr, 0);
	    n2 = n2->cdr;
	  }
	}
      }
      n = n->cdr;
      if (n->car) {
	dump_prefix(offset+1);
	printf("rest=*%s\n", mrb_sym2name(mrb, sym(n->car)));
      }
      n = n->cdr;
      if (n->car) {
	dump_prefix(offset+1);
	printf("post mandatory args:\n");
	dump_recur(mrb, n->car, offset+2);
      }
      n = n->cdr;
      if (n) {
	dump_prefix(offset+1);
	printf("blk=&%s\n", mrb_sym2name(mrb, sym(n)));
      }
    }
    tree = tree->cdr;
    parser_dump(mrb, tree->car, offset+1);
    break;

  case NODE_POSTEXE:
    printf("NODE_POSTEXE:\n");
    parser_dump(mrb, tree, offset+1);
    break;

  default:
    printf("node type: %d (0x%x)\n", (int)n, (int)n);
    break;
  }
#endif
}

#ifdef PARSER_TEST
int
main()
{
  mrb_state *mrb = mrb_open();
  int n;

  n = mrb_compile_string(mrb, "\
def fib(n)\n\
  if n<2\n\
    n\n\
  else\n\
    fib(n-2)+fib(n-1)\n\
  end\n\
end\n\
print(fib(20), \"\\n\")\n\
");
  printf("ret: %d\n", n);

  return 0;
}
#endif<|MERGE_RESOLUTION|>--- conflicted
+++ resolved
@@ -41,14 +41,6 @@
 
 #define identchar(c) (isalnum(c) || (c) == '_' || !isascii(c))
 
-#ifndef TRUE
-#define TRUE  1
-#endif
-
-#ifndef FALSE
-#define FALSE 0
-#endif
-
 typedef unsigned int stack_type;
 
 #define BITSTACK_PUSH(stack, n) ((stack) = ((stack)<<1)|((n)&1))
@@ -530,6 +522,15 @@
   return cons((node*)NODE_SYM, nsym(sym));
 }
 
+static mrb_sym
+new_strsym(parser_state *p, node* str)
+{
+  const char *s = (const char*)str->cdr->car;
+  size_t len = (size_t)str->cdr->cdr;
+
+  return mrb_intern2(p->mrb, s, len);
+}
+
 // (:lvar . a)
 static node*
 new_lvar(parser_state *p, mrb_sym sym)
@@ -701,6 +702,13 @@
   return cons((node*)NODE_DSTR, a);
 }
 
+// (:dsym . a)
+static node*
+new_dsym(parser_state *p, node *a)
+{
+  return cons((node*)NODE_DSYM, new_dstr(p, a));
+}
+
 // (:backref . n)
 static node*
 new_back_ref(parser_state *p, int n)
@@ -758,11 +766,21 @@
 static void
 call_with_block(parser_state *p, node *a, node *b)
 {
-  node *n = a->cdr->cdr->cdr;
-
-  if (!n->car) n->car = cons(0, b);
+  node *n;
+
+  if (a->car == (node*)NODE_SUPER ||
+      a->car == (node*)NODE_ZSUPER) {
+    if (!a->cdr) a->cdr = cons(0, b);
+    else {
+      args_with_block(p, a->cdr, b);
+    }
+  }
   else {
-    args_with_block(p, n->car, b);
+    n = a->cdr->cdr->cdr;
+    if (!n->car) n->car = cons(0, b);
+    else {
+      args_with_block(p, n->car, b);
+    }
   }
 }
 
@@ -885,7 +903,7 @@
 %token <num>  tREGEXP_END
 
 %type <nd> singleton string string_interp regexp
-%type <nd> literal numeric cpath
+%type <nd> literal numeric cpath symbol
 %type <nd> top_compstmt top_stmts top_stmt
 %type <nd> bodystmt compstmt stmts stmt expr arg primary command command_call method_call
 %type <nd> expr_value arg_value primary_value
@@ -901,8 +919,8 @@
 %type <nd> bv_decls opt_bv_decl bvar f_larglist lambda_body
 %type <nd> brace_block cmd_brace_block do_block lhs none fitem f_bad_arg
 %type <nd> mlhs mlhs_list mlhs_post mlhs_basic mlhs_item mlhs_node mlhs_inner
-%type <id>   fsym sym symbol operation operation2 operation3
-%type <id>   cname fname op f_rest_arg f_block_arg opt_f_block_arg f_norm_arg
+%type <id> fsym sym basic_symbol operation operation2 operation3
+%type <id> cname fname op f_rest_arg f_block_arg opt_f_block_arg f_norm_arg
 
 %token tUPLUS		/* unary+ */
 %token tUMINUS		/* unary- */
@@ -1464,7 +1482,7 @@
 		;
 
 fsym		: fname
-		| symbol
+		| basic_symbol
 		;
 
 fitem		: fsym
@@ -1494,7 +1512,7 @@
 		| '>'		{ $$ = intern(">"); }
 		| tGEQ		{ $$ = intern(">="); }
 		| '<'		{ $$ = intern("<"); }
-		| tLEQ		{ $$ = intern(">="); }
+		| tLEQ		{ $$ = intern("<="); }
 		| tNEQ		{ $$ = intern("!="); }
 		| tLSHFT	{ $$ = intern("<<"); }
 		| tRSHFT	{ $$ = intern(">>"); }
@@ -2448,9 +2466,6 @@
 
 literal		: numeric
 		| symbol
-		    {
-		      $$ = new_sym(p, $1);
-		    }
 		;
 
 string		: tCHAR
@@ -2493,7 +2508,18 @@
 regexp		: tREGEXP
 		;
 
-symbol		: tSYMBEG sym
+symbol		: basic_symbol
+		    {
+		      $$ = new_sym(p, $1);
+		    }
+		| tSYMBEG tSTRING_BEG string_interp tSTRING
+		    {
+		      p->lstate = EXPR_END;
+		      $$ = new_dsym(p, push($3, $4));
+		    }
+		;
+
+basic_symbol	: tSYMBEG sym
 		    {
 		      p->lstate = EXPR_END;
 		      $$ = $2;
@@ -2504,6 +2530,14 @@
 		| tIVAR
 		| tGVAR
 		| tCVAR
+		| tSTRING
+		    {
+		      $$ = new_strsym(p, $1);
+		    }
+		| tSTRING_BEG tSTRING
+		    {
+		      $$ = new_strsym(p, $2);
+		    }
 		;
 
 numeric 	: tINTEGER
@@ -2577,7 +2611,7 @@
 		    {
 		      char buf[16];
 
-		      snprintf(buf, 16, "%d", p->lineno);
+		      snprintf(buf, sizeof(buf), "%d", p->lineno);
 		      $$ = new_int(p, buf, 10);
 		    }
 		;
@@ -2779,7 +2813,8 @@
 		    }
 		| restarg_mark
 		    {
-		      $$ = 0;
+		      local_add_f(p, 0);
+		      $$ = -1;
 		    }
 		;
 
@@ -2952,7 +2987,7 @@
 {
   char buf[256];
 
-  snprintf(buf, 256, fmt, i);
+  snprintf(buf, sizeof(buf), fmt, i);
   yyerror(p, buf);
 }
 
@@ -2994,7 +3029,7 @@
 {
   char buf[256];
 
-  snprintf(buf, 256, fmt, s);
+  snprintf(buf, sizeof(buf), fmt, s);
   yywarning(p, buf);
 }
 
@@ -3203,9 +3238,9 @@
 #define IS_LABEL_SUFFIX(n) (peek_n(p, ':',(n)) && !peek_n(p, ':', (n)+1))
 
 static unsigned long
-scan_oct(const char *start, int len, int *retlen)
-{
-  const char *s = start;
+scan_oct(const int *start, int len, int *retlen)
+{
+  const int *s = start;
   unsigned long retval = 0;
 
   while (len-- && *s >= '0' && *s <= '7') {
@@ -3217,10 +3252,10 @@
 }
 
 static unsigned long
-scan_hex(const char *start, int len, int *retlen)
+scan_hex(const int *start, int len, int *retlen)
 {
   static const char hexdigit[] = "0123456789abcdef0123456789ABCDEF";
-  register const char *s = start;
+  register const int *s = start;
   register unsigned long retval = 0;
   char *tmp;
 
@@ -3266,7 +3301,7 @@
   case '0': case '1': case '2': case '3': /* octal constant */
   case '4': case '5': case '6': case '7':
     {
-       char buf[3];
+       int buf[3];
        int i;
 
        for (i=0; i<3; i++) {
@@ -3283,7 +3318,7 @@
 
   case 'x':	/* hex constant */
     {
-      char buf[2];
+      int buf[2];
       int i;
 
       for (i=0; i<2; i++) {
@@ -3394,8 +3429,8 @@
   return tSTRING;
 }
 
-static int
-parse_qstring(parser_state *p, int term)
+static node*
+qstring_node(parser_state *p, int term)
 {
   int c;
 
@@ -3431,9 +3466,20 @@
   }
 
   tokfix(p);
-  yylval.nd = new_str(p, tok(p), toklen(p));
   p->lstate = EXPR_END;
-  return tSTRING;
+  return new_str(p, tok(p), toklen(p));
+}
+
+static int
+parse_qstring(parser_state *p, int term)
+{
+  node *nd = qstring_node(p, term);
+
+  if (nd) {
+    yylval.nd = new_str(p, tok(p), toklen(p));
+    return tSTRING;
+  }
+  return 0;
 }
 
 static int
@@ -3704,7 +3750,7 @@
 	}
 	if (c2) {
 	  char buf[256];
-	  snprintf(buf, 256, "invalid character syntax; use ?\\%c", c2);
+	  snprintf(buf, sizeof(buf), "invalid character syntax; use ?\\%c", c2);
 	  yyerror(p, buf);
 	}
       }
@@ -4131,21 +4177,7 @@
       p->lstate = EXPR_BEG;
       return ':';
     }
-    switch (c) {
-    case '\'':
-#if 0
-      p->lex_strterm = new_strterm(p, str_ssym, c, 0);
-#endif
-      break;
-    case '"':
-#if 0
-      p->lex_strterm = new_strterm(p, str_dsym, c, 0);
-#endif
-      break;
-    default:
-      pushback(p, c);
-      break;
-    }
+    pushback(p, c);
     p->lstate = EXPR_FNAME;
     return tSYMBEG;
 
@@ -4547,7 +4579,7 @@
 	    pushback(p, c);
 	  }
 	}
-	if (result == 0 && isupper(tok(p)[0])) {
+	if (result == 0 && isupper((int)tok(p)[0])) {
 	  result = tCONSTANT;
 	}
 	else {
@@ -4811,32 +4843,12 @@
   return mrb_parse_nstring(mrb, s, strlen(s), c);
 }
 
-<<<<<<< HEAD
-#define PARSER_DUMP
-
-void parser_dump(mrb_state *mrb, node *tree, int offset);
-
-int
-mrb_compile_file(mrb_state * mrb, FILE *f)
-=======
 static mrb_value
 load_exec(mrb_state *mrb, parser_state *p, mrbc_context *c)
->>>>>>> b36fa7c5
 {
   int n;
   mrb_value v;
 
-<<<<<<< HEAD
-  p = mrb_parse_file(mrb, f);
-  if (!p) return -1;
-  if (!p->tree) return -1;
-  if (p->nerr) return -1;
-#ifdef PARSER_DUMP
-  parser_dump(mrb, p->tree, 0);
-#endif
-  n = mrb_generate_code(mrb, p->tree);
-  mrb_pool_close(p->pool);
-=======
   if (!p) {
     mrb_parser_free(p);
     return mrb_undef_value();
@@ -4844,7 +4856,6 @@
   if (!p->tree || p->nerr) {
     if (p->capture_errors) {
       char buf[256];
->>>>>>> b36fa7c5
 
       n = snprintf(buf, sizeof(buf), "line %d: %s\n",
 		   p->error_buffer[0].lineno, p->error_buffer[0].message);
@@ -4881,23 +4892,11 @@
   return load_exec(mrb, mrb_parse_file(mrb, f, c), c);
 }
 
-<<<<<<< HEAD
-  p = mrb_parse_nstring(mrb, s, len);
-  if (!p) return -1;
-  if (!p->tree) return -1;
-  if (p->nerr) return -1;
-#ifdef PARSER_DUMP
-  parser_dump(mrb, p->tree, 0);
-#endif
-  n = mrb_generate_code(mrb, p->tree);
-  mrb_pool_close(p->pool);
-=======
 mrb_value
 mrb_load_file(mrb_state *mrb, FILE *f)
 {
   return mrb_load_file_cxt(mrb, f, NULL);
 }
->>>>>>> b36fa7c5
 
 mrb_value
 mrb_load_nstring_cxt(mrb_state *mrb, const char *s, int len, mrbc_context *c)
@@ -5010,7 +5009,7 @@
     parser_dump(mrb, tree->car, offset+2);
     dump_prefix(offset+1);
     printf("ensure:\n");
-    parser_dump(mrb, tree->cdr, offset+2);
+    parser_dump(mrb, tree->cdr->cdr, offset+2);
     break;
 
   case NODE_LAMBDA:
@@ -5171,17 +5170,9 @@
 
   case NODE_SCOPE:
     printf("NODE_SCOPE:\n");
-    dump_prefix(offset+1);
-    printf("local variables:\n");
     {
       node *n2 = tree->car;
 
-<<<<<<< HEAD
-      while (n2) {
-	dump_prefix(offset+2);
-	printf("%s\n", mrb_sym2name(mrb, (mrb_sym)n2->car));
-	n2 = n2->cdr;
-=======
       if (n2  && (n2->car || n2->cdr)) {
 	dump_prefix(offset+1);
 	printf("local variables:\n");
@@ -5194,7 +5185,6 @@
 	  n2 = n2->cdr;
 	}
 	printf("\n");
->>>>>>> b36fa7c5
       }
     }
     tree = tree->cdr;
@@ -5526,18 +5516,9 @@
     dump_prefix(offset+1);
     printf("%s\n", mrb_sym2name(mrb, sym(tree->car)));
     tree = tree->cdr;
-    dump_prefix(offset+1);
-    printf("local variables:\n");
     {
       node *n2 = tree->car;
 
-<<<<<<< HEAD
-      while (n2) {
-	dump_prefix(offset+2);
-	if (n2->car)
-	  printf("%s\n", mrb_sym2name(mrb, (mrb_sym)n2->car));
-	n2 = n2->cdr;
-=======
       if (n2 && (n2->car || n2->cdr)) {
 	dump_prefix(offset+1);
 	printf("local variables:\n");
@@ -5550,7 +5531,6 @@
 	  n2 = n2->cdr;
 	}
 	printf("\n");
->>>>>>> b36fa7c5
       }
     }
     tree = tree->cdr;
