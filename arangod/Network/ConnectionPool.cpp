////////////////////////////////////////////////////////////////////////////////
/// DISCLAIMER
///
/// Copyright 2019 ArangoDB GmbH, Cologne, Germany
///
/// Licensed under the Apache License, Version 2.0 (the "License");
/// you may not use this file except in compliance with the License.
/// You may obtain a copy of the License at
///
///     http://www.apache.org/licenses/LICENSE-2.0
///
/// Unless required by applicable law or agreed to in writing, software
/// distributed under the License is distributed on an "AS IS" BASIS,
/// WITHOUT WARRANTIES OR CONDITIONS OF ANY KIND, either express or implied.
/// See the License for the specific language governing permissions and
/// limitations under the License.
///
/// Copyright holder is ArangoDB GmbH, Cologne, Germany
///
/// @author Simon Grätzer
////////////////////////////////////////////////////////////////////////////////

#include "ConnectionPool.h"

#include "Basics/ReadLocker.h"
#include "Basics/WriteLocker.h"
#include "GeneralServer/AuthenticationFeature.h"
#include "Logger/LogMacros.h"
#include "Network/NetworkFeature.h"
#include "Random/RandomGenerator.h"

#include <fuerte/connection.h>

namespace arangodb {
namespace network {

using namespace arangodb::fuerte::v1;

ConnectionPool::ConnectionPool(ConnectionPool::Config const& config)
    : _config(config), _loop(config.numIOThreads) {
      TRI_ASSERT(config.numIOThreads > 0);
      TRI_ASSERT(_config.minOpenConnections <= _config.maxOpenConnections);
    }

ConnectionPool::~ConnectionPool() { shutdown(); }

/// @brief request a connection for a specific endpoint
/// note: it is the callers responsibility to ensure the endpoint
/// is always the same, we do not do any post-processing
<<<<<<< HEAD
std::shared_ptr<network::Connection> ConnectionPool::leaseConnection(std::string const& str) {
  fuerte::ConnectionBuilder builder;
  builder.endpoint(str);
  builder.protocolType(_config.protocol); // always overwrite protocol
=======
network::ConnectionPtr ConnectionPool::leaseConnection(std::string const& endpoint) {
>>>>>>> a2d6f783

  READ_LOCKER(guard, _lock);
  auto it = _connections.find(endpoint);
  if (it == _connections.end()) {
    guard.unlock();
    WRITE_LOCKER(wguard, _lock);

    it = _connections.find(endpoint);  // check again
    if (it == _connections.end()) {
      auto it2 = _connections.emplace(endpoint, std::make_unique<Bucket>());
      it = it2.first;
    }
    return selectConnection(it->first, *(it->second));
  }
  return selectConnection(it->first,*(it->second));
}

/// @brief drain all connections
void ConnectionPool::drainConnections() {
  WRITE_LOCKER(guard, _lock);
  for (auto& pair : _connections) {
    Bucket& buck = *(pair.second);
    std::lock_guard<std::mutex> lock(buck.mutex);
    for (Context& c : buck.list) {
      c.fuerte->cancel();
    }
  }
}

/// @brief shutdown all connections
void ConnectionPool::shutdown() {
  WRITE_LOCKER(guard, _lock);
  _connections.clear();
}
  
void ConnectionPool::removeBrokenConnections(Bucket& buck) {
  auto it = buck.list.begin();
  while (it != buck.list.end()) {
<<<<<<< HEAD
    // lets not keep around diconnected fuerte connection objects
=======
    // lets not keep around disconnected fuerte connection objects
>>>>>>> a2d6f783
    if (it->fuerte->state() == fuerte::Connection::State::Failed) {
      it = buck.list.erase(it);
    } else {
      it++;
    }
  }
}

/// remove unsued and broken connections
void ConnectionPool::pruneConnections() {
  READ_LOCKER(guard, _lock);

  const auto ttl = std::chrono::milliseconds(_config.idleConnectionMilli * 2);
<<<<<<< HEAD
  
=======

>>>>>>> a2d6f783
  for (auto& pair : _connections) {
    Bucket& buck = *(pair.second);
    std::lock_guard<std::mutex> lock(buck.mutex);

    auto now = std::chrono::steady_clock::now();

    removeBrokenConnections(buck);

    // do not remove more connections than necessary
    if (buck.list.size() <= _config.minOpenConnections) {
      continue;
    }
    
    // first remove old connections
    auto it = buck.list.begin();
    while (it != buck.list.end()) {
      std::shared_ptr<fuerte::Connection> const& c = it->fuerte;

<<<<<<< HEAD
    // first remove old connections
    auto it = buck.list.begin();
    while (it != buck.list.end()) {
      std::shared_ptr<fuerte::Connection> const& c = it->fuerte;

=======
>>>>>>> a2d6f783
      if ((now - it->leased) > ttl) {
        it = buck.list.erase(it);
        // do not remove more connections than necessary
        if (buck.list.size() <= _config.minOpenConnections) {
          break;
        }
        continue;
      }

      if (c->requestsLeft() > 0) {  // continuously update lastUsed
        it->leased = now;
      }
      it++;
    }
    
    // do not remove connections if there are less
    if (buck.list.size() <= _config.maxOpenConnections) {
      continue; // done
    }
    
<<<<<<< HEAD
=======
    LOG_TOPIC("2d59a", DEBUG, Logger::COMMUNICATION)
        << "pruning extra connections to '" << pair.first
        << "' (" << buck.list.size() << ")";
    
>>>>>>> a2d6f783
    // remove any remaining connections, they will be closed eventually
    it = buck.list.begin();
    while (it != buck.list.end()) {
      it = buck.list.erase(it);
      if (buck.list.size() <= _config.maxOpenConnections) {
        break;
      }
<<<<<<< HEAD
      continue;
=======
>>>>>>> a2d6f783
    }
  }
}
  
/// @brief cancel connections to this endpoint
void ConnectionPool::cancelConnections(std::string const& endpoint) {
  fuerte::ConnectionBuilder builder;
  builder.endpoint(endpoint);
  builder.protocolType(_config.protocol); // always overwrite protocol
  
  std::string normalized = builder.normalizedEndpoint();
  
  WRITE_LOCKER(guard, _lock);
  auto const& it = _connections.find(normalized);
  if (it != _connections.end()) {
//    {
//      ConnectionList& list = *(it->second);
//      std::lock_guard<std::mutex> guard(list.mutex);
//      for (auto& c : list.connections) {
//        c->shutdown();
//      }
//    }
    _connections.erase(it);
  }
}

/// @brief return the number of open connections
size_t ConnectionPool::numOpenConnections() const {
  size_t conns = 0;

  READ_LOCKER(guard, _lock);
  for (auto& pair : _connections) {
    Bucket& buck = *(pair.second);
    std::lock_guard<std::mutex> lock(buck.mutex);
    conns += buck.list.size();
  }
  return conns;
}

std::shared_ptr<fuerte::Connection> ConnectionPool::createConnection(fuerte::ConnectionBuilder& builder) {
<<<<<<< HEAD
  builder.idleTimeout(std::chrono::milliseconds(_config.idleConnectionMilli));
=======
  auto idle = std::chrono::milliseconds(_config.idleConnectionMilli);
  builder.idleTimeout(idle);
>>>>>>> a2d6f783
  AuthenticationFeature* af = AuthenticationFeature::instance();
  if (af != nullptr && af->isActive()) {
    std::string const& token = af->tokenCache().jwtToken();
    if (!token.empty()) {
      builder.jwtToken(token);
      builder.authenticationType(fuerte::AuthenticationType::Jwt);
    }
  }
  //  builder.onFailure([this](fuerte::Error error,
  //                           const std::string& errorMessage) {
  //  });
  return builder.connect(_loop);
}

<<<<<<< HEAD
ConnectionPtr ConnectionPool::selectConnection(ConnectionPool::Bucket& bucket,
                                               fuerte::ConnectionBuilder& builder) {
=======
ConnectionPtr ConnectionPool::selectConnection(std::string const& endpoint,
                                               ConnectionPool::Bucket& bucket) {
>>>>>>> a2d6f783
  std::lock_guard<std::mutex> guard(bucket.mutex);

  for (Context& c : bucket.list) {
    const fuerte::Connection::State state = c.fuerte->state();
    if (state == fuerte::Connection::State::Failed) {
      continue;
    }
    
    size_t num = c.fuerte->requestsLeft();
<<<<<<< HEAD
    // TODO: make configurable ?
    if ((builder.protocolType() == fuerte::ProtocolType::Http && num == 0) ||
        (builder.protocolType() == fuerte::ProtocolType::Vst && num < 4)) {
      return c.fuerte;
    }
  }
  
=======
    if (_config.protocol == fuerte::ProtocolType::Http && num == 0) {
      auto now = std::chrono::steady_clock::now();
      TRI_ASSERT(now >= c.leased);
      // hack hack hack. Avoids reusing used connections
      if ((now - c.leased) > std::chrono::milliseconds(25)) {
        c.leased = now;
        return c.fuerte;
      }
    } else if (_config.protocol == fuerte::ProtocolType::Vst && num <= 3) {
      c.leased = std::chrono::steady_clock::now();
      return c.fuerte; // TODO: make (num <= 3) configurable ?
    }
  }
  
  // no free connection found, so we add one
  
  fuerte::ConnectionBuilder builder;
  builder.endpoint(endpoint); // picks the socket type
  builder.protocolType(_config.protocol); // always overwrite protocol
  TRI_ASSERT(builder.socketType() != SocketType::Undefined);
  
>>>>>>> a2d6f783
  std::shared_ptr<fuerte::Connection> fuerte = createConnection(builder);
  bucket.list.push_back(Context{fuerte, std::chrono::steady_clock::now()});
  return fuerte;
}

ConnectionPool::Config const& ConnectionPool::config() const { return _config; }

}  // namespace network
}  // namespace arangodb<|MERGE_RESOLUTION|>--- conflicted
+++ resolved
@@ -47,14 +47,7 @@
 /// @brief request a connection for a specific endpoint
 /// note: it is the callers responsibility to ensure the endpoint
 /// is always the same, we do not do any post-processing
-<<<<<<< HEAD
-std::shared_ptr<network::Connection> ConnectionPool::leaseConnection(std::string const& str) {
-  fuerte::ConnectionBuilder builder;
-  builder.endpoint(str);
-  builder.protocolType(_config.protocol); // always overwrite protocol
-=======
 network::ConnectionPtr ConnectionPool::leaseConnection(std::string const& endpoint) {
->>>>>>> a2d6f783
 
   READ_LOCKER(guard, _lock);
   auto it = _connections.find(endpoint);
@@ -93,11 +86,7 @@
 void ConnectionPool::removeBrokenConnections(Bucket& buck) {
   auto it = buck.list.begin();
   while (it != buck.list.end()) {
-<<<<<<< HEAD
-    // lets not keep around diconnected fuerte connection objects
-=======
     // lets not keep around disconnected fuerte connection objects
->>>>>>> a2d6f783
     if (it->fuerte->state() == fuerte::Connection::State::Failed) {
       it = buck.list.erase(it);
     } else {
@@ -111,11 +100,6 @@
   READ_LOCKER(guard, _lock);
 
   const auto ttl = std::chrono::milliseconds(_config.idleConnectionMilli * 2);
-<<<<<<< HEAD
-  
-=======
-
->>>>>>> a2d6f783
   for (auto& pair : _connections) {
     Bucket& buck = *(pair.second);
     std::lock_guard<std::mutex> lock(buck.mutex);
@@ -134,14 +118,6 @@
     while (it != buck.list.end()) {
       std::shared_ptr<fuerte::Connection> const& c = it->fuerte;
 
-<<<<<<< HEAD
-    // first remove old connections
-    auto it = buck.list.begin();
-    while (it != buck.list.end()) {
-      std::shared_ptr<fuerte::Connection> const& c = it->fuerte;
-
-=======
->>>>>>> a2d6f783
       if ((now - it->leased) > ttl) {
         it = buck.list.erase(it);
         // do not remove more connections than necessary
@@ -162,13 +138,10 @@
       continue; // done
     }
     
-<<<<<<< HEAD
-=======
     LOG_TOPIC("2d59a", DEBUG, Logger::COMMUNICATION)
         << "pruning extra connections to '" << pair.first
         << "' (" << buck.list.size() << ")";
     
->>>>>>> a2d6f783
     // remove any remaining connections, they will be closed eventually
     it = buck.list.begin();
     while (it != buck.list.end()) {
@@ -176,10 +149,6 @@
       if (buck.list.size() <= _config.maxOpenConnections) {
         break;
       }
-<<<<<<< HEAD
-      continue;
-=======
->>>>>>> a2d6f783
     }
   }
 }
@@ -220,12 +189,8 @@
 }
 
 std::shared_ptr<fuerte::Connection> ConnectionPool::createConnection(fuerte::ConnectionBuilder& builder) {
-<<<<<<< HEAD
-  builder.idleTimeout(std::chrono::milliseconds(_config.idleConnectionMilli));
-=======
   auto idle = std::chrono::milliseconds(_config.idleConnectionMilli);
   builder.idleTimeout(idle);
->>>>>>> a2d6f783
   AuthenticationFeature* af = AuthenticationFeature::instance();
   if (af != nullptr && af->isActive()) {
     std::string const& token = af->tokenCache().jwtToken();
@@ -240,13 +205,8 @@
   return builder.connect(_loop);
 }
 
-<<<<<<< HEAD
-ConnectionPtr ConnectionPool::selectConnection(ConnectionPool::Bucket& bucket,
-                                               fuerte::ConnectionBuilder& builder) {
-=======
 ConnectionPtr ConnectionPool::selectConnection(std::string const& endpoint,
                                                ConnectionPool::Bucket& bucket) {
->>>>>>> a2d6f783
   std::lock_guard<std::mutex> guard(bucket.mutex);
 
   for (Context& c : bucket.list) {
@@ -256,15 +216,6 @@
     }
     
     size_t num = c.fuerte->requestsLeft();
-<<<<<<< HEAD
-    // TODO: make configurable ?
-    if ((builder.protocolType() == fuerte::ProtocolType::Http && num == 0) ||
-        (builder.protocolType() == fuerte::ProtocolType::Vst && num < 4)) {
-      return c.fuerte;
-    }
-  }
-  
-=======
     if (_config.protocol == fuerte::ProtocolType::Http && num == 0) {
       auto now = std::chrono::steady_clock::now();
       TRI_ASSERT(now >= c.leased);
@@ -286,7 +237,6 @@
   builder.protocolType(_config.protocol); // always overwrite protocol
   TRI_ASSERT(builder.socketType() != SocketType::Undefined);
   
->>>>>>> a2d6f783
   std::shared_ptr<fuerte::Connection> fuerte = createConnection(builder);
   bucket.list.push_back(Context{fuerte, std::chrono::steady_clock::now()});
   return fuerte;
