--- conflicted
+++ resolved
@@ -41,11 +41,7 @@
   addCheck;
 
 var elementExtractFactory = function (paramName, rootElement) {
-<<<<<<< HEAD
-  "use strict";
-=======
-  'use strict';
->>>>>>> 121b6670
+  'use strict';
   var extractElement;
 
   if (rootElement) {
