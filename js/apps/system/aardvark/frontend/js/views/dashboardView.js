--- conflicted
+++ resolved
@@ -308,15 +308,15 @@
       var self = this;
       $(this.el).html(this.template.render({}));
       this.renderDistributionPlaceholder();
-      //this.prepareSeries();
-      //this.calculateSeries();
-      //this.renderFigures();
-      //this.renderPieCharts();
-      //this.createLineCharts();
+      this.prepareSeries();
+      this.calculateSeries();
+      this.renderFigures();
+      this.renderPieCharts();
+      this.createLineCharts();
       this.createDistributionCharts();
     },
 
-    createDistributionCharts: function () {
+    createDistributionCharts: function () { /*
       var self = this;
       _.each(this.chartTypeExceptions.distribution, function(k, v) {
 
@@ -342,17 +342,13 @@
          });
 
       });
-    },
-
-<<<<<<< HEAD
+      */
+    },
+
     renderDistributionPlaceholder: function () {
       var self = this;
       _.each(this.chartTypeExceptions.distribution, function(k, v) {
         $(self.contentEl).append(self.distributionTemplate.render({elementId: v}));
-=======
-      _.each(this.chartTypeExceptions.distribution, function(k, v) {
-        console.log(k);
->>>>>>> 04c31475
       });
     }
 
