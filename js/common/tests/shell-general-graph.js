/*jslint indent: 2, nomen: true, maxlen: 100, sloppy: true */
/*global require, assertEqual, assertTrue, assertFalse, fail */

////////////////////////////////////////////////////////////////////////////////
/// @brief test the general-graph class
///
/// @file
///
/// DISCLAIMER
///
/// Copyright 2010-2014 triagens GmbH, Cologne, Germany
///
/// Licensed under the Apache License, Version 2.0 (the "License");
/// you may not use this file except in compliance with the License.
/// You may obtain a copy of the License at
///
///     http://www.apache.org/licenses/LICENSE-2.0
///
/// Unless required by applicable law or agreed to in writing, software
/// distributed under the License is distributed on an "AS IS" BASIS,
/// WITHOUT WARRANTIES OR CONDITIONS OF ANY KIND, either express or implied.
/// See the License for the specific language governing permissions and
/// limitations under the License.
///
/// Copyright holder is triAGENS GmbH, Cologne, Germany
///
/// @author Florian Bartels, Michael Hackstein
/// @author Copyright 2014, triAGENS GmbH, Cologne, Germany
////////////////////////////////////////////////////////////////////////////////

var jsunity = require("jsunity");
var arangodb = require("org/arangodb");
var db = arangodb.db;
var graph = require("org/arangodb/general-graph");
var ERRORS = arangodb.errors;

var _ = require("underscore");

// -----------------------------------------------------------------------------
// --SECTION--                                                      graph module
// -----------------------------------------------------------------------------

////////////////////////////////////////////////////////////////////////////////
/// @brief test suite: general-graph Creation and edge definition
////////////////////////////////////////////////////////////////////////////////

function GeneralGraphCreationSuite() {

  var rn = "UnitTestRelationName";
  var rn1 = "UnitTestRelationName1";
  var vn1 = "UnitTestVerticies1";
  var vn2 = "UnitTestVerticies2";
  var vn3 = "UnitTestVerticies3";
  var vn4 = "UnitTestVerticies4";

  return {

////////////////////////////////////////////////////////////////////////////////
/// @brief test: Graph Creation
////////////////////////////////////////////////////////////////////////////////

    test_undirectedRelationDefinition : function () {
      var r = graph._undirectedRelationDefinition(rn, [vn1, vn2]);

      assertEqual(r, {
        collection: rn,
        from: [vn1, vn2],
        to: [vn1, vn2]
      });

    },

    test_undirectedRelationDefinitionWithSingleCollection : function () {
      var r = graph._undirectedRelationDefinition(rn, vn1);

      assertEqual(r, {
        collection: rn,
        from: [vn1],
        to: [vn1]
      });

    },

    test_undirectedRelationDefinitionWithMissingName : function () {
      try {
        graph._undirectedRelationDefinition("", [vn1, vn2]);
        fail();
      }
      catch (err) {
        assertEqual(err, "<relationName> must be a not empty string");
      }
    },

    test_undirectedRelationDefinitionWithTooFewArgs : function () {
      try {
        graph._undirectedRelationDefinition([vn1, vn2]);
        fail();
      }
      catch (err) {
        assertEqual(err, "method _undirectedRelationDefinition expects 2 arguments");
      }
    },

    test_undirectedRelationDefinitionWithInvalidSecondArg : function () {
      try {
        var param = {};
        param[vn1] = vn2;
        graph._undirectedRelationDefinition(rn, param);
        fail();
      }
      catch (err) {
        assertEqual(err, "<vertexCollections> must be a not empty string or array");
      }
    },

    test_directedRelationDefinition : function () {
      var r = graph._directedRelationDefinition(rn,
          [vn1, vn2], [vn3, vn4]);

      assertEqual(r, {
        collection: rn,
        from: [vn1, vn2],
        to: [vn3, vn4]
      });

    },

    test_directedRelationDefinitionWithMissingName : function () {
      try {
        graph._directedRelationDefinition("",
          [vn1, vn2], [vn3, vn4]);
        fail();
      }
      catch (err) {
        assertEqual(err, "<relationName> must be a not empty string");
      }
    },

    test_directedRelationDefinitionWithTooFewArgs : function () {
      try {
        graph._directedRelationDefinition([vn1, vn2], [vn3, vn4]);
        fail();
      }
      catch (err) {
        assertEqual(err, "method _directedRelationDefinition expects 3 arguments");
      }
    },

    test_directedRelationDefinitionWithInvalidSecondArg : function () {
      try {
        var param = {};
        param[vn1] = vn2;
        graph._directedRelationDefinition(rn, param, "");
        fail();
      }
      catch (err) {
        assertEqual(err, "<fromVertexCollections> must be a not empty string or array");
      }


    },

    test_directedRelationDefinitionWithInvalidThirdArg : function () {
      try {
        var param = {};
        param[vn1] = vn2;
        graph._directedRelationDefinition(rn, "", param);
        fail();
      }
      catch (err) {
        assertEqual(err, "<toVertexCollections> must be a not empty string or array");
      }
    },

    testEdgeDefinitions : function () {

      //with empty args
      assertEqual(graph._edgeDefinitions(), []);

      //with args
<<<<<<< HEAD
      assertEqual(graph.edgeDefinitions(
        graph._undirectedRelationDefinition(rn, vn1),
        graph._directedRelationDefinition(rn,
          [vn1, vn2], [vn3, vn4])
=======
      assertEqual(graph._edgeDefinitions(
        graph._undirectedRelationDefinition("relationName", "vertexC1"),
        graph._directedRelationDefinition("relationName",
          ["vertexC1", "vertexC2"], ["vertexC3", "vertexC4"])
>>>>>>> d29ebfaa
      ), [
        {
          collection: rn,
          from: [vn1],
          to: [vn1]
        },
        {
          collection: rn1,
          from: [vn1, vn2],
          to: [vn3, vn4]
        }
      ]);
    },


    test_create : function () {
      try {
        arangodb.db._collection("_graphs").remove("_graphs/bla3")
      } catch (err) {
      }
      var a = graph._create(
        "bla3",
        graph._edgeDefinitions(
          graph._undirectedRelationDefinition("relationName", "vertexC1"),
          graph._directedRelationDefinition("relationName2",
          ["vertexC1", "vertexC2"], ["vertexC3", "vertexC4"]
          )
        )
      );
    assertTrue(a.__vertexCollections.hasOwnProperty('vertexC1'));
      assertTrue(a.__vertexCollections.hasOwnProperty('vertexC2'));
      assertTrue(a.__vertexCollections.hasOwnProperty('vertexC3'));
      assertTrue(a.__vertexCollections.hasOwnProperty('vertexC4'));
      assertTrue(a.__edgeCollections.hasOwnProperty('relationName'));
      assertTrue(a.__edgeCollections.hasOwnProperty('relationName2'));
      assertEqual(a.__edgeDefinitions, [
        {
          "collection" : "relationName",
          "from" : [
            "vertexC1"
          ],
          "to" : [
            "vertexC1"
          ]
        },
        {
          "collection" : "relationName2",
          "from" : [
            "vertexC1",
            "vertexC2"
          ],
          "to" : [
            "vertexC3",
            "vertexC4"
          ]
        }
      ]
      );
    },

    test_create_WithOut_EdgeDefiniton : function () {
      var msg;
      try {
        arangodb.db._collection("_graphs").remove("_graphs/bla3")
      } catch (err) {
      }

      try {
        var a = graph._create(
          "bla3",
          []
        );
      } catch (err) {
        msg = err;
      }

      assertEqual(msg, "at least one edge definition is required to create a graph.");

    },

    test_create_WithOut_Name : function () {
      var msg;
      try {
        arangodb.db._collection("_graphs").remove("_graphs/bla3")
      } catch (err) {
      }

      try {
        var a = graph._create(
          "",
          graph._edgeDefinitions(
            graph._undirectedRelationDefinition("relationName", "vertexC1"),
            graph._directedRelationDefinition("relationName2",
              ["vertexC1", "vertexC2"], ["vertexC3", "vertexC4"]
            )
          )
        );
      } catch (err) {
        msg = err;
      }

      assertEqual(msg, "a graph name is required to create a graph.");

    },

    test_create_With_Already_Existing_Graph : function () {
      try {
        arangodb.db._collection("_graphs").remove("_graphs/bla3")
      } catch (err) {
      }
      graph._create(
        "bla3",
        graph._edgeDefinitions(
          graph._undirectedRelationDefinition("relationName", "vertexC1"),
          graph._directedRelationDefinition("relationName2",
            ["vertexC1", "vertexC2"], ["vertexC3", "vertexC4"]
          )
        )
      );
      var msg;
      try {
        var a = graph._create(
          "bla3",
          graph._edgeDefinitions(
            graph._undirectedRelationDefinition("relationName", "vertexC1"),
            graph._directedRelationDefinition("relationName2",
              ["vertexC1", "vertexC2"], ["vertexC3", "vertexC4"]
            )
          )
        );
      } catch (err) {
        msg = err;
      }

      assertEqual(msg, "graph bla3 already exists.");

    },

    test_get_graph : function () {

      try {
        arangodb.db._collection("_graphs").remove("_graphs/bla3")
      } catch (err) {
      }
      graph._create(
        "bla3",
        graph._edgeDefinitions(
          graph._undirectedRelationDefinition("relationName", "vertexC1"),
          graph._directedRelationDefinition("relationName2",
            ["vertexC1", "vertexC2"], ["vertexC3", "vertexC4"]
          )
        )
      );

      var a = graph._graph("bla3");

      assertTrue(a.__vertexCollections.hasOwnProperty('vertexC1'));
      assertTrue(a.__vertexCollections.hasOwnProperty('vertexC2'));
      assertTrue(a.__vertexCollections.hasOwnProperty('vertexC3'));
      assertTrue(a.__vertexCollections.hasOwnProperty('vertexC4'));
      assertTrue(a.__edgeCollections.hasOwnProperty('relationName'));
      assertTrue(a.__edgeCollections.hasOwnProperty('relationName2'));
      assertEqual(a.__edgeDefinitions, [
        {
          "collection" : "relationName",
          "from" : [
            "vertexC1"
          ],
          "to" : [
            "vertexC1"
          ]
        },
        {
          "collection" : "relationName2",
          "from" : [
            "vertexC1",
            "vertexC2"
          ],
          "to" : [
            "vertexC3",
            "vertexC4"
          ]
        }
      ]
      );
    },

    test_get_graph_without_hit : function () {
      var msg;
      try {
        var a = graph._graph("bla4");
      } catch (e) {
        msg = e;
      }
      assertEqual(msg, "graph bla4 does not exists.");
    },

    test_creationOfGraphShouldNotAffectCollections: function() {
      var en = "UnitTestsEdges";
      var vn1 = "UnitTestsVertices";
      var vn2 = "UnitTestsVertices2";
      var gn = "UnitTestsGraph";
      if(graph._exists(gn)) {
        graph._drop(gn);
      }
      var edgeDef = [graph._directedRelationDefinition(en, vn1, vn2)];
      var g = graph._create(gn, edgeDef);
      var v1 = g[vn1].save({_key: "1"})._id;
      var v2 = g[vn2].save({_key: "2"})._id;
      var v3 = g[vn1].save({_key: "3"})._id;

      g[en].save(v1, v2, {});
      assertEqual(g[vn1].count(), 2);
      assertEqual(g[vn2].count(), 1);
      assertEqual(g[en].count(), 1);
      try {
        g[en].save(v2, v3, {});
        fail();
      } catch (e) {
        // This should create an error
        assertEqual(g[en].count(), 1);
      }

      try {
        db[en].save(v2, v3, {});
      } catch (e) {
        // This should not create an error
        fail();
      }
      assertEqual(g[en].count(), 2);

      db[vn2].remove(v2);
      // This should not remove edges
      assertEqual(g[en].count(), 2);

      g[vn1].remove(v1);
      // This should remove edges
      assertEqual(g[en].count(), 1);
      graph._drop(gn, true);
    }

  };

}

// -----------------------------------------------------------------------------
// --SECTION--                                                    Simple Queries
// -----------------------------------------------------------------------------

function GeneralGraphAQLQueriesSuite() {

  // Definition of names
  var graphName = "UnitTestsGraph";
  var included = "UnitTestIncluded";
  var excluded = "UnitTestExcluded";
  var v1 = "UnitTestV1";
  var v2 = "UnitTestV2";
  var v3 = "UnitTestV3";

  var dropInclExcl = function() {
    if (graph._exists(graphName)) {
      graph._drop(graphName);
    }
  };

  var e1, e2, e3;

  var createInclExcl = function() {
    dropInclExcl();
    var inc = graph._directedRelationDefinition(
      included, [v1], [v1, v2]
    );
    var exc = graph._directedRelationDefinition(
      excluded, [v1], [v3]
    );
    var g = graph._create(graphName, [inc, exc]);
    g[v1].save({_key: "1"});
    g[v1].save({_key: "2"});
    g[v2].save({_key: "1"});
    g[v3].save({_key: "1"});
    e1 = g[included].save(
      v1 + "/1",
      v2 + "/1",
      {
        _key: "e1",
        val: true
      }
    )._id;
    e2 = g[included].save(
      v1 + "/2",
      v1 + "/1",
      {
        _key: "e2",
        val: false
      }
    )._id;
    e3 = g[excluded].save(
      v1 + "/1",
      v3 + "/1",
      {
        _key: "e3",
        val: false
      }
    )._id;
    return g;
  };

  var findIdInResult = function(result, id) {
    return _.some(result, function(i) {
      return i._id === id; 
    });
  };

  // The testee graph object
  var g;

  return {

////////////////////////////////////////////////////////////////////////////////
/// @brief setUp: query creation for edges
////////////////////////////////////////////////////////////////////////////////

    setUp: function() {
      g = createInclExcl();
    },

////////////////////////////////////////////////////////////////////////////////
/// @brief test: query creation for edges
////////////////////////////////////////////////////////////////////////////////

    tearDown: function() {
      dropInclExcl();
    },

////////////////////////////////////////////////////////////////////////////////
/// @brief test: query creation for edges
////////////////////////////////////////////////////////////////////////////////

    test_edges: function() {
      var query = g._edges(v1 + "/1");
      assertEqual(query.printQuery(), 'FOR edges_0 IN GRAPH_EDGES('
        + '@graphName,@startVertex_0,"any")');
      var bindVars = query.bindVars;
      assertEqual(bindVars.graphName, graphName);
      assertEqual(bindVars.startVertex_0, v1 + "/1");
      var result = query.toArray();
      assertEqual(result.length, 3);
      assertTrue(findIdInResult(result, e1), "Did not include e1");
      assertTrue(findIdInResult(result, e2), "Did not include e2");
      assertTrue(findIdInResult(result, e3), "Did not include e3");
    },

////////////////////////////////////////////////////////////////////////////////
/// @brief test: query creation for outEdges
////////////////////////////////////////////////////////////////////////////////

    test_outEdges: function() {
      var query = g._outEdges(v1 + "/1");
      assertEqual(query.printQuery(), "FOR edges_0 IN GRAPH_EDGES("
        + '@graphName,@startVertex_0,"outbound")');
      var bindVars = query.bindVars;
      assertEqual(bindVars.graphName, graphName);
      assertEqual(bindVars.startVertex_0, v1 + "/1");
      var result = query.toArray();
      assertEqual(result.length, 2);
      assertTrue(findIdInResult(result, e1), "Did not include e1");
      assertTrue(findIdInResult(result, e3), "Did not include e3");
      assertFalse(findIdInResult(result, e2), "e2 is not excluded");
    },

////////////////////////////////////////////////////////////////////////////////
/// @brief test: query creation for inEdges
////////////////////////////////////////////////////////////////////////////////

    test_inEdges: function() {
      var query = g._inEdges(v1 + "/1");
      assertEqual(query.printQuery(), "FOR edges_0 IN GRAPH_EDGES("
        + '@graphName,@startVertex_0,"inbound")');
      var bindVars = query.bindVars;
      assertEqual(bindVars.graphName, graphName);
      assertEqual(bindVars.startVertex_0, v1 + "/1");
      var result = query.toArray();
      assertEqual(result.length, 1);
      assertTrue(findIdInResult(result, e2), "Did not include e2");
      assertFalse(findIdInResult(result, e1), "e1 is not excluded");
      assertFalse(findIdInResult(result, e3), "e3 is not excluded");
    },

    test_restrictOnEdges: function() {
      var query = g._edges(v1 + "/1").restrict(included);
      assertEqual(query.printQuery(), "FOR edges_0 IN GRAPH_EDGES("
        + '@graphName,@startVertex_0,"any",{},@restrictions_0)');
      var bindVars = query.bindVars;
      assertEqual(bindVars.graphName, graphName);
      assertEqual(bindVars.startVertex_0, v1 + "/1");
      assertEqual(bindVars.restrictions_0, [included]);

      var result = query.toArray();
      assertEqual(result.length, 2);
      assertTrue(findIdInResult(result, e1), "Did not include e1");
      assertTrue(findIdInResult(result, e2), "Did not include e2");
      assertFalse(findIdInResult(result, e3), "e3 is not excluded");
    },

////////////////////////////////////////////////////////////////////////////////
/// @brief test: restrict construct on inEdges
////////////////////////////////////////////////////////////////////////////////

    test_restrictOnInEdges: function() {
      var query = g._inEdges(v1 + "/1").restrict(included);
      assertEqual(query.printQuery(), "FOR edges_0 IN GRAPH_EDGES("
        + '@graphName,@startVertex_0,"inbound",{},@restrictions_0)');
      var bindVars = query.bindVars;
      assertEqual(bindVars.graphName, graphName);
      assertEqual(bindVars.startVertex_0, v1 + "/1");
      assertEqual(bindVars.restrictions_0, [included]);
      var result = query.toArray();
      assertEqual(result.length, 1);
      assertTrue(findIdInResult(result, e2), "Did not include e2");
      assertFalse(findIdInResult(result, e1), "e1 is not excluded");
      assertFalse(findIdInResult(result, e3), "e3 is not excluded");
    },

////////////////////////////////////////////////////////////////////////////////
/// @brief test: restrict construct on outEdges
////////////////////////////////////////////////////////////////////////////////

    test_restrictOnOutEdges: function() {
      var query = g._outEdges(v1 + "/1").restrict(included);
      assertEqual(query.printQuery(), "FOR edges_0 IN GRAPH_EDGES("
        + '@graphName,@startVertex_0,"outbound",{},@restrictions_0)');
      var bindVars = query.bindVars;
      assertEqual(bindVars.graphName, graphName);
      assertEqual(bindVars.startVertex_0, v1 + "/1");
      assertEqual(bindVars.restrictions_0, [included]);
      var result = query.toArray();
      assertEqual(result.length, 1);
      assertTrue(findIdInResult(result, e1), "Did not include e1");
      assertFalse(findIdInResult(result, e2), "e2 is not excluded");
      assertFalse(findIdInResult(result, e3), "e3 is not excluded");
   },

////////////////////////////////////////////////////////////////////////////////
/// @brief test: restrict error handling
////////////////////////////////////////////////////////////////////////////////

    test_restrictErrorHandlingSingle: function() {
      try {
        g._outEdges(v1 + "/1").restrict([included, "unknown"]);
        fail();
      } catch (err) {
        assertEqual(err.errorNum, ERRORS.ERROR_BAD_PARAMETER.code);
        assertEqual(err.errorMessage, "edge collections: unknown are not known to the graph");
      }
    },

////////////////////////////////////////////////////////////////////////////////
/// @brief test: restrict error handling on multiple failures
////////////////////////////////////////////////////////////////////////////////

    test_restrictErrorHandlingMultiple: function() {
      try {
        g._outEdges(v1 + "/1").restrict(["failed", included, "unknown", "foxxle"]);
        fail();
      } catch (err) {
        assertEqual(err.errorNum, ERRORS.ERROR_BAD_PARAMETER.code);
        assertEqual(err.errorMessage, "edge collections: failed and unknown and foxxle are not known to the graph");
      }
    },

////////////////////////////////////////////////////////////////////////////////
/// @brief test: filter construct on Edges
////////////////////////////////////////////////////////////////////////////////
   
   test_filterOnEdges: function() {
      var query = g._edges(v1 + "/1").filter({val: true});
      // var query = g._edges("v1/1").filter("e.val = true");
      assertEqual(query.printQuery(), "FOR edges_0 IN GRAPH_EDGES("
        + '@graphName,@startVertex_0,"any") '
        + 'FILTER MATCHES(edges_0,[{"val":true}])');
      var bindVars = query.bindVars;
      assertEqual(bindVars.graphName, graphName);
      assertEqual(bindVars.startVertex_0, v1 + "/1");
      var result = query.toArray();
      assertEqual(result.length, 1);
      assertTrue(findIdInResult(result, e1), "Did not include e1");
      assertFalse(findIdInResult(result, e2), "e2 is not excluded");
      assertFalse(findIdInResult(result, e3), "e3 is not excluded");
   },

////////////////////////////////////////////////////////////////////////////////
/// @brief test: filter construct on InEdges
////////////////////////////////////////////////////////////////////////////////
   
   test_filterOnInEdges: function() {
      var query = g._inEdges(v1 + "/1").filter({val: true});
      assertEqual(query.printQuery(), "FOR edges_0 IN GRAPH_EDGES("
        + '@graphName,@startVertex_0,"inbound") '
        + 'FILTER MATCHES(edges_0,[{"val":true}])');
      var bindVars = query.bindVars;
      assertEqual(bindVars.graphName, graphName);
      assertEqual(bindVars.startVertex_0, v1 + "/1");
      var result = query.toArray();
      assertEqual(result.length, 0);
      assertFalse(findIdInResult(result, e1), "e1 is not excluded");
      assertFalse(findIdInResult(result, e2), "e2 is not excluded");
      assertFalse(findIdInResult(result, e3), "e3 is not excluded");
    },

////////////////////////////////////////////////////////////////////////////////
/// @brief test: filter construct on OutEdges
////////////////////////////////////////////////////////////////////////////////
   
   test_filterOnOutEdges: function() {
      var query = g._outEdges(v1 + "/1").filter({val: true});
      assertEqual(query.printQuery(), "FOR edges_0 IN GRAPH_EDGES("
        + '@graphName,@startVertex_0,"outbound") '
        + 'FILTER MATCHES(edges_0,[{"val":true}])');
      var bindVars = query.bindVars;
      assertEqual(bindVars.graphName, graphName);
      assertEqual(bindVars.startVertex_0, v1 + "/1");
      var result = query.toArray();
      assertEqual(result.length, 1);
      assertTrue(findIdInResult(result, e1), "Did not include e1");
      assertFalse(findIdInResult(result, e2), "e2 is not excluded");
      assertFalse(findIdInResult(result, e3), "e3 is not excluded");
    },

////////////////////////////////////////////////////////////////////////////////
/// @brief test: counting of query results
////////////////////////////////////////////////////////////////////////////////
    test_queryCount: function() {
      var query = g._edges(v1 + "/1");
      assertEqual(query.count(), 3);
      query = g._inEdges(v1 + "/1").filter({val: true});
      assertEqual(query.count(), 0);
      query = g._outEdges(v1 + "/1").filter({val: true});
      assertEqual(query.count(), 1);
    },

////////////////////////////////////////////////////////////////////////////////
/// @brief test: Cursor iteration
////////////////////////////////////////////////////////////////////////////////
    test_cursorIteration: function() {
      var query = g._edges(v1 + "/1");
      var list = [e1, e2, e3];
      var next;
      assertTrue(query.hasNext());
      next = query.next();
      list = _.without(list, next._id);
      assertEqual(list.length, 2);
      assertTrue(query.hasNext());
      next = query.next();
      list = _.without(list, next._id);
      assertEqual(list.length, 1);
      assertTrue(query.hasNext());
      next = query.next();
      list = _.without(list, next._id);
      assertEqual(list.length, 0);
      assertFalse(query.hasNext());
    },

////////////////////////////////////////////////////////////////////////////////
/// @brief test: Cursor recreation after iteration
////////////////////////////////////////////////////////////////////////////////
    test_cursorIterationAndRecreation: function() {
      var query = g._edges(v1 + "/1");
      var list = [e1, e2, e3];
      var next;
      assertTrue(query.hasNext());
      next = query.next();
      list = _.without(list, next._id);
      assertEqual(list.length, 2);
      assertTrue(query.hasNext());
      next = query.next();
      list = _.without(list, next._id);
      assertEqual(list.length, 1);
      assertTrue(query.hasNext());
      next = query.next();
      list = _.without(list, next._id);
      assertEqual(list.length, 0);
      assertFalse(query.hasNext());
      query = query.filter({val: true});
      list = [e1];
      assertTrue(query.hasNext());
      next = query.next();
      list = _.without(list, next._id);
      assertEqual(list.length, 0);
      assertFalse(query.hasNext());
    },

////////////////////////////////////////////////////////////////////////////////
/// @brief test: Is cursor recreated after counting of query results and appending filter
////////////////////////////////////////////////////////////////////////////////
    test_cursorRecreationAfterCount: function() {
      var query = g._edges(v1 + "/1");
      assertEqual(query.count(), 3);
      query = query.filter({val: true});
      assertEqual(query.count(), 1);
    },

////////////////////////////////////////////////////////////////////////////////
/// @brief test: Is cursor recreated after to array of query results and appending filter
////////////////////////////////////////////////////////////////////////////////
    test_cursorRecreationAfterToArray: function() {
      var query = g._edges(v1 + "/1");
      var result = query.toArray();
      assertTrue(findIdInResult(result, e1), "Did not include e1");
      assertTrue(findIdInResult(result, e2), "Did not include e2");
      assertTrue(findIdInResult(result, e3), "Did not include e3");
      query = query.filter({val: true});
      result = query.toArray();
      assertTrue(findIdInResult(result, e1), "Did not include e1");
      assertFalse(findIdInResult(result, e2), "e2 is not excluded");
      assertFalse(findIdInResult(result, e3), "e3 is not excluded");
    }

////////////////////////////////////////////////////////////////////////////////
/// @brief test: let construct on edges
////////////////////////////////////////////////////////////////////////////////
   
/* Broken string replacement
   test_letOnEdges: function() {
      var query = g._edges("v1/1").let("myVal = e.val");
      assertEqual(query.printQuery(), "FOR edges_0 IN GRAPH_EDGES("
        + "@graphName,@startVertex_0,any) LET myVal = edges_0.val");
      var bindVars = query.bindVars;
      assertEqual(bindVars.graphName, "graph");
      assertEqual(bindVars.startVertex_0, "v1/1");
      */
      /*
      var result = query.toArray();
      assertEqual(result.length, 1);
      assertTrue(findIdInResult(result, e3));
      assertFalse(findIdInResult(result, e1));
      assertFalse(findIdInResult(result, e2));
      */
     /*
   }
  */

  };

}

function EdgesAndVerticesSuite() {

  var g;
  var vertexIds = [];
  var vertexId1, vertexId2;
  var edgeId1, edgeId2;
  var unitTestGraphName = "unitTestGraph";

  fillCollections = function() {
    var ids = {};
    var vertex = g.unitTestVertexCollection1.save({first_name: "Tam"});
    ids["vId11"] = vertex._id;
    vertex = g.unitTestVertexCollection1.save({first_name: "Tem"});
    ids["vId12"] = vertex._id;
    vertex = g.unitTestVertexCollection1.save({first_name: "Tim"});
    ids["vId13"] = vertex._id;
    vertex = g.unitTestVertexCollection1.save({first_name: "Tom"});
    ids["vId14"] = vertex._id;
    vertex = g.unitTestVertexCollection1.save({first_name: "Tum"});
    ids["vId15"] = vertex._id;
    vertex = g.unitTestVertexCollection3.save({first_name: "Tam"});
    ids["vId31"] = vertex._id;
    vertex = g.unitTestVertexCollection3.save({first_name: "Tem"});
    ids["vId32"] = vertex._id;
    vertex = g.unitTestVertexCollection3.save({first_name: "Tim"});
    ids["vId33"] = vertex._id;
    vertex = g.unitTestVertexCollection3.save({first_name: "Tom"});
    ids["vId34"] = vertex._id;
    vertex = g.unitTestVertexCollection3.save({first_name: "Tum"});
    ids["vId35"] = vertex._id;

    var edge = g.unitTestEdgeCollection1.save(ids.vId11, ids.vId12, {});
    ids["eId11"] = edge._id;
    edge = g.unitTestEdgeCollection1.save(ids.vId11, ids.vId13, {});
    ids["eId12"] = edge._id;
    edge = g.unitTestEdgeCollection1.save(ids.vId11, ids.vId14, {});
    ids["eId13"] = edge._id;
    edge = g.unitTestEdgeCollection1.save(ids.vId11, ids.vId15, {});
    ids["eId14"] = edge._id;
    edge = g.unitTestEdgeCollection1.save(ids.vId12, ids.vId11, {});
    ids["eId15"] = edge._id;
    edge = g.unitTestEdgeCollection1.save(ids.vId13, ids.vId11, {});
    ids["eId16"] = edge._id;
    edge = g.unitTestEdgeCollection1.save(ids.vId14, ids.vId11, {});
    ids["eId17"] = edge._id;
    edge = g.unitTestEdgeCollection1.save(ids.vId15, ids.vId11, {});
    ids["eId18"] = edge._id;
    edge = g.unitTestEdgeCollection2.save(ids.vId11, ids.vId31, {});
    ids["eId21"] = edge._id;
    edge = g.unitTestEdgeCollection2.save(ids.vId11, ids.vId32, {});
    ids["eId22"] = edge._id;
    edge = g.unitTestEdgeCollection2.save(ids.vId11, ids.vId33, {});
    ids["eId23"] = edge._id;
    edge = g.unitTestEdgeCollection2.save(ids.vId11, ids.vId34, {});
    ids["eId24"] = edge._id;
    edge = g.unitTestEdgeCollection2.save(ids.vId11, ids.vId35, {});
    ids["eId25"] = edge._id;
    return ids;
  }

  return {

    setUp : function() {
      try {
        arangodb.db._collection("_graphs").remove("_graphs/" + unitTestGraphName)
      } catch (err) {
      }
      g = graph._create(
        unitTestGraphName,
        graph._edgeDefinitions(
          graph._undirectedRelationDefinition("unitTestEdgeCollection1", "unitTestVertexCollection1"),
          graph._directedRelationDefinition("unitTestEdgeCollection2",
            ["unitTestVertexCollection1", "unitTestVertexCollection2"], ["unitTestVertexCollection3", "unitTestVertexCollection4"]
          )
        )
      );
    },

    tearDown : function() {
      graph._drop(unitTestGraphName);
    },

    test_edgeCollections : function () {

      var edgeCollections = g._edgeCollections();
      assertEqual(edgeCollections[0].name(), 'unitTestEdgeCollection1');
      assertEqual(edgeCollections[1].name(), 'unitTestEdgeCollection2');
    },

    test_vertexCollections : function () {

      var vertexCollections = g._vertexCollections();
      assertEqual(vertexCollections[0].name(), 'unitTestVertexCollection1');
      assertEqual(vertexCollections[1].name(), 'unitTestVertexCollection2');
      assertEqual(vertexCollections[2].name(), 'unitTestVertexCollection3');
      assertEqual(vertexCollections[3].name(), 'unitTestVertexCollection4');
    },

    test_vC_save : function () {
      var vertex = g.unitTestVertexCollection1.save({first_name: "Tom"});
      assertFalse(vertex.error);
      vertexId1 = vertex._id;
      var vertexObj = g.unitTestVertexCollection1.document(vertexId1);
      assertEqual(vertexObj.first_name, "Tom");
    },

    test_vC_replace : function () {
      var vertex = g.unitTestVertexCollection1.save({first_name: "Tom"});
      var vertexId = vertex._id;
      vertex = g.unitTestVertexCollection1.replace(vertexId, {first_name: "Tim"});
      assertFalse(vertex.error);
      var vertexObj = g.unitTestVertexCollection1.document(vertexId);
      assertEqual(vertexObj.first_name, "Tim");
    },

    test_vC_update : function () {
      var vertex = g.unitTestVertexCollection1.save({first_name: "Tim"});
      var vertexId = vertex._id;
      vertex = g.unitTestVertexCollection1.update(vertexId, {age: 42});
      assertFalse(vertex.error);
      var vertexObj = g.unitTestVertexCollection1.document(vertexId);
      assertEqual(vertexObj.first_name, "Tim");
      assertEqual(vertexObj.age, 42);
    },

    test_vC_remove : function () {
      var vertex = g.unitTestVertexCollection1.save({first_name: "Tim"});
      var vertexId = vertex._id;
      var result = g.unitTestVertexCollection1.remove(vertexId);
      assertTrue(result);
    },

    test_vC_removeWithEdge : function () {
      var vertex1 = g.unitTestVertexCollection1.save({first_name: "Tim"});
      var vertexId1 = vertex1._id;
      var vertex2 = g.unitTestVertexCollection1.save({first_name: "Tom"});
      var vertexId2 = vertex2._id;
      var edge = g.unitTestEdgeCollection1.save(vertexId1, vertexId2, {});
      var edgeId = edge._id;
      var result = g.unitTestVertexCollection1.remove(vertexId1);
      assertTrue(result);
      assertFalse(db.unitTestEdgeCollection1.exists(edgeId));
      result = g.unitTestVertexCollection1.remove(vertexId2);
      assertTrue(result);
    },

    test_eC_save_undirected : function() {
      var vertex1 = g.unitTestVertexCollection1.save({first_name: "Tom"});
      var vertexId1 = vertex1._id;
      var vertex2 = g.unitTestVertexCollection1.save({first_name: "Tim"});
      var vertexId2 = vertex2._id;
      var edge = g.unitTestEdgeCollection1.save(vertexId1, vertexId2, {});
      assertFalse(edge.error);
      edgeId1 = edge._id;
      g.unitTestVertexCollection1.remove(vertexId1);
      g.unitTestVertexCollection1.remove(vertexId2);
    },

    test_eC_save_directed : function() {
      var vertex1 = g.unitTestVertexCollection2.save({first_name: "Tom"});
      vertexId1 = vertex1._id;
      var vertex2 = g.unitTestVertexCollection4.save({first_name: "Tim"});
      vertexId2 = vertex2._id;
      var edge = g.unitTestEdgeCollection2.save(vertexId1, vertexId2, {});
      assertFalse(edge.error);
      edgeId2 = edge._id;
      g.unitTestVertexCollection2.remove(vertexId1);
      g.unitTestVertexCollection4.remove(vertexId2);
    },

    test_eC_save_withError : function() {
      var vertex1 = g.unitTestVertexCollection1.save({first_name: "Tom"});
      vertexId1 = vertex1._id;
      var vertex2 = g.unitTestVertexCollection2.save({first_name: "Tim"});
      vertexId2 = vertex2._id;
      try {
        var edge = g.unitTestEdgeCollection1.save(vertexId1, vertexId2, {});
      } catch (e) {
        assertEqual(e, "Edge is not allowed between " + vertexId1 + " and " + vertexId2 + ".")
      }
      g.unitTestVertexCollection1.remove(vertexId1);
      g.unitTestVertexCollection2.remove(vertexId2);
    },

    test_eC_replace : function() {
      var vertex1 = g.unitTestVertexCollection1.save({first_name: "Tom"});
      var vertexId1 = vertex1._id;
      var vertex2 = g.unitTestVertexCollection1.save({first_name: "Tim"});
      var vertexId2 = vertex2._id;
      var edge = g.unitTestEdgeCollection1.save(vertexId1, vertexId2, {});
      var edgeId1 = edge._id;
      edge = g.unitTestEdgeCollection1.replace(edgeId1, {label: "knows"});
      assertFalse(edge.error);
      var edgeObj = g.unitTestEdgeCollection1.document(edgeId1);
      assertEqual(edgeObj.label, "knows");
      assertEqual(edgeObj._id, edgeId1);
    },

    test_eC_update : function () {
      var vertex1 = g.unitTestVertexCollection1.save({first_name: "Tom"});
      var vertexId1 = vertex1._id;
      var vertex2 = g.unitTestVertexCollection1.save({first_name: "Tim"});
      var vertexId2 = vertex2._id;
      var edge = g.unitTestEdgeCollection1.save(vertexId1, vertexId2, {});
      var edgeId1 = edge._id;
      edge = g.unitTestEdgeCollection1.replace(edgeId1, {label: "knows"});
      edge = g.unitTestEdgeCollection1.update(edgeId1, {blub: "blub"});
      assertFalse(edge.error);
      var edgeObj = g.unitTestEdgeCollection1.document(edgeId1);
      assertEqual(edgeObj.label, "knows");
      assertEqual(edgeObj.blub, "blub");
      assertEqual(edgeObj._id, edgeId1);
    },

    test_eC_remove : function () {
      var vertex1 = g.unitTestVertexCollection1.save({first_name: "Tom"});
      var vertexId1 = vertex1._id;
      var vertex2 = g.unitTestVertexCollection1.save({first_name: "Tim"});
      var vertexId2 = vertex2._id;
      var edge = g.unitTestEdgeCollection1.save(vertexId1, vertexId2, {});
      var edgeId1 = edge._id;
      edge = g.unitTestEdgeCollection1.remove(edgeId1);
      assertTrue(edge);
    },

    test_edges : function() {
      var ids = fillCollections();
      var result = g._edges(ids.vId11).toArray();
      assertEqual(result.length, 13)
    },

    test_inEdges : function() {
      var ids = fillCollections();
      var result = g._inEdges(ids.vId11).toArray();
      assertEqual(result.length, 4)
    },

    test_outEdges : function() {
      var ids = fillCollections();
      var result = g._outEdges(ids.vId11).toArray();
      assertEqual(result.length, 9)
    },

    test_getInVertex : function() {
      var ids = fillCollections();
      var result = g._getInVertex(ids.eId11);
      assertEqual(result._id, ids.vId11);
    },

    test_getOutVertex : function() {
      var ids = fillCollections();
      var result = g._getOutVertex(ids.eId11);
      assertEqual(result._id, ids.vId12);
      result = g._getOutVertex(ids.eId25);
      assertEqual(result._id, ids.vId35);
    }

  };
}

// -----------------------------------------------------------------------------
// --SECTION--                                                              main
// -----------------------------------------------------------------------------

////////////////////////////////////////////////////////////////////////////////
/// @brief executes the test suites
////////////////////////////////////////////////////////////////////////////////

jsunity.run(EdgesAndVerticesSuite);
jsunity.run(GeneralGraphCreationSuite);
jsunity.run(GeneralGraphAQLQueriesSuite);

return jsunity.done();

// Local Variables:
// mode: outline-minor
// outline-regexp: "^\\(/// @brief\\|/// @addtogroup\\|// --SECTION--\\|/// @page\\|/// @}\\)"
// End:<|MERGE_RESOLUTION|>--- conflicted
+++ resolved
@@ -178,17 +178,10 @@
       assertEqual(graph._edgeDefinitions(), []);
 
       //with args
-<<<<<<< HEAD
-      assertEqual(graph.edgeDefinitions(
+      assertEqual(graph._edgeDefinitions(
         graph._undirectedRelationDefinition(rn, vn1),
         graph._directedRelationDefinition(rn,
           [vn1, vn2], [vn3, vn4])
-=======
-      assertEqual(graph._edgeDefinitions(
-        graph._undirectedRelationDefinition("relationName", "vertexC1"),
-        graph._directedRelationDefinition("relationName",
-          ["vertexC1", "vertexC2"], ["vertexC3", "vertexC4"])
->>>>>>> d29ebfaa
       ), [
         {
           collection: rn,
