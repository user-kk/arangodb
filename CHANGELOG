--- conflicted
+++ resolved
@@ -1,11 +1,9 @@
 devel
 -----
 
-<<<<<<< HEAD
 * changed default value for `--server.max-packet-size` from 128 MB to 256 MB
-=======
+
 * fixed issue #2342
->>>>>>> 7051f5d8
 
 * change default string truncation length from 80 characters to 256 characters for
   `print`/`printShell` functions in ArangoShell and arangod. This will emit longer
