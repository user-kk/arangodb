--- conflicted
+++ resolved
@@ -145,15 +145,12 @@
       'frontend/js/collections/arangoStatisticsDescriptionCollection.js',
       'frontend/js/collections/foxxCollection.js',
       'frontend/js/collections/graphCollection.js',
-<<<<<<< HEAD
       'frontend/js/collections/clusterServers.js',
       'frontend/js/collections/clusterCoordinators.js',
       'frontend/js/collections/clusterDatabases.js',
       'frontend/js/collections/clusterCollections.js',
       'frontend/js/collections/clusterShards.js',
-=======
       'frontend/js/collections/notificationCollection.js',
->>>>>>> c4b14fcf
 
       // Views
       'frontend/js/views/navigationView.js',
