////////////////////////////////////////////////////////////////////////////////
/// @brief V8-vocbase bridge
///
/// @file
///
/// DISCLAIMER
///
/// Copyright 2014 ArangoDB GmbH, Cologne, Germany
/// Copyright 2004-2014 triAGENS GmbH, Cologne, Germany
///
/// Licensed under the Apache License, Version 2.0 (the "License");
/// you may not use this file except in compliance with the License.
/// You may obtain a copy of the License at
///
///     http://www.apache.org/licenses/LICENSE-2.0
///
/// Unless required by applicable law or agreed to in writing, software
/// distributed under the License is distributed on an "AS IS" BASIS,
/// WITHOUT WARRANTIES OR CONDITIONS OF ANY KIND, either express or implied.
/// See the License for the specific language governing permissions and
/// limitations under the License.
///
/// Copyright holder is ArangoDB GmbH, Cologne, Germany
///
/// @author Dr. Frank Celler
/// @author Copyright 2014, ArangoDB GmbH, Cologne, Germany
/// @author Copyright 2011-2013, triAGENS GmbH, Cologne, Germany
////////////////////////////////////////////////////////////////////////////////

#include "v8-vocindex.h"
#include "Basics/conversions.h"
#include "FulltextIndex/fulltext-index.h"
#include "Indexes/CapConstraint.h"
#include "Indexes/EdgeIndex.h"
#include "Indexes/FulltextIndex.h"
#include "Indexes/GeoIndex2.h"
#include "Indexes/HashIndex.h"
#include "Indexes/Index.h"
#include "Indexes/PrimaryIndex.h"
#include "Indexes/SkiplistIndex.h"
#include "Utils/transactions.h"
#include "Utils/V8TransactionContext.h"
#include "V8/v8-conv.h"
#include "V8/v8-globals.h"
#include "V8/v8-utils.h"
#include "V8/v8-vpack.h"
#include "V8Server/v8-collection.h"
#include "V8Server/v8-vocbase.h"
#include "V8Server/v8-vocbaseprivate.h"

#include "velocypack/Builder.h"

using namespace std;
using namespace triagens::basics;
using namespace triagens::arango;
using namespace triagens::rest;

////////////////////////////////////////////////////////////////////////////////
/// @brief extract the unique flag from the data
////////////////////////////////////////////////////////////////////////////////

static bool ExtractBoolFlag (v8::Isolate* isolate,
                             v8::Handle<v8::Object> const obj,
                             v8::Handle<v8::String> name,
                             bool defaultValue) {
  // extract unique flag
  if (obj->Has(name)) {
    return TRI_ObjectToBoolean(obj->Get(name));
  }

  return defaultValue;
}

////////////////////////////////////////////////////////////////////////////////
/// @brief checks if argument is an index identifier
////////////////////////////////////////////////////////////////////////////////

static bool IsIndexHandle (v8::Handle<v8::Value> const arg,
                           string& collectionName,
                           TRI_idx_iid_t& iid) {

  TRI_ASSERT(collectionName.empty());
  TRI_ASSERT(iid == 0);

  if (arg->IsNumber()) {
    // numeric index id
    iid = (TRI_idx_iid_t) arg->ToNumber()->Value();
    return true;
  }

  if (! arg->IsString()) {
    return false;
  }

  v8::String::Utf8Value str(arg);

  if (*str == nullptr) {
    return false;
  }

  size_t split;
  if (triagens::arango::Index::validateHandle(*str, &split)) {
    collectionName = string(*str, split);
    iid = TRI_UInt64String2(*str + split + 1, str.length() - split - 1);
    return true;
  }

  if (triagens::arango::Index::validateId(*str)) {
    iid = TRI_UInt64String2(*str, str.length());
    return true;
  }

  return false;
}

////////////////////////////////////////////////////////////////////////////////
/// @brief returns the index representation
////////////////////////////////////////////////////////////////////////////////

static v8::Handle<v8::Value> IndexRep (v8::Isolate* isolate,
                                       string const& collectionName,
                                       TRI_json_t const* idx) {
  v8::EscapableHandleScope scope(isolate);
  TRI_ASSERT(idx != nullptr);

  v8::Handle<v8::Object> rep = TRI_ObjectJson(isolate, idx)->ToObject();

  string iid = TRI_ObjectToString(rep->Get(TRI_V8_ASCII_STRING("id")));
  string const id = collectionName + TRI_INDEX_HANDLE_SEPARATOR_STR + iid;
  rep->Set(TRI_V8_ASCII_STRING("id"), TRI_V8_STD_STRING(id));

  return scope.Escape<v8::Value>(rep);
}

////////////////////////////////////////////////////////////////////////////////
/// @brief process the fields list and add them to the json
////////////////////////////////////////////////////////////////////////////////

static int ProcessIndexFields (v8::Isolate* isolate,
                               v8::Handle<v8::Object> const obj,
                               TRI_json_t* json,
                               int numFields,
                               bool create) {
  v8::HandleScope scope(isolate);
  std::set<string> fields;

  v8::Handle<v8::String> fieldsString = TRI_V8_ASCII_STRING("fields");
  if (obj->Has(fieldsString) && obj->Get(fieldsString)->IsArray()) {
    // "fields" is a list of fields
    v8::Handle<v8::Array> fieldList = v8::Handle<v8::Array>::Cast(obj->Get(fieldsString));

    uint32_t const n = fieldList->Length();

    for (uint32_t i = 0; i < n; ++i) {
      if (! fieldList->Get(i)->IsString()) {
        return TRI_ERROR_BAD_PARAMETER;
      }

      string const f = TRI_ObjectToString(fieldList->Get(i));

      if (f.empty() || (create && f[0] == '_')) {
        // accessing internal attributes is disallowed
        return TRI_ERROR_BAD_PARAMETER;
      }

      if (fields.find(f) != fields.end()) {
        // duplicate attribute name
        return TRI_ERROR_BAD_PARAMETER;
      }

      fields.insert(f);
    }
  }

  if (fields.empty() ||
      (numFields > 0 && (int) fields.size() != numFields)) {
    return TRI_ERROR_BAD_PARAMETER;
  }

  TRI_json_t* fieldJson = TRI_ObjectToJson(isolate, obj->Get(TRI_V8_ASCII_STRING("fields")));

  if (fieldJson == nullptr) {
    return TRI_ERROR_OUT_OF_MEMORY;
  }

  TRI_Insert3ObjectJson(TRI_UNKNOWN_MEM_ZONE, json, "fields", fieldJson);

  return TRI_ERROR_NO_ERROR;
}

////////////////////////////////////////////////////////////////////////////////
/// @brief process the geojson flag and add it to the json
////////////////////////////////////////////////////////////////////////////////

static int ProcessIndexGeoJsonFlag (v8::Isolate* isolate,
                                    v8::Handle<v8::Object> const obj,
                                    TRI_json_t* json) {
  v8::HandleScope scope(isolate);
  bool geoJson = ExtractBoolFlag(isolate, obj, TRI_V8_ASCII_STRING("geoJson"), false);
  TRI_Insert3ObjectJson(TRI_UNKNOWN_MEM_ZONE, json, "geoJson", TRI_CreateBooleanJson(TRI_UNKNOWN_MEM_ZONE, geoJson));

  return TRI_ERROR_NO_ERROR;
}

////////////////////////////////////////////////////////////////////////////////
/// @brief process the sparse flag and add it to the json
////////////////////////////////////////////////////////////////////////////////

static int ProcessIndexSparseFlag (v8::Isolate* isolate,
                                   v8::Handle<v8::Object> const obj,
                                   TRI_json_t* json, 
                                   bool create) {
  v8::HandleScope scope(isolate);
  if (obj->Has(TRI_V8_ASCII_STRING("sparse"))) {
    bool sparse = ExtractBoolFlag(isolate, obj, TRI_V8_ASCII_STRING("sparse"), false);
    TRI_Insert3ObjectJson(TRI_UNKNOWN_MEM_ZONE, json, "sparse", TRI_CreateBooleanJson(TRI_UNKNOWN_MEM_ZONE, sparse));
  }
  else if (create) {
    // not set. now add a default value
    TRI_Insert3ObjectJson(TRI_UNKNOWN_MEM_ZONE, json, "sparse", TRI_CreateBooleanJson(TRI_UNKNOWN_MEM_ZONE, false));
  }
  return TRI_ERROR_NO_ERROR;
}

////////////////////////////////////////////////////////////////////////////////
/// @brief process the unique flag and add it to the json
////////////////////////////////////////////////////////////////////////////////

static int ProcessIndexUniqueFlag (v8::Isolate* isolate,
                                   v8::Handle<v8::Object> const obj,
                                   TRI_json_t* json) {
  v8::HandleScope scope(isolate);
  bool unique = ExtractBoolFlag(isolate, obj, TRI_V8_ASCII_STRING("unique"), false);
  TRI_Insert3ObjectJson(TRI_UNKNOWN_MEM_ZONE, json, "unique", TRI_CreateBooleanJson(TRI_UNKNOWN_MEM_ZONE, unique));

  return TRI_ERROR_NO_ERROR;
}

////////////////////////////////////////////////////////////////////////////////
/// @brief enhances the json of a geo1 index
////////////////////////////////////////////////////////////////////////////////

static int EnhanceJsonIndexGeo1 (v8::Isolate* isolate,
                                 v8::Handle<v8::Object> const obj,
                                 TRI_json_t* json,
                                 bool create) {
  int res = ProcessIndexFields(isolate, obj, json, 1, create);
  if (ServerState::instance()->isCoordinator()) {
    TRI_Insert3ObjectJson(TRI_UNKNOWN_MEM_ZONE, json, "ignoreNull", TRI_CreateBooleanJson(TRI_UNKNOWN_MEM_ZONE, true));
    TRI_Insert3ObjectJson(TRI_UNKNOWN_MEM_ZONE, json, "constraint", TRI_CreateBooleanJson(TRI_UNKNOWN_MEM_ZONE, false));
  }
  TRI_Insert3ObjectJson(TRI_UNKNOWN_MEM_ZONE, json, "sparse", TRI_CreateBooleanJson(TRI_UNKNOWN_MEM_ZONE, true));
  TRI_Insert3ObjectJson(TRI_UNKNOWN_MEM_ZONE, json, "unique", TRI_CreateBooleanJson(TRI_UNKNOWN_MEM_ZONE, false));
  ProcessIndexGeoJsonFlag(isolate, obj, json);
  return res;
}

////////////////////////////////////////////////////////////////////////////////
/// @brief enhances the json of a geo2 index
////////////////////////////////////////////////////////////////////////////////

static int EnhanceJsonIndexGeo2 (v8::Isolate* isolate,
                                 v8::Handle<v8::Object> const obj,
                                 TRI_json_t* json,
                                 bool create) {
  int res = ProcessIndexFields(isolate, obj, json, 2, create);
  if (ServerState::instance()->isCoordinator()) {
    TRI_Insert3ObjectJson(TRI_UNKNOWN_MEM_ZONE, json, "ignoreNull", TRI_CreateBooleanJson(TRI_UNKNOWN_MEM_ZONE, true));
    TRI_Insert3ObjectJson(TRI_UNKNOWN_MEM_ZONE, json, "constraint", TRI_CreateBooleanJson(TRI_UNKNOWN_MEM_ZONE, false));
  }
  TRI_Insert3ObjectJson(TRI_UNKNOWN_MEM_ZONE, json, "sparse", TRI_CreateBooleanJson(TRI_UNKNOWN_MEM_ZONE, true));
  TRI_Insert3ObjectJson(TRI_UNKNOWN_MEM_ZONE, json, "unique", TRI_CreateBooleanJson(TRI_UNKNOWN_MEM_ZONE, false));
  ProcessIndexGeoJsonFlag(isolate, obj, json);
  return res;
}

////////////////////////////////////////////////////////////////////////////////
/// @brief enhances the json of a hash index
////////////////////////////////////////////////////////////////////////////////

static int EnhanceJsonIndexHash (v8::Isolate* isolate,
                                 v8::Handle<v8::Object> const obj,
                                 TRI_json_t* json,
                                 bool create) {
  int res = ProcessIndexFields(isolate, obj, json, 0, create);
  ProcessIndexSparseFlag(isolate, obj, json, create);
  ProcessIndexUniqueFlag(isolate, obj, json);
  return res;
}

////////////////////////////////////////////////////////////////////////////////
/// @brief enhances the json of a skiplist index
////////////////////////////////////////////////////////////////////////////////

static int EnhanceJsonIndexSkiplist (v8::Isolate* isolate,
                                     v8::Handle<v8::Object> const obj,
                                     TRI_json_t* json,
                                     bool create) {
  int res = ProcessIndexFields(isolate, obj, json, 0, create);
  ProcessIndexSparseFlag(isolate, obj, json, create);
  ProcessIndexUniqueFlag(isolate, obj, json);
  return res;
}

////////////////////////////////////////////////////////////////////////////////
/// @brief enhances the json of a fulltext index
////////////////////////////////////////////////////////////////////////////////

static int EnhanceJsonIndexFulltext (v8::Isolate* isolate,
                                     v8::Handle<v8::Object> const obj,
                                     TRI_json_t* json,
                                     bool create) {
  int res = ProcessIndexFields(isolate, obj, json, 1, create);

  // handle "minLength" attribute
  int minWordLength = TRI_FULLTEXT_MIN_WORD_LENGTH_DEFAULT;

  if (obj->Has(TRI_V8_ASCII_STRING("minLength"))) {
    if (obj->Get(TRI_V8_ASCII_STRING("minLength"))->IsNumber() ||
        obj->Get(TRI_V8_ASCII_STRING("minLength"))->IsNumberObject()) {
      minWordLength = (int) TRI_ObjectToInt64(obj->Get(TRI_V8_ASCII_STRING("minLength")));
    }
    else if (! obj->Get(TRI_V8_ASCII_STRING("minLength"))->IsNull() &&
             ! obj->Get(TRI_V8_ASCII_STRING("minLength"))->IsUndefined()) {
      return TRI_ERROR_BAD_PARAMETER;
    }
  }
  TRI_Insert3ObjectJson(TRI_UNKNOWN_MEM_ZONE, json, "minLength", TRI_CreateNumberJson(TRI_UNKNOWN_MEM_ZONE, minWordLength));

  return res;
}

////////////////////////////////////////////////////////////////////////////////
/// @brief enhances the json of a cap constraint
////////////////////////////////////////////////////////////////////////////////

static int EnhanceJsonIndexCap (v8::Isolate* isolate,
                                v8::Handle<v8::Object> const obj,
                                TRI_json_t* json) {
  // handle "size" attribute
  size_t count = 0;
  if (obj->Has(TRI_V8_ASCII_STRING("size")) && obj->Get(TRI_V8_ASCII_STRING("size"))->IsNumber()) {
    int64_t value = TRI_ObjectToInt64(obj->Get(TRI_V8_ASCII_STRING("size")));

    if (value < 0 || value > INT64_MAX) {
      return TRI_ERROR_BAD_PARAMETER;
    }
    count = (size_t) value;
  }

  // handle "byteSize" attribute
  int64_t byteSize = 0;
  if (obj->Has(TRI_V8_ASCII_STRING("byteSize")) && obj->Get(TRI_V8_ASCII_STRING("byteSize"))->IsNumber()) {
    byteSize = TRI_ObjectToInt64(obj->Get(TRI_V8_ASCII_STRING("byteSize")));
  }

  if (count == 0 && byteSize <= 0) {
    return TRI_ERROR_BAD_PARAMETER;
  }

  if (byteSize < 0 || (byteSize > 0 && byteSize < triagens::arango::CapConstraint::MinSize)) {
    return TRI_ERROR_BAD_PARAMETER;
  }

  TRI_Insert3ObjectJson(TRI_UNKNOWN_MEM_ZONE, json, "size", TRI_CreateNumberJson(TRI_UNKNOWN_MEM_ZONE, (double) count));
  TRI_Insert3ObjectJson(TRI_UNKNOWN_MEM_ZONE, json, "byteSize", TRI_CreateNumberJson(TRI_UNKNOWN_MEM_ZONE, (double) byteSize));

  return TRI_ERROR_NO_ERROR;
}

////////////////////////////////////////////////////////////////////////////////
/// @brief enhances the json of an index
////////////////////////////////////////////////////////////////////////////////

static int EnhanceIndexJson (const v8::FunctionCallbackInfo<v8::Value>& args,
                             TRI_json_t*& json,
                             bool create) {
  v8::Isolate* isolate = args.GetIsolate();
  v8::HandleScope scope(isolate);

  v8::Handle<v8::Object> obj = args[0].As<v8::Object>();

  // extract index type
  triagens::arango::Index::IndexType type = triagens::arango::Index::TRI_IDX_TYPE_UNKNOWN;

  if (obj->Has(TRI_V8_ASCII_STRING("type")) && obj->Get(TRI_V8_ASCII_STRING("type"))->IsString()) {
    TRI_Utf8ValueNFC typeString(TRI_UNKNOWN_MEM_ZONE, obj->Get(TRI_V8_ASCII_STRING("type")));

    if (*typeString == nullptr) {
      return TRI_ERROR_OUT_OF_MEMORY;
    }

    string t(*typeString);
    // rewrite type "geo" into either "geo1" or "geo2", depending on the number of fields
    if (t == "geo") {
      t = "geo1";

      if (obj->Has(TRI_V8_ASCII_STRING("fields")) && obj->Get(TRI_V8_ASCII_STRING("fields"))->IsArray()) {
        v8::Handle<v8::Array> f = v8::Handle<v8::Array>::Cast(obj->Get(TRI_V8_ASCII_STRING("fields")));
        if (f->Length() == 2) {
          t = "geo2";
        }
      }
    }

    type = triagens::arango::Index::type(t.c_str());
  }

  if (type == triagens::arango::Index::TRI_IDX_TYPE_UNKNOWN) {
    return TRI_ERROR_BAD_PARAMETER;
  }

  if (create) {
    if (type == triagens::arango::Index::TRI_IDX_TYPE_PRIMARY_INDEX ||
        type == triagens::arango::Index::TRI_IDX_TYPE_EDGE_INDEX) {
      // creating these indexes yourself is forbidden
      return TRI_ERROR_FORBIDDEN;
    }
  }

  json = TRI_CreateObjectJson(TRI_UNKNOWN_MEM_ZONE);

  if (json == nullptr) {
    return TRI_ERROR_OUT_OF_MEMORY;
  }

  if (obj->Has(TRI_V8_ASCII_STRING("id"))) {
    uint64_t id = TRI_ObjectToUInt64(obj->Get(TRI_V8_ASCII_STRING("id")), true);
    if (id > 0) {
      char* idString = TRI_StringUInt64(id);
      TRI_Insert3ObjectJson(TRI_UNKNOWN_MEM_ZONE, json, "id", TRI_CreateStringCopyJson(TRI_UNKNOWN_MEM_ZONE, idString, strlen(idString)));
      TRI_FreeString(TRI_CORE_MEM_ZONE, idString);
    }
  }

  char const* idxType = triagens::arango::Index::typeName(type);
  TRI_Insert3ObjectJson(TRI_UNKNOWN_MEM_ZONE,
                       json,
                       "type",
                       TRI_CreateStringCopyJson(TRI_UNKNOWN_MEM_ZONE, idxType, strlen(idxType)));

  int res = TRI_ERROR_INTERNAL;

  switch (type) {
    case triagens::arango::Index::TRI_IDX_TYPE_UNKNOWN:
    case triagens::arango::Index::TRI_IDX_TYPE_PRIORITY_QUEUE_INDEX: {
      res = TRI_ERROR_BAD_PARAMETER;
      break;
    }

    case triagens::arango::Index::TRI_IDX_TYPE_PRIMARY_INDEX:
    case triagens::arango::Index::TRI_IDX_TYPE_EDGE_INDEX: 
    case triagens::arango::Index::TRI_IDX_TYPE_BITARRAY_INDEX: {
      break;
    }

    case triagens::arango::Index::TRI_IDX_TYPE_GEO1_INDEX:
      res = EnhanceJsonIndexGeo1(isolate, obj, json, create);
      break;

    case triagens::arango::Index::TRI_IDX_TYPE_GEO2_INDEX:
      res = EnhanceJsonIndexGeo2(isolate, obj, json, create);
      break;

    case triagens::arango::Index::TRI_IDX_TYPE_HASH_INDEX:
      res = EnhanceJsonIndexHash(isolate, obj, json, create);
      break;

    case triagens::arango::Index::TRI_IDX_TYPE_SKIPLIST_INDEX:
      res = EnhanceJsonIndexSkiplist(isolate, obj, json, create);
      break;

    case triagens::arango::Index::TRI_IDX_TYPE_FULLTEXT_INDEX:
      res = EnhanceJsonIndexFulltext(isolate, obj, json, create);
      break;

    case triagens::arango::Index::TRI_IDX_TYPE_CAP_CONSTRAINT:
      res = EnhanceJsonIndexCap(isolate, obj, json);
      break;
  }

  return res;
}

////////////////////////////////////////////////////////////////////////////////
/// @brief ensures an index, coordinator case
////////////////////////////////////////////////////////////////////////////////

static void EnsureIndexCoordinator (const v8::FunctionCallbackInfo<v8::Value>& args,
                                    TRI_vocbase_col_t const* collection,
                                    TRI_json_t const* json,
                                    bool create) {
  v8::Isolate* isolate = args.GetIsolate();
  v8::HandleScope scope(isolate);

  TRI_ASSERT(collection != nullptr);
  TRI_ASSERT(json != nullptr);

  string const databaseName(collection->_dbName);
  string const cid = StringUtils::itoa(collection->_cid);
  // TODO: protect against races on _name
  string const collectionName(collection->_name);

  TRI_json_t* resultJson = nullptr;
  string errorMsg;
  int res = ClusterInfo::instance()->ensureIndexCoordinator(databaseName,
                                                            cid,
                                                            json,
                                                            create,
                                                            &triagens::arango::Index::Compare,
                                                            resultJson,
                                                            errorMsg,
                                                            360.0);

  if (res != TRI_ERROR_NO_ERROR) {
    TRI_V8_THROW_EXCEPTION_MESSAGE(res, errorMsg);
  }

  if (resultJson == nullptr) {
    if (! create) {
      // did not find a suitable index
      TRI_V8_RETURN_NULL();
    }

    TRI_V8_THROW_EXCEPTION_MEMORY();
  }

  v8::Handle<v8::Value> ret = IndexRep(isolate, collectionName, resultJson);
  TRI_FreeJson(TRI_UNKNOWN_MEM_ZONE, resultJson);

  TRI_V8_RETURN(ret);
}

////////////////////////////////////////////////////////////////////////////////
/// @brief ensures an index, locally
////////////////////////////////////////////////////////////////////////////////

static void EnsureIndexLocal (const v8::FunctionCallbackInfo<v8::Value>& args,
                              TRI_vocbase_col_t const* collection,
                              TRI_json_t const* json,
                              bool create) {
  v8::Isolate* isolate = args.GetIsolate();
  v8::HandleScope scope(isolate);

  TRI_ASSERT(collection != nullptr);
  TRI_ASSERT(json != nullptr);

  // extract type
  TRI_json_t* value = TRI_LookupObjectJson(json, "type");

  if (! TRI_IsStringJson(value)) {
    TRI_V8_THROW_EXCEPTION_MEMORY();
  }

  triagens::arango::Index::IndexType const type = triagens::arango::Index::type(value->_value._string.data);

  // extract unique flag
  bool unique = false;
  value = TRI_LookupObjectJson(json, "unique");
  if (TRI_IsBooleanJson(value)) {
    unique = value->_value._boolean;
  }
  
  // extract sparse flag
  bool sparse = false;
  int sparsity = -1; // not set
  value = TRI_LookupObjectJson(json, "sparse");
  if (TRI_IsBooleanJson(value)) {
    sparse = value->_value._boolean;
    sparsity = sparse ? 1 : 0;
  }

  // extract id
  TRI_idx_iid_t iid = 0;
  value = TRI_LookupObjectJson(json, "id");
  if (TRI_IsStringJson(value)) {
    iid = TRI_UInt64String2(value->_value._string.data, value->_value._string.length - 1);
  }

  std::vector<std::string> attributes;

  // extract fields
  value = TRI_LookupObjectJson(json, "fields");
  if (TRI_IsArrayJson(value)) {
    // note: "fields" is not mandatory for all index types

    // copy all field names (attributes)
    size_t const n = TRI_LengthArrayJson(value);

    for (size_t i = 0; i < n; ++i) {
      auto v = static_cast<TRI_json_t const*>(TRI_AtVector(&value->_value._objects, i));

      if (TRI_IsStringJson(v)) {
        attributes.emplace_back(std::string(v->_value._string.data, v->_value._string.length - 1));

        auto last = attributes.back();
        if (last.find("[*]") != std::string::npos) {
          if (type != triagens::arango::Index::TRI_IDX_TYPE_HASH_INDEX &&
              type != triagens::arango::Index::TRI_IDX_TYPE_SKIPLIST_INDEX) {
            // expansion used in index type that does not support it
            TRI_V8_THROW_EXCEPTION_MESSAGE(TRI_ERROR_BAD_PARAMETER, "cannot use [*] expansion for this type of index");
          }
          else {
            // expansion used in index type that supports it

            // count number of [*] occurrences
            size_t found = 0;
            size_t offset = 0;

            while ((offset = last.find("[*]", offset)) != std::string::npos) {
              ++found;
              offset += strlen("[*]");
            }

            // only one occurrence is allowed
            if (found > 1) {
              TRI_V8_THROW_EXCEPTION_MESSAGE(TRI_ERROR_BAD_PARAMETER, "cannot use multiple [*] expansions for a single index field");
            }
          }
        }
      }
    }
  }

  SingleCollectionReadOnlyTransaction trx(new V8TransactionContext(true), collection->_vocbase, collection->_cid);

  int res = trx.begin();

  if (res != TRI_ERROR_NO_ERROR) {
    TRI_V8_THROW_EXCEPTION(res);
  }

  TRI_document_collection_t* document = trx.documentCollection();
  std::string const& collectionName = std::string(collection->_name);

  // disallow index creation in read-only mode
  if (! TRI_IsSystemNameCollection(collectionName.c_str()) 
      && create
      && TRI_GetOperationModeServer() == TRI_VOCBASE_MODE_NO_CREATE) {
    TRI_V8_THROW_EXCEPTION(TRI_ERROR_ARANGO_READ_ONLY);
  }

  bool created = false;
  triagens::arango::Index* idx = nullptr;

  switch (type) {
    case triagens::arango::Index::TRI_IDX_TYPE_UNKNOWN:
    case triagens::arango::Index::TRI_IDX_TYPE_PRIMARY_INDEX:
    case triagens::arango::Index::TRI_IDX_TYPE_EDGE_INDEX:
    case triagens::arango::Index::TRI_IDX_TYPE_PRIORITY_QUEUE_INDEX: 
    case triagens::arango::Index::TRI_IDX_TYPE_BITARRAY_INDEX: {
      // these indexes cannot be created directly
      TRI_V8_THROW_EXCEPTION(TRI_ERROR_INTERNAL);
    }

    case triagens::arango::Index::TRI_IDX_TYPE_GEO1_INDEX: {
      if (attributes.size() != 1) {
        TRI_V8_THROW_EXCEPTION(TRI_ERROR_INTERNAL);
      }

      bool geoJson = false;
      value = TRI_LookupObjectJson(json, "geoJson");
      if (TRI_IsBooleanJson(value)) {
        geoJson = value->_value._boolean;
      }

      if (create) {
        idx = static_cast<triagens::arango::GeoIndex2*>(TRI_EnsureGeoIndex1DocumentCollection(&trx,
                                                                                              document,
                                                                                              iid,
                                                                                              attributes[0],
                                                                                              geoJson,
                                                                                              &created));
      }
      else {
        idx = static_cast<triagens::arango::GeoIndex2*>(TRI_LookupGeoIndex1DocumentCollection(document,
                                                                                              attributes[0],
                                                                                              geoJson));
      }
      break;
    }

    case triagens::arango::Index::TRI_IDX_TYPE_GEO2_INDEX: {
      if (attributes.size() != 2) {
        TRI_V8_THROW_EXCEPTION(TRI_ERROR_INTERNAL);
      }
      
      if (create) {
        idx = static_cast<triagens::arango::GeoIndex2*>(TRI_EnsureGeoIndex2DocumentCollection(&trx,
                                                                                              document,
                                                                                              iid,
                                                                                              attributes[0],
                                                                                              attributes[1],
                                                                                              &created));
      }
      else {
        idx = static_cast<triagens::arango::GeoIndex2*>(TRI_LookupGeoIndex2DocumentCollection(document,
                                                                                              attributes[0],
                                                                                              attributes[1]));
      }
      break;
    }

    case triagens::arango::Index::TRI_IDX_TYPE_HASH_INDEX: {
      if (attributes.empty()) {
        TRI_V8_THROW_EXCEPTION(TRI_ERROR_INTERNAL);
      }

      if (create) {
        idx = static_cast<triagens::arango::HashIndex*>(TRI_EnsureHashIndexDocumentCollection(&trx, 
                                                                                              document,
                                                                                              iid,
                                                                                              attributes,
                                                                                              sparse,
                                                                                              unique,
                                                                                              &created));
      }
      else {
        idx = static_cast<triagens::arango::HashIndex*>(TRI_LookupHashIndexDocumentCollection(document,
                                                                                              attributes,
                                                                                              sparsity,
                                                                                              unique));
      }

      break;
    }

    case triagens::arango::Index::TRI_IDX_TYPE_SKIPLIST_INDEX: {
      if (attributes.empty()) {
        TRI_V8_THROW_EXCEPTION(TRI_ERROR_INTERNAL);
      }

      if (create) {
        idx = static_cast<triagens::arango::SkiplistIndex*>(TRI_EnsureSkiplistIndexDocumentCollection(&trx,
                                                                                                      document,
                                                                                                      iid,
                                                                                                      attributes,
                                                                                                      sparse,
                                                                                                      unique,
                                                                                                      &created));
      }
      else {
        idx = static_cast<triagens::arango::SkiplistIndex*>(TRI_LookupSkiplistIndexDocumentCollection(document,
                                                                                                      attributes,
                                                                                                      sparsity,
                                                                                                      unique));
      }
      break;
    }

    case triagens::arango::Index::TRI_IDX_TYPE_FULLTEXT_INDEX: {
      if (attributes.size() != 1) {
        TRI_V8_THROW_EXCEPTION(TRI_ERROR_INTERNAL);
      }

      int minWordLength = TRI_FULLTEXT_MIN_WORD_LENGTH_DEFAULT;
      TRI_json_t const* value = TRI_LookupObjectJson(json, "minLength");
      if (TRI_IsNumberJson(value)) {
        minWordLength = (int) value->_value._number;
      }
      else if (value != nullptr) {
        // minLength defined but no number
        TRI_V8_THROW_EXCEPTION_PARAMETER("<minLength> must be a number");
      }

      if (create) {
        idx = static_cast<triagens::arango::FulltextIndex*>(TRI_EnsureFulltextIndexDocumentCollection(&trx,
                                                                                                      document,
                                                                                                      iid,
                                                                                                      attributes[0],
                                                                                                      minWordLength,
                                                                                                      &created));
      }
      else {
        idx = static_cast<triagens::arango::FulltextIndex*>(TRI_LookupFulltextIndexDocumentCollection(document,
                                                                                                      attributes[0],
                                                                                                      minWordLength));
      }
      break;
    }

    case triagens::arango::Index::TRI_IDX_TYPE_CAP_CONSTRAINT: {
      size_t size = 0;
      TRI_json_t const* value = TRI_LookupObjectJson(json, "size");
      if (TRI_IsNumberJson(value)) {
        size = (size_t) value->_value._number;
      }

      int64_t byteSize = 0;
      value = TRI_LookupObjectJson(json, "byteSize");
      if (TRI_IsNumberJson(value)) {
        byteSize = (int64_t) value->_value._number;
      }

      if (create) {
        idx = static_cast<triagens::arango::Index*>(TRI_EnsureCapConstraintDocumentCollection(&trx,
                                                                                              document,
                                                                                              iid,
                                                                                              size,
                                                                                              byteSize,
                                                                                              &created));
      }
      else {
        idx = static_cast<triagens::arango::Index*>(TRI_LookupCapConstraintDocumentCollection(document));
      }
      break;
    }
  }

  if (idx == nullptr && create) {
    // something went wrong during creation
    int res = TRI_errno();

    TRI_V8_THROW_EXCEPTION(res);
  }


  if (idx == nullptr && ! create) {
    // no index found
    TRI_V8_RETURN_NULL();
  }

  // found some index to return
  auto indexJson = idx->toJson(TRI_UNKNOWN_MEM_ZONE, false);

  if (indexJson.json() == nullptr) {
    TRI_V8_THROW_EXCEPTION_MEMORY();
  }

  v8::Handle<v8::Value> ret = IndexRep(isolate, collectionName, indexJson.json());

  if (ret->IsObject()) {
    ret->ToObject()->Set(TRI_V8_ASCII_STRING("isNewlyCreated"), v8::Boolean::New(isolate, create && created));
  }

  TRI_V8_RETURN(ret);
}

////////////////////////////////////////////////////////////////////////////////
/// @brief ensures an index
////////////////////////////////////////////////////////////////////////////////

static void EnsureIndex (const v8::FunctionCallbackInfo<v8::Value>& args,
                         bool create,
                         char const* functionName) {
  v8::Isolate* isolate = args.GetIsolate();
  v8::HandleScope scope(isolate);

  TRI_vocbase_col_t* collection = TRI_UnwrapClass<TRI_vocbase_col_t>(args.Holder(), WRP_VOCBASE_COL_TYPE);

  if (collection == nullptr) {
    TRI_V8_THROW_EXCEPTION_INTERNAL("cannot extract collection");
  }

  if (args.Length() != 1 ||  ! args[0]->IsObject()) {
    string name(functionName);
    name.append("(<description>)");
    TRI_V8_THROW_EXCEPTION_USAGE(name.c_str());
  }

  TRI_json_t* json = nullptr;
  int res = EnhanceIndexJson(args, json, create);
  
  // this object is responsible for the JSON from now on
  std::unique_ptr<TRI_json_t> jsonDeleter(json);

  if (res == TRI_ERROR_NO_ERROR &&
      ServerState::instance()->isCoordinator()) {
    std::string const dbname(collection->_dbName);
    // TODO: someone might rename the collection while we're reading its name...
    std::string const collname(collection->_name);
    shared_ptr<CollectionInfo> c 
        = ClusterInfo::instance()->getCollection(dbname, collname);

    if (c->empty()) {
      TRI_V8_THROW_EXCEPTION(TRI_ERROR_ARANGO_COLLECTION_NOT_FOUND);
    }

    // check if there is an attempt to create a unique index on non-shard keys
    if (create) {
      TRI_json_t const* v = TRI_LookupObjectJson(json, "unique");

      if (TRI_IsBooleanJson(v) && v->_value._boolean) {
        // unique index, now check if fields and shard keys match
        TRI_json_t const* flds = TRI_LookupObjectJson(json, "fields");

        if (TRI_IsArrayJson(flds) && c->numberOfShards() > 1) {
          std::vector<std::string> const& shardKeys = c->shardKeys();
          size_t const n = TRI_LengthArrayJson(flds);

          if (shardKeys.size() != n) {
            res = TRI_ERROR_CLUSTER_UNSUPPORTED;
          }
          else {
            for (size_t i = 0; i < n; ++i) {
              TRI_json_t const* f = TRI_LookupArrayJson(flds, i);

              if (! TRI_IsStringJson(f)) {
                res = TRI_ERROR_INTERNAL;
                continue;
              }
              else {
                if (! TRI_EqualString(f->_value._string.data, shardKeys[i].c_str())) {
                  res = TRI_ERROR_CLUSTER_UNSUPPORTED;
                }
              }
            }
          }
        }
      }
    }

  }

  if (res != TRI_ERROR_NO_ERROR) {
    TRI_V8_THROW_EXCEPTION(res);
  }

  TRI_ASSERT(json != nullptr);

  // ensure an index, coordinator case
  if (ServerState::instance()->isCoordinator()) {
    EnsureIndexCoordinator(args, collection, json, create);
  }
  else {
    EnsureIndexLocal(args, collection, json, create);
  }
}

////////////////////////////////////////////////////////////////////////////////
/// @brief create a collection on the coordinator
////////////////////////////////////////////////////////////////////////////////

static void CreateCollectionCoordinator (const v8::FunctionCallbackInfo<v8::Value>& args,
                                         TRI_col_type_e collectionType,
                                         std::string const& databaseName,
                                         VocbaseCollectionInfo& parameters,
                                         TRI_vocbase_t* vocbase) {
  v8::Isolate* isolate = args.GetIsolate();
  v8::HandleScope scope(isolate);

  string const name = TRI_ObjectToString(args[0]);

  if (! TRI_IsAllowedNameCollection(parameters.isSystem(), name.c_str())) {
    TRI_V8_THROW_EXCEPTION(TRI_ERROR_ARANGO_ILLEGAL_NAME);
  }

  bool allowUserKeys = true;
  uint64_t numberOfShards = 1;
  std::vector<std::string> shardKeys;

  // default shard key
  shardKeys.push_back("_key");

  string distributeShardsLike;

  if (2 <= args.Length()) {
    if (! args[1]->IsObject()) {
      TRI_V8_THROW_TYPE_ERROR("<properties> must be an object");
    }

    v8::Handle<v8::Object> p = args[1]->ToObject();

    if (p->Has(TRI_V8_ASCII_STRING("keyOptions")) && p->Get(TRI_V8_ASCII_STRING("keyOptions"))->IsObject()) {
      v8::Handle<v8::Object> o = v8::Handle<v8::Object>::Cast(p->Get(TRI_V8_ASCII_STRING("keyOptions")));

      if (o->Has(TRI_V8_ASCII_STRING("type"))) {
        string const type = TRI_ObjectToString(o->Get(TRI_V8_ASCII_STRING("type")));

        if (type != "" && type != "traditional") {
          // invalid key generator
          TRI_V8_THROW_EXCEPTION_MESSAGE(TRI_ERROR_CLUSTER_UNSUPPORTED,
                                   "non-traditional key generators are not supported for sharded collections");
        }
      }

      if (o->Has(TRI_V8_ASCII_STRING("allowUserKeys"))) {
        allowUserKeys = TRI_ObjectToBoolean(o->Get(TRI_V8_ASCII_STRING("allowUserKeys")));
      }
    }

    if (p->Has(TRI_V8_ASCII_STRING("numberOfShards"))) {
      numberOfShards = TRI_ObjectToUInt64(p->Get(TRI_V8_ASCII_STRING("numberOfShards")), false);
    }

    if (p->Has(TRI_V8_ASCII_STRING("shardKeys"))) {
      shardKeys.clear();

      if (p->Get(TRI_V8_ASCII_STRING("shardKeys"))->IsArray()) {
        v8::Handle<v8::Array> k = v8::Handle<v8::Array>::Cast(p->Get(TRI_V8_ASCII_STRING("shardKeys")));

        for (uint32_t i = 0 ; i < k->Length(); ++i) {
          v8::Handle<v8::Value> v = k->Get(i);
          if (v->IsString()) {
            string const key = TRI_ObjectToString(v);

            // system attributes are not allowed (except _key)
            if (! key.empty() && (key[0] != '_' || key == "_key")) {
              shardKeys.push_back(key);
            }
          }
        }
      }
    }

    if (p->Has(TRI_V8_ASCII_STRING("distributeShardsLike")) &&
        p->Get(TRI_V8_ASCII_STRING("distributeShardsLike"))->IsString()) {
      distributeShardsLike
        = TRI_ObjectToString(p->Get(TRI_V8_ASCII_STRING("distributeShardsLike")));
    }
  }

  if (numberOfShards == 0 || numberOfShards > 1000) {
    TRI_V8_THROW_EXCEPTION_PARAMETER("invalid number of shards");
  }

  if (shardKeys.empty() || shardKeys.size() > 8) {
    TRI_V8_THROW_EXCEPTION_PARAMETER("invalid number of shard keys");
  }

  ClusterInfo* ci = ClusterInfo::instance();

  // fetch a unique id for the new collection plus one for each shard to create
  uint64_t const id = ci->uniqid(1 + numberOfShards);

  // collection id is the first unique id we got
  string const cid = StringUtils::itoa(id);

  vector<string> dbServers;

  if (distributeShardsLike.empty()) {
    // fetch list of available servers in cluster, and shuffle them randomly
    dbServers = ci->getCurrentDBServers();

    if (dbServers.empty()) {
      TRI_V8_THROW_EXCEPTION_MESSAGE(TRI_ERROR_INTERNAL, "no database servers found in cluster");
    }

    random_shuffle(dbServers.begin(), dbServers.end());
  }
  else {
    CollectionNameResolver resolver(vocbase);
    TRI_voc_cid_t otherCid 
      = resolver.getCollectionIdCluster(distributeShardsLike);
    std::string otherCidString = triagens::basics::StringUtils::itoa(otherCid);
    std::shared_ptr<CollectionInfo> collInfo = ci->getCollection(databaseName,
                                                       otherCidString);
    auto shards = collInfo->shardIds();
    auto shardList = ci->getShardList(otherCidString);
    for (auto const& s : *shardList) {
      auto it = shards->find(s);
      if (it != shards->end()) {
        dbServers.push_back(it->second[0]);
      }
    }
  }

  // now create the shards
  std::map<std::string, std::string> shards;
  for (uint64_t i = 0; i < numberOfShards; ++i) {
    // determine responsible server
    string serverId = dbServers[i % dbServers.size()];

    // determine shard id
    string shardId = "s" + StringUtils::itoa(id + 1 + i);

    shards.insert(std::make_pair(shardId, serverId));
  }

  // now create the JSON for the collection
<<<<<<< HEAD
  TRI_json_t* json = TRI_CreateObjectJson(TRI_UNKNOWN_MEM_ZONE);

  if (json == nullptr) {
    TRI_V8_THROW_EXCEPTION_MEMORY();
  }

  TRI_Insert3ObjectJson(TRI_UNKNOWN_MEM_ZONE, json, "id",          TRI_CreateStringCopyJson(TRI_UNKNOWN_MEM_ZONE, cid.c_str(), cid.size()));
  TRI_Insert3ObjectJson(TRI_UNKNOWN_MEM_ZONE, json, "name",        TRI_CreateStringCopyJson(TRI_UNKNOWN_MEM_ZONE, name.c_str(), name.size()));
  TRI_Insert3ObjectJson(TRI_UNKNOWN_MEM_ZONE, json, "type",        TRI_CreateNumberJson(TRI_UNKNOWN_MEM_ZONE, (int) collectionType));
  TRI_Insert3ObjectJson(TRI_UNKNOWN_MEM_ZONE, json, "status",      TRI_CreateNumberJson(TRI_UNKNOWN_MEM_ZONE, (int) TRI_VOC_COL_STATUS_LOADED));
  TRI_Insert3ObjectJson(TRI_UNKNOWN_MEM_ZONE, json, "deleted",     TRI_CreateBooleanJson(TRI_UNKNOWN_MEM_ZONE, parameters.deleted()));
  TRI_Insert3ObjectJson(TRI_UNKNOWN_MEM_ZONE, json, "doCompact",   TRI_CreateBooleanJson(TRI_UNKNOWN_MEM_ZONE, parameters.doCompact()));
  TRI_Insert3ObjectJson(TRI_UNKNOWN_MEM_ZONE, json, "isSystem",    TRI_CreateBooleanJson(TRI_UNKNOWN_MEM_ZONE, parameters.isSystem()));
  TRI_Insert3ObjectJson(TRI_UNKNOWN_MEM_ZONE, json, "isVolatile",  TRI_CreateBooleanJson(TRI_UNKNOWN_MEM_ZONE, parameters.isVolatile()));
  TRI_Insert3ObjectJson(TRI_UNKNOWN_MEM_ZONE, json, "waitForSync", TRI_CreateBooleanJson(TRI_UNKNOWN_MEM_ZONE, parameters.waitForSync()));
  TRI_Insert3ObjectJson(TRI_UNKNOWN_MEM_ZONE, json, "journalSize", TRI_CreateNumberJson(TRI_UNKNOWN_MEM_ZONE, parameters.maximalSize()));
  TRI_Insert3ObjectJson(TRI_UNKNOWN_MEM_ZONE, json, "indexBuckets", TRI_CreateNumberJson(TRI_UNKNOWN_MEM_ZONE, parameters.indexBuckets()));

  TRI_json_t* keyOptions = TRI_CreateObjectJson(TRI_UNKNOWN_MEM_ZONE);
  if (keyOptions != nullptr) {
    TRI_Insert3ObjectJson(TRI_UNKNOWN_MEM_ZONE, keyOptions, "type", TRI_CreateStringCopyJson(TRI_UNKNOWN_MEM_ZONE, "traditional", strlen("traditional")));
    TRI_Insert3ObjectJson(TRI_UNKNOWN_MEM_ZONE, keyOptions, "allowUserKeys", TRI_CreateBooleanJson(TRI_UNKNOWN_MEM_ZONE, allowUserKeys));

    TRI_Insert3ObjectJson(TRI_UNKNOWN_MEM_ZONE, json, "keyOptions", keyOptions);
  }

  TRI_Insert3ObjectJson(TRI_UNKNOWN_MEM_ZONE, json, "shardKeys", JsonHelper::stringArray(TRI_UNKNOWN_MEM_ZONE, shardKeys));
  TRI_Insert3ObjectJson(TRI_UNKNOWN_MEM_ZONE, json, "shards", JsonHelper::stringObject(TRI_UNKNOWN_MEM_ZONE, shards));

  TRI_json_t* indexes = TRI_CreateArrayJson(TRI_UNKNOWN_MEM_ZONE);

  if (indexes == nullptr) {
    TRI_FreeJson(TRI_UNKNOWN_MEM_ZONE, json);
    TRI_V8_THROW_EXCEPTION_MEMORY();
  }
=======
  arangodb::velocypack::Builder velocy;
  using arangodb::velocypack::Value;
  using arangodb::velocypack::ValueType;
  using arangodb::velocypack::ObjectBuilder;
  using arangodb::velocypack::ArrayBuilder;

  {
    ObjectBuilder ob(&velocy);
    velocy("id",           Value(cid))
          ("name",         Value(name))
          ("type",         Value((int) collectionType))
          ("status",       Value((int) TRI_VOC_COL_STATUS_LOADED))
          ("deleted",      Value(parameters._deleted))
          ("doCompact",    Value(parameters._doCompact))
          ("isSystem",     Value(parameters._isSystem))
          ("isVolatile",   Value(parameters._isVolatile))
          ("waitForSync",  Value(parameters._waitForSync))
          ("journalSize",  Value(parameters._maximalSize))
          ("indexBuckets", Value(parameters._indexBuckets))
          ("keyOptions",   Value(ValueType::Object))
              ("type",          Value("traditional"))
              ("allowUserKeys", Value(allowUserKeys))
           .close();

    {
      ArrayBuilder ab(&velocy, "shardKeys");
      for (auto const& sk : shardKeys) {
        velocy(Value(sk));
      }
    }
>>>>>>> c4f5f69b

    { 
      ObjectBuilder ob(&velocy, "shards");
      for (auto const& p : shards) {
        ArrayBuilder ab(&velocy, p.first);
        velocy(Value(p.second));
      }
    }

    {
      ArrayBuilder ab(&velocy, "indexes");

      // create a dummy primary index
      TRI_document_collection_t* doc = nullptr;
      std::unique_ptr<triagens::arango::PrimaryIndex> primaryIndex
          (new triagens::arango::PrimaryIndex(doc));

      auto idxJson = primaryIndex->toJson(TRI_UNKNOWN_MEM_ZONE, false);
      triagens::basics::JsonHelper::toVelocyPack(idxJson.json(), velocy);

      if (collectionType == TRI_COL_TYPE_EDGE) {
        // create a dummy edge index
        auto edgeIndex = std::make_unique<triagens::arango::EdgeIndex>(id, nullptr);

        idxJson = edgeIndex->toJson(TRI_UNKNOWN_MEM_ZONE, false);
        triagens::basics::JsonHelper::toVelocyPack(idxJson.json(), velocy);
      }
    }
  }

  string errorMsg;
  int myerrno = ci->createCollectionCoordinator(databaseName,
                                                cid,
                                                numberOfShards,
                                                velocy.slice(),
                                                errorMsg,
                                                240.0);

  if (myerrno != TRI_ERROR_NO_ERROR) {
    TRI_V8_THROW_EXCEPTION_MESSAGE(myerrno, errorMsg);
  }
  ci->loadPlannedCollections();

  std::shared_ptr<CollectionInfo> c = ci->getCollection(databaseName, cid);
  TRI_vocbase_col_t* newcoll = CoordinatorCollection(vocbase, *c);
  TRI_V8_RETURN(WrapCollection(isolate, newcoll));
}

////////////////////////////////////////////////////////////////////////////////
/// @brief ensures that an index exists
/// @startDocuBlock collectionEnsureIndex
/// `collection.ensureIndex(index-description)`
///
/// Ensures that an index according to the *index-description* exists. A
/// new index will be created if none exists with the given description.
///
/// The *index-description* must contain at least a *type* attribute.
/// Other attributes may be necessary, depending on the index type.
///
/// **type** can be one of the following values:
/// - *hash*: hash index
/// - *skiplist*: skiplist index
/// - *fulltext*: fulltext index
/// - *geo1*: geo index, with one attribute
/// - *geo2*: geo index, with two attributes
/// - *cap*: cap constraint
///
/// **sparse** can be *true* or *false*.
///
/// For *hash*, and *skiplist* the sparsity can be controlled, *fulltext* and *geo*
/// are [sparse](WhichIndex.md) by definition.
///
/// **unique** can be *true* or *false* and is supported by *hash* or *skiplist*
///
/// Calling this method returns an index object. Whether or not the index
/// object existed before the call is indicated in the return attribute
/// *isNewlyCreated*.
///
/// @EXAMPLES
///
/// @EXAMPLE_ARANGOSH_OUTPUT{collectionEnsureIndex}
/// ~db._create("test");
/// db.test.ensureIndex({ type: "hash", fields: [ "a" ], sparse: true });
/// db.test.ensureIndex({ type: "hash", fields: [ "a", "b" ], unique: true });
/// ~db._drop("test");
/// @END_EXAMPLE_ARANGOSH_OUTPUT
///
/// @endDocuBlock
////////////////////////////////////////////////////////////////////////////////

static void JS_EnsureIndexVocbaseCol (const v8::FunctionCallbackInfo<v8::Value>& args) {
  TRI_V8_TRY_CATCH_BEGIN(isolate);
  v8::HandleScope scope(isolate);

  PREVENT_EMBEDDED_TRANSACTION();

  EnsureIndex(args, true, "ensureIndex");
  TRI_V8_TRY_CATCH_END
}

////////////////////////////////////////////////////////////////////////////////
/// @brief looks up an index
////////////////////////////////////////////////////////////////////////////////

static void JS_LookupIndexVocbaseCol (const v8::FunctionCallbackInfo<v8::Value>& args) {
  TRI_V8_TRY_CATCH_BEGIN(isolate);
  v8::HandleScope scope(isolate);

  EnsureIndex(args, false, "lookupIndex");
  TRI_V8_TRY_CATCH_END
}
////////////////////////////////////////////////////////////////////////////////
/// @brief drops an index, coordinator case
////////////////////////////////////////////////////////////////////////////////

static void DropIndexCoordinator (const v8::FunctionCallbackInfo<v8::Value>& args,
                                  TRI_vocbase_col_t const* collection,
                                  v8::Handle<v8::Value> const val) {
  v8::Isolate* isolate = args.GetIsolate();
  v8::HandleScope scope(isolate);

  string collectionName;
  TRI_idx_iid_t iid = 0;

  // extract the index identifier from a string
  if (val->IsString() || val->IsStringObject() || val->IsNumber()) {
    if (! IsIndexHandle(val, collectionName, iid)) {
      TRI_V8_THROW_EXCEPTION(TRI_ERROR_ARANGO_INDEX_HANDLE_BAD);
    }
  }

  // extract the index identifier from an object
  else if (val->IsObject()) {
    TRI_GET_GLOBALS();

    v8::Handle<v8::Object> obj = val->ToObject();
    TRI_GET_GLOBAL_STRING(IdKey);
    v8::Handle<v8::Value> iidVal = obj->Get(IdKey);

    if (! IsIndexHandle(iidVal, collectionName, iid)) {
      TRI_V8_THROW_EXCEPTION(TRI_ERROR_ARANGO_INDEX_HANDLE_BAD);
    }
  }

  if (! collectionName.empty()) {
    CollectionNameResolver resolver(collection->_vocbase);

    if (! EqualCollection(&resolver, collectionName, collection)) {
      TRI_V8_THROW_EXCEPTION(TRI_ERROR_ARANGO_CROSS_COLLECTION_REQUEST);
    }
  }


  string const databaseName(collection->_dbName);
  string const cid = StringUtils::itoa(collection->_cid);
  string errorMsg;

  int res = ClusterInfo::instance()->dropIndexCoordinator(databaseName, cid, iid, errorMsg, 0.0);

  if (res == TRI_ERROR_NO_ERROR) {
    TRI_V8_RETURN_TRUE();
  }
  TRI_V8_RETURN_FALSE();
}

////////////////////////////////////////////////////////////////////////////////
/// @brief drops an index
/// @startDocuBlock col_dropIndex
/// `collection.dropIndex(index)`
///
/// Drops the index. If the index does not exist, then *false* is
/// returned. If the index existed and was dropped, then *true* is
/// returned. Note that you cannot drop some special indexes (e.g. the primary
/// index of a collection or the edge index of an edge collection).
///
/// `collection.dropIndex(index-handle)`
///
/// Same as above. Instead of an index an index handle can be given.
///
/// @EXAMPLE_ARANGOSH_OUTPUT{col_dropIndex}
/// ~db._create("example");
/// db.example.ensureSkiplist("a", "b");
/// var indexInfo = db.example.getIndexes();
/// indexInfo;
/// db.example.dropIndex(indexInfo[0])
/// db.example.dropIndex(indexInfo[1].id)
/// indexInfo = db.example.getIndexes();
/// ~db._drop("example");
/// @END_EXAMPLE_ARANGOSH_OUTPUT
///
/// @endDocuBlock
////////////////////////////////////////////////////////////////////////////////

static void JS_DropIndexVocbaseCol (const v8::FunctionCallbackInfo<v8::Value>& args) {
  TRI_V8_TRY_CATCH_BEGIN(isolate);
  v8::HandleScope scope(isolate);

  PREVENT_EMBEDDED_TRANSACTION();

  TRI_vocbase_col_t* collection = TRI_UnwrapClass<TRI_vocbase_col_t>(args.Holder(), WRP_VOCBASE_COL_TYPE);

  if (collection == nullptr) {
    TRI_V8_THROW_EXCEPTION_INTERNAL("cannot extract collection");
  }

  if (args.Length() != 1) {
    TRI_V8_THROW_EXCEPTION_USAGE("dropIndex(<index-handle>)");
  }

  if (ServerState::instance()->isCoordinator()) {
    DropIndexCoordinator(args, collection, args[0]);
    return;
  }

  SingleCollectionReadOnlyTransaction trx(new V8TransactionContext(true), collection->_vocbase, collection->_cid);

  int res = trx.begin();

  if (res != TRI_ERROR_NO_ERROR) {
    TRI_V8_THROW_EXCEPTION(res);
  }

  TRI_document_collection_t* document = trx.documentCollection();

  auto idx = TRI_LookupIndexByHandle(isolate, trx.resolver(), collection, args[0], true);

  if (idx == nullptr) {
    return;
  }

  if (idx->id() == 0) {
    TRI_V8_RETURN_FALSE();
  }

  if (idx->type() == triagens::arango::Index::TRI_IDX_TYPE_PRIMARY_INDEX ||
      idx->type() == triagens::arango::Index::TRI_IDX_TYPE_EDGE_INDEX) {
    TRI_V8_THROW_EXCEPTION(TRI_ERROR_FORBIDDEN);
  }

  // .............................................................................
  // inside a write transaction, write-lock is acquired by TRI_DropIndex...
  // .............................................................................

  bool ok = TRI_DropIndexDocumentCollection(document, idx->id(), true);

  // .............................................................................
  // outside a write transaction
  // .............................................................................

  if (ok) {
    TRI_V8_RETURN_TRUE();
  }

  TRI_V8_RETURN_FALSE();
  TRI_V8_TRY_CATCH_END
}

////////////////////////////////////////////////////////////////////////////////
/// @brief returns information about the indexes, coordinator case
////////////////////////////////////////////////////////////////////////////////

static void GetIndexesCoordinator (const v8::FunctionCallbackInfo<v8::Value>& args,
                                   TRI_vocbase_col_t const* collection) {
  v8::Isolate* isolate = args.GetIsolate();
  v8::HandleScope scope(isolate);

  string const databaseName(collection->_dbName);
  string const cid = StringUtils::itoa(collection->_cid);
  string const collectionName(collection->_name);

  std::shared_ptr<CollectionInfo> c = ClusterInfo::instance()->getCollection(databaseName, cid);

  if ((*c).empty()) {
    TRI_V8_THROW_EXCEPTION(TRI_ERROR_ARANGO_COLLECTION_NOT_FOUND);
  }

  v8::Handle<v8::Array> ret = v8::Array::New(isolate);

  TRI_json_t const* json = (*c).getIndexes();

  if (TRI_IsArrayJson(json)) {
    uint32_t j = 0;
    size_t const n = TRI_LengthArrayJson(json);

    for (size_t i = 0;  i < n; ++i) {
      TRI_json_t const* v = TRI_LookupArrayJson(json, i);

      if (v != nullptr) {
        ret->Set(j++, IndexRep(isolate, collectionName, v));
      }
    }
  }

  TRI_V8_RETURN(ret);
}

////////////////////////////////////////////////////////////////////////////////
/// @brief returns information about the indexes
/// @startDocuBlock collectionGetIndexes
/// `getIndexes()`
///
/// Returns an array of all indexes defined for the collection.
/// 
/// Note that `_key` implicitly has an index assigned to it.
///
/// @EXAMPLE_ARANGOSH_OUTPUT{collectionGetIndexes}
/// ~db._create("test");
/// ~db.test.ensureUniqueSkiplist("skiplistAttribute");
/// ~db.test.ensureUniqueSkiplist("skiplistUniqueAttribute");
/// ~db.test.ensureHashIndex("hashListAttribute", "hashListSecondAttribute.subAttribute");
/// db.test.getIndexes();
/// ~db._drop("test");
/// @END_EXAMPLE_ARANGOSH_OUTPUT
/// @endDocuBlock
////////////////////////////////////////////////////////////////////////////////

static void JS_GetIndexesVocbaseCol (const v8::FunctionCallbackInfo<v8::Value>& args) {
  TRI_V8_TRY_CATCH_BEGIN(isolate);
  v8::HandleScope scope(isolate);

  TRI_vocbase_col_t* collection = TRI_UnwrapClass<TRI_vocbase_col_t>(args.Holder(), WRP_VOCBASE_COL_TYPE);

  if (collection == nullptr) {
    TRI_V8_THROW_EXCEPTION_INTERNAL("cannot extract collection");
  }

  if (ServerState::instance()->isCoordinator()) {
    GetIndexesCoordinator(args, collection);
    return;
  }

  bool withFigures = false;
  if (args.Length() > 0) {
    withFigures = TRI_ObjectToBoolean(args[0]);
  }

  SingleCollectionReadOnlyTransaction trx(new V8TransactionContext(true), collection->_vocbase, collection->_cid);

  int res = trx.begin();

  if (res != TRI_ERROR_NO_ERROR) {
    TRI_V8_THROW_EXCEPTION(res);
  }

  // READ-LOCK start
  trx.lockRead();

  TRI_document_collection_t* document = trx.documentCollection();
  std::string const& collectionName = std::string(collection->_name);

  // get list of indexes
  auto&& indexes = TRI_IndexesDocumentCollection(document, withFigures);

  trx.finish(res);
  // READ-LOCK end
  
  size_t const n = indexes.size();
  v8::Handle<v8::Array> result = v8::Array::New(isolate, static_cast<int>(n));

  for (size_t i = 0;  i < n;  ++i) {
    auto const& idx = indexes[i];

    result->Set(static_cast<uint32_t>(i), IndexRep(isolate, collectionName, idx.json()));
  }

  TRI_V8_RETURN(result);
  TRI_V8_TRY_CATCH_END
}

////////////////////////////////////////////////////////////////////////////////
/// @brief looks up an index identifier
////////////////////////////////////////////////////////////////////////////////

triagens::arango::Index* TRI_LookupIndexByHandle (v8::Isolate* isolate,
                                                  triagens::arango::CollectionNameResolver const* resolver,
                                                  TRI_vocbase_col_t const* collection,
                                                  v8::Handle<v8::Value> const val,
                                                  bool ignoreNotFound) {
  // reset the collection identifier
  std::string collectionName;
  TRI_idx_iid_t iid = 0;

  // assume we are already loaded
  TRI_ASSERT(collection != nullptr);
  TRI_ASSERT(collection->_collection != nullptr);

  // extract the index identifier from a string
  if (val->IsString() || val->IsStringObject() || val->IsNumber()) {
    if (! IsIndexHandle(val, collectionName, iid)) {
      TRI_V8_SET_EXCEPTION(TRI_ERROR_ARANGO_INDEX_HANDLE_BAD);
      return nullptr;
    }
  }

  // extract the index identifier from an object
  else if (val->IsObject()) {
    TRI_GET_GLOBALS();

    v8::Handle<v8::Object> obj = val->ToObject();
    TRI_GET_GLOBAL_STRING(IdKey);
    v8::Handle<v8::Value> iidVal = obj->Get(IdKey);

    if (! IsIndexHandle(iidVal, collectionName, iid)) {
      TRI_V8_SET_EXCEPTION(TRI_ERROR_ARANGO_INDEX_HANDLE_BAD);
      return nullptr;
    }
  }

  if (! collectionName.empty()) {
    if (! EqualCollection(resolver, collectionName, collection)) {
      // I wish this error provided me with more information!
      // e.g. 'cannot access index outside the collection it was defined in'
      TRI_V8_SET_EXCEPTION(TRI_ERROR_ARANGO_CROSS_COLLECTION_REQUEST);
      return nullptr;
    }
  }

  auto idx = collection->_collection->lookupIndex(iid);

  if (idx == nullptr) {
    if (! ignoreNotFound) {
      TRI_V8_SET_EXCEPTION(TRI_ERROR_ARANGO_INDEX_NOT_FOUND);
      return nullptr;
    }
  }

  return idx;
}

////////////////////////////////////////////////////////////////////////////////
/// @brief create a collection
////////////////////////////////////////////////////////////////////////////////

static void CreateVocBase (const v8::FunctionCallbackInfo<v8::Value>& args,
                           TRI_col_type_e collectionType) {
  v8::Isolate* isolate = args.GetIsolate();
  v8::HandleScope scope(isolate);

  TRI_vocbase_t* vocbase = GetContextVocBase(isolate);

  if (vocbase == nullptr) {
    TRI_V8_THROW_EXCEPTION(TRI_ERROR_ARANGO_DATABASE_NOT_FOUND);
  }

  // ...........................................................................
  // We require exactly 1 or exactly 2 arguments -- anything else is an error
  // ...........................................................................

  if (args.Length() < 1 || args.Length() > 3) {
    TRI_V8_THROW_EXCEPTION_USAGE("_create(<name>, <properties>, <type>)");
  }

  if (TRI_GetOperationModeServer() == TRI_VOCBASE_MODE_NO_CREATE) {
    TRI_V8_THROW_EXCEPTION(TRI_ERROR_ARANGO_READ_ONLY);
  }

  // optional, third parameter can override collection type
  if (args.Length() == 3 && args[2]->IsString()) {

    std::string typeString = TRI_ObjectToString(args[2]);
    if (typeString == "edge") {
      collectionType = TRI_COL_TYPE_EDGE;
    }
    else if (typeString == "document") {
      collectionType = TRI_COL_TYPE_DOCUMENT;
    }
  }


  PREVENT_EMBEDDED_TRANSACTION();



  // extract the name
  string const name = TRI_ObjectToString(args[0]);

  // extract the parameters
  TRI_voc_cid_t cid = 0;


  VPackBuilder builder;
  builder.openObject();
  VPackSlice infoSlice;
  if (2 <= args.Length()) {
    if (! args[1]->IsObject()) {
      TRI_V8_THROW_TYPE_ERROR("<properties> must be an object");
    }

    int res = TRI_V8ToVPack(isolate, builder, args[1], false);
    if (res != TRI_ERROR_NO_ERROR) {
      TRI_V8_THROW_EXCEPTION(res);
    }
    builder.close();
    infoSlice = builder.slice();

    if (infoSlice.hasKey("journalSize")) {
      VPackSlice maxSizeSlice = infoSlice.get("journalSize");
      TRI_voc_size_t maximalSize = maxSizeSlice.getNumericValue<TRI_voc_size_t>();
      if (maximalSize < TRI_JOURNAL_MINIMAL_SIZE) {
        TRI_V8_THROW_EXCEPTION_PARAMETER("<properties>.journalSize too small");
      }
    }

#ifndef TRI_HAVE_ANONYMOUS_MMAP
    if (infoSlice.hasKey("isVolatile")) {
      TRI_V8_THROW_EXCEPTION_PARAMETER("volatile collections are not supported on this platform");
    }
#endif
  }
  else {
    builder.close();
    infoSlice = builder.slice();
  }

  VocbaseCollectionInfo parameters(vocbase, name.c_str(), infoSlice);

  if (parameters.isVolatile() && parameters.waitForSync()) {
    // the combination of waitForSync and isVolatile makes no sense
    TRI_V8_THROW_EXCEPTION_PARAMETER("volatile collections do not support the waitForSync option");
  }


  if (parameters.indexBuckets() < 1 ||
      parameters.indexBuckets() > 1024) {
    TRI_V8_THROW_EXCEPTION_PARAMETER("indexBuckets must be a two-power between 1 and 1024");
  }

  // TODO Remove these ASSERTS
  
  if (2 <= args.Length()) {
    v8::Handle<v8::Object> p = args[1]->ToObject();
    TRI_GET_GLOBALS();

    TRI_GET_GLOBAL_STRING(JournalSizeKey);
    if (! p->Has(JournalSizeKey)) {
      TRI_ASSERT(parameters.maximalSize() == vocbase->_settings.defaultMaximalSize);
    }

    if (p->Has(TRI_V8_ASCII_STRING("planId"))) {
      TRI_ASSERT(parameters.planId() == TRI_ObjectToUInt64(p->Get(TRI_V8_ASCII_STRING("planId")), true));
    }

    TRI_GET_GLOBAL_STRING(WaitForSyncKey);
    if (p->Has(WaitForSyncKey)) {
      TRI_ASSERT(parameters.waitForSync() == TRI_ObjectToBoolean(p->Get(WaitForSyncKey)));
    }

    TRI_GET_GLOBAL_STRING(DoCompactKey);
    if (p->Has(DoCompactKey)) {
      TRI_ASSERT(parameters.doCompact() == TRI_ObjectToBoolean(p->Get(DoCompactKey)));
    }
    else {
      // default value for compaction
      TRI_ASSERT(parameters.doCompact());
    }

    TRI_GET_GLOBAL_STRING(IsSystemKey);
    if (p->Has(IsSystemKey)) {
      TRI_ASSERT(parameters.isSystem() == TRI_ObjectToBoolean(p->Get(IsSystemKey)));
    }

    
    TRI_GET_GLOBAL_STRING(IdKey);
    if (p->Has(IdKey)) {
      // specify collection id - used for testing only
      cid = TRI_ObjectToUInt64(p->Get(IdKey), true);
    }

    if (p->Has(TRI_V8_ASCII_STRING("indexBuckets"))) {
      TRI_ASSERT(parameters.indexBuckets() == static_cast<uint32_t>(TRI_ObjectToUInt64(p->Get(TRI_V8_ASCII_STRING("indexBuckets")), true)));
    }
  }


  if (ServerState::instance()->isCoordinator()) {
    CreateCollectionCoordinator(args, collectionType, vocbase->_name, parameters, vocbase);
    return;
  }

  TRI_vocbase_col_t const* collection = TRI_CreateCollectionVocBase(vocbase,
                                                                    parameters,
                                                                    cid, 
                                                                    true);


  if (collection == nullptr) {
    TRI_V8_THROW_EXCEPTION_MESSAGE(TRI_errno(), "cannot create collection");
  }

  v8::Handle<v8::Value> result = WrapCollection(isolate, collection);

  if (result.IsEmpty()) {
    TRI_V8_THROW_EXCEPTION_MEMORY();
  }

  TRI_V8_RETURN(result);
}

////////////////////////////////////////////////////////////////////////////////
/// @brief creates a new document or edge collection
/// @startDocuBlock collectionDatabaseCreate
/// `db._create(collection-name)`
///
/// Creates a new document collection named *collection-name*.
/// If the collection name already exists or if the name format is invalid, an
/// error is thrown. For more information on valid collection names please refer
/// to the [naming conventions](../NamingConventions/README.md).
///
/// `db._create(collection-name, properties)`
///
/// *properties* must be an object with the following attributes:
///
/// * *waitForSync* (optional, default *false*): If *true* creating
///   a document will only return after the data was synced to disk.
///
/// * *journalSize* (optional, default is a
///   configuration parameter: The maximal
///   size of a journal or datafile.  Note that this also limits the maximal
///   size of a single object. Must be at least 1MB.
///
/// * *isSystem* (optional, default is *false*): If *true*, create a
///   system collection. In this case *collection-name* should start with
///   an underscore. End users should normally create non-system collections
///   only. API implementors may be required to create system collections in
///   very special occasions, but normally a regular collection will do.
///
/// * *isVolatile* (optional, default is *false*): If *true then the
///   collection data is kept in-memory only and not made persistent. Unloading
///   the collection will cause the collection data to be discarded. Stopping
///   or re-starting the server will also cause full loss of data in the
///   collection. Setting this option will make the resulting collection be
///   slightly faster than regular collections because ArangoDB does not
///   enforce any synchronization to disk and does not calculate any CRC
///   checksums for datafiles (as there are no datafiles).
///
/// * *keyOptions* (optional): additional options for key generation. If
///   specified, then *keyOptions* should be a JSON array containing the
///   following attributes (**note**: some of them are optional):
///   * *type*: specifies the type of the key generator. The currently
///     available generators are *traditional* and *autoincrement*.
///   * *allowUserKeys*: if set to *true*, then it is allowed to supply
///     own key values in the *_key* attribute of a document. If set to
///     *false*, then the key generator will solely be responsible for
///     generating keys and supplying own key values in the *_key* attribute
///     of documents is considered an error.
///   * *increment*: increment value for *autoincrement* key generator.
///     Not used for other key generator types.
///   * *offset*: initial offset value for *autoincrement* key generator.
///     Not used for other key generator types.
///
/// * *numberOfShards* (optional, default is *1*): in a cluster, this value
///   determines the number of shards to create for the collection. In a single
///   server setup, this option is meaningless.
///
/// * *shardKeys* (optional, default is *[ "_key" ]*): in a cluster, this
///   attribute determines which document attributes are used to determine the
///   target shard for documents. Documents are sent to shards based on the
///   values they have in their shard key attributes. The values of all shard
///   key attributes in a document are hashed, and the hash value is used to
///   determine the target shard. Note that values of shard key attributes cannot
///   be changed once set.
///   This option is meaningless in a single server setup.
///
///   When choosing the shard keys, one must be aware of the following
///   rules and limitations: In a sharded collection with more than
///   one shard it is not possible to set up a unique constraint on
///   an attribute that is not the one and only shard key given in
///   *shardKeys*. This is because enforcing a unique constraint
///   would otherwise make a global index necessary or need extensive
///   communication for every single write operation. Furthermore, if
///   *_key* is not the one and only shard key, then it is not possible
///   to set the *_key* attribute when inserting a document, provided
///   the collection has more than one shard. Again, this is because
///   the database has to enforce the unique constraint on the *_key*
///   attribute and this can only be done efficiently if this is the
///   only shard key by delegating to the individual shards.
///
/// `db._create(collection-name, properties, type)`
///
/// Specifies the optional *type* of the collection, it can either be *document* 
/// or *edge*. On default it is document. Instead of giving a type you can also use 
/// *db._createEdgeCollection* or *db._createDocumentCollection*.
///
/// @EXAMPLES
///
/// With defaults:
///
/// @EXAMPLE_ARANGOSH_OUTPUT{collectionDatabaseCreate}
///   c = db._create("users");
///   c.properties();
/// ~ db._drop("users");
/// @END_EXAMPLE_ARANGOSH_OUTPUT
///
/// With properties:
///
/// @EXAMPLE_ARANGOSH_OUTPUT{collectionDatabaseCreateProperties}
///   c = db._create("users", { waitForSync : true, journalSize : 1024 * 1204 });
///   c.properties();
/// ~ db._drop("users");
/// @END_EXAMPLE_ARANGOSH_OUTPUT
///
/// With a key generator:
///
/// @EXAMPLE_ARANGOSH_OUTPUT{collectionDatabaseCreateKey}
///   db._create("users", { keyOptions: { type: "autoincrement", offset: 10, increment: 5 } });
///   db.users.save({ name: "user 1" });
///   db.users.save({ name: "user 2" });
///   db.users.save({ name: "user 3" });
/// ~ db._drop("users");
/// @END_EXAMPLE_ARANGOSH_OUTPUT
///
/// With a special key option:
///
/// @EXAMPLE_ARANGOSH_OUTPUT{collectionDatabaseCreateSpecialKey}
///   db._create("users", { keyOptions: { allowUserKeys: false } });
///   db.users.save({ name: "user 1" });
///   db.users.save({ name: "user 2", _key: "myuser" }); // xpError(ERROR_ARANGO_DOCUMENT_KEY_UNEXPECTED)
///   db.users.save({ name: "user 3" });
/// ~ db._drop("users");
/// @END_EXAMPLE_ARANGOSH_OUTPUT
/// @endDocuBlock
////////////////////////////////////////////////////////////////////////////////

static void JS_CreateVocbase (const v8::FunctionCallbackInfo<v8::Value>& args) {
  TRI_V8_TRY_CATCH_BEGIN(isolate);
  CreateVocBase(args, TRI_COL_TYPE_DOCUMENT);
  TRI_V8_TRY_CATCH_END
}

////////////////////////////////////////////////////////////////////////////////
/// @brief creates a new document collection
/// @startDocuBlock collectionCreateDocumentCollection
/// `db._createDocumentCollection(collection-name)`
///
/// Creates a new document collection named *collection-name*. If the
/// document name already exists and error is thrown. 
/// @endDocuBlock
////////////////////////////////////////////////////////////////////////////////

static void JS_CreateDocumentCollectionVocbase (const v8::FunctionCallbackInfo<v8::Value>& args) {
  TRI_V8_TRY_CATCH_BEGIN(isolate);
  CreateVocBase(args, TRI_COL_TYPE_DOCUMENT);
  TRI_V8_TRY_CATCH_END
}

////////////////////////////////////////////////////////////////////////////////
/// @brief creates a new edge collection
/// @startDocuBlock collectionCreateEdgeCollection
/// `db._createEdgeCollection(collection-name)`
///
/// Creates a new edge collection named *collection-name*. If the
/// collection name already exists an error is thrown. The default value
/// for *waitForSync* is *false*.
///
/// `db._createEdgeCollection(collection-name, properties)`
///
/// *properties* must be an object with the following attributes:
///
/// * *waitForSync* (optional, default *false*): If *true* creating
///   a document will only return after the data was synced to disk.
/// * *journalSize* (optional, default is 
///   "configuration parameter"):  The maximal size of
///   a journal or datafile.  Note that this also limits the maximal
///   size of a single object and must be at least 1MB.
///
/// @endDocuBlock
////////////////////////////////////////////////////////////////////////////////

static void JS_CreateEdgeCollectionVocbase (const v8::FunctionCallbackInfo<v8::Value>& args) {
  TRI_V8_TRY_CATCH_BEGIN(isolate);
  CreateVocBase(args, TRI_COL_TYPE_EDGE);
  TRI_V8_TRY_CATCH_END
}

void TRI_InitV8indexArangoDB (v8::Isolate* isolate,
                              v8::Handle<v8::ObjectTemplate> rt) {

  TRI_AddMethodVocbase(isolate, rt, TRI_V8_ASCII_STRING("_create"), JS_CreateVocbase, true);
  TRI_AddMethodVocbase(isolate, rt, TRI_V8_ASCII_STRING("_createEdgeCollection"), JS_CreateEdgeCollectionVocbase);
  TRI_AddMethodVocbase(isolate, rt, TRI_V8_ASCII_STRING("_createDocumentCollection"), JS_CreateDocumentCollectionVocbase);
}


void TRI_InitV8indexCollection (v8::Isolate* isolate,
                                v8::Handle<v8::ObjectTemplate> rt) {

  TRI_AddMethodVocbase(isolate, rt, TRI_V8_ASCII_STRING("dropIndex"), JS_DropIndexVocbaseCol);
  TRI_AddMethodVocbase(isolate, rt, TRI_V8_ASCII_STRING("ensureIndex"), JS_EnsureIndexVocbaseCol);
  TRI_AddMethodVocbase(isolate, rt, TRI_V8_ASCII_STRING("lookupIndex"), JS_LookupIndexVocbaseCol);
  TRI_AddMethodVocbase(isolate, rt, TRI_V8_ASCII_STRING("getIndexes"), JS_GetIndexesVocbaseCol);
}
<|MERGE_RESOLUTION|>--- conflicted
+++ resolved
@@ -1067,44 +1067,7 @@
     shards.insert(std::make_pair(shardId, serverId));
   }
 
-  // now create the JSON for the collection
-<<<<<<< HEAD
-  TRI_json_t* json = TRI_CreateObjectJson(TRI_UNKNOWN_MEM_ZONE);
-
-  if (json == nullptr) {
-    TRI_V8_THROW_EXCEPTION_MEMORY();
-  }
-
-  TRI_Insert3ObjectJson(TRI_UNKNOWN_MEM_ZONE, json, "id",          TRI_CreateStringCopyJson(TRI_UNKNOWN_MEM_ZONE, cid.c_str(), cid.size()));
-  TRI_Insert3ObjectJson(TRI_UNKNOWN_MEM_ZONE, json, "name",        TRI_CreateStringCopyJson(TRI_UNKNOWN_MEM_ZONE, name.c_str(), name.size()));
-  TRI_Insert3ObjectJson(TRI_UNKNOWN_MEM_ZONE, json, "type",        TRI_CreateNumberJson(TRI_UNKNOWN_MEM_ZONE, (int) collectionType));
-  TRI_Insert3ObjectJson(TRI_UNKNOWN_MEM_ZONE, json, "status",      TRI_CreateNumberJson(TRI_UNKNOWN_MEM_ZONE, (int) TRI_VOC_COL_STATUS_LOADED));
-  TRI_Insert3ObjectJson(TRI_UNKNOWN_MEM_ZONE, json, "deleted",     TRI_CreateBooleanJson(TRI_UNKNOWN_MEM_ZONE, parameters.deleted()));
-  TRI_Insert3ObjectJson(TRI_UNKNOWN_MEM_ZONE, json, "doCompact",   TRI_CreateBooleanJson(TRI_UNKNOWN_MEM_ZONE, parameters.doCompact()));
-  TRI_Insert3ObjectJson(TRI_UNKNOWN_MEM_ZONE, json, "isSystem",    TRI_CreateBooleanJson(TRI_UNKNOWN_MEM_ZONE, parameters.isSystem()));
-  TRI_Insert3ObjectJson(TRI_UNKNOWN_MEM_ZONE, json, "isVolatile",  TRI_CreateBooleanJson(TRI_UNKNOWN_MEM_ZONE, parameters.isVolatile()));
-  TRI_Insert3ObjectJson(TRI_UNKNOWN_MEM_ZONE, json, "waitForSync", TRI_CreateBooleanJson(TRI_UNKNOWN_MEM_ZONE, parameters.waitForSync()));
-  TRI_Insert3ObjectJson(TRI_UNKNOWN_MEM_ZONE, json, "journalSize", TRI_CreateNumberJson(TRI_UNKNOWN_MEM_ZONE, parameters.maximalSize()));
-  TRI_Insert3ObjectJson(TRI_UNKNOWN_MEM_ZONE, json, "indexBuckets", TRI_CreateNumberJson(TRI_UNKNOWN_MEM_ZONE, parameters.indexBuckets()));
-
-  TRI_json_t* keyOptions = TRI_CreateObjectJson(TRI_UNKNOWN_MEM_ZONE);
-  if (keyOptions != nullptr) {
-    TRI_Insert3ObjectJson(TRI_UNKNOWN_MEM_ZONE, keyOptions, "type", TRI_CreateStringCopyJson(TRI_UNKNOWN_MEM_ZONE, "traditional", strlen("traditional")));
-    TRI_Insert3ObjectJson(TRI_UNKNOWN_MEM_ZONE, keyOptions, "allowUserKeys", TRI_CreateBooleanJson(TRI_UNKNOWN_MEM_ZONE, allowUserKeys));
-
-    TRI_Insert3ObjectJson(TRI_UNKNOWN_MEM_ZONE, json, "keyOptions", keyOptions);
-  }
-
-  TRI_Insert3ObjectJson(TRI_UNKNOWN_MEM_ZONE, json, "shardKeys", JsonHelper::stringArray(TRI_UNKNOWN_MEM_ZONE, shardKeys));
-  TRI_Insert3ObjectJson(TRI_UNKNOWN_MEM_ZONE, json, "shards", JsonHelper::stringObject(TRI_UNKNOWN_MEM_ZONE, shards));
-
-  TRI_json_t* indexes = TRI_CreateArrayJson(TRI_UNKNOWN_MEM_ZONE);
-
-  if (indexes == nullptr) {
-    TRI_FreeJson(TRI_UNKNOWN_MEM_ZONE, json);
-    TRI_V8_THROW_EXCEPTION_MEMORY();
-  }
-=======
+  // now create the VelocyPack for the collection
   arangodb::velocypack::Builder velocy;
   using arangodb::velocypack::Value;
   using arangodb::velocypack::ValueType;
@@ -1117,13 +1080,13 @@
           ("name",         Value(name))
           ("type",         Value((int) collectionType))
           ("status",       Value((int) TRI_VOC_COL_STATUS_LOADED))
-          ("deleted",      Value(parameters._deleted))
-          ("doCompact",    Value(parameters._doCompact))
-          ("isSystem",     Value(parameters._isSystem))
-          ("isVolatile",   Value(parameters._isVolatile))
-          ("waitForSync",  Value(parameters._waitForSync))
-          ("journalSize",  Value(parameters._maximalSize))
-          ("indexBuckets", Value(parameters._indexBuckets))
+          ("deleted",      Value(parameters.deleted()))
+          ("doCompact",    Value(parameters.doCompact()))
+          ("isSystem",     Value(parameters.isSystem()))
+          ("isVolatile",   Value(parameters.isVolatile()))
+          ("waitForSync",  Value(parameters.waitForSync()))
+          ("journalSize",  Value(parameters.maximalSize()))
+          ("indexBuckets", Value(parameters.indexBuckets()))
           ("keyOptions",   Value(ValueType::Object))
               ("type",          Value("traditional"))
               ("allowUserKeys", Value(allowUserKeys))
@@ -1135,7 +1098,6 @@
         velocy(Value(sk));
       }
     }
->>>>>>> c4f5f69b
 
     { 
       ObjectBuilder ob(&velocy, "shards");
