--- conflicted
+++ resolved
@@ -141,26 +141,16 @@
     addPayload(std::forward<Payload>(payload), &options, resolveExternals);
   }
 
-<<<<<<< HEAD
   void addPayloadPreconditions() { 
     if (_vpackPayloads.size() != 0) {
       LOG(ERR) << "Payload set twice";
       TRI_ASSERT(_vpackPayloads.size() == 0);
     }
   }
-
-  virtual void addPayloadPreHook(bool inputIsBuffer, bool& resolveExternals) {}
-  virtual void addPayloadPostHook(
-      arangodb::velocypack::Options const* options) {}
-  void addPayload(VPackSlice const& slice,
-                  arangodb::velocypack::Options const* options = nullptr,
-=======
-  void addPayloadPreconditions() { TRI_ASSERT(_vpackPayloads.size() == 0); }
   virtual void addPayloadPreHook(bool inputIsBuffer, bool& resolveExternals,
                                  bool& skipBody) {}
   void addPayload(VPackSlice const&,
                   arangodb::velocypack::Options const* = nullptr,
->>>>>>> 62718e09
                   bool resolve_externals = true);
   void addPayload(VPackBuffer<uint8_t>&&,
                   arangodb::velocypack::Options const* = nullptr,
