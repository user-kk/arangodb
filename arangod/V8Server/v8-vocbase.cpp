--- conflicted
+++ resolved
@@ -2293,12 +2293,8 @@
   TRI_document_collection_t* document = trx.primaryCollection();
   TRI_memory_zone_t* zone = document->_shaper->_memoryZone;
 
-<<<<<<< HEAD
   TRI_doc_mptr_t mptr;
-=======
-  TRI_doc_mptr_t document;
-  Barrier barrier(primary);
->>>>>>> 797ef2e2
+  Barrier barrier(document);
   
   // we must lock here, because below we are
   // - reading the old document in coordinator case
@@ -2352,13 +2348,7 @@
     TRI_V8_EXCEPTION_MESSAGE(scope, TRI_errno(), "<data> cannot be converted into JSON shape");
   }
   
-<<<<<<< HEAD
-  Barrier barrier(document);
-
   res = trx.updateDocument(key, &mptr, shaped, policy, options.waitForSync, rid, &actualRevision);
-=======
-  res = trx.updateDocument(key, &document, shaped, policy, options.waitForSync, rid, &actualRevision);
->>>>>>> 797ef2e2
 
   res = trx.finish(res);
   
@@ -2550,19 +2540,10 @@
     TRI_V8_EXCEPTION_MESSAGE(scope, TRI_errno(), "<data> cannot be converted into JSON shape");
   }
 
-<<<<<<< HEAD
   TRI_doc_mptr_t mptr;
   res = trx->createEdge(key, &mptr, shaped, forceSync, &edge);
 
   Barrier barrier(document);
-
-=======
-  Barrier barrier(primary);
-
-  TRI_doc_mptr_t document;
-  res = trx->createEdge(key, &document, shaped, forceSync, &edge);
-
->>>>>>> 797ef2e2
   res = trx->finish(res);
    
   TRI_FreeShapedJson(zone, shaped);
@@ -2719,15 +2700,9 @@
   // we must use a write-lock that spans both the initial read and the update.
   // otherwise the operation is not atomic
   trx.lockWrite();
-<<<<<<< HEAD
 
   TRI_doc_mptr_t mptr;
   res = trx.read(&mptr, key);
-=======
-  
-  TRI_doc_mptr_t document;
-  res = trx.read(&document, key);
->>>>>>> 797ef2e2
 
   if (res != TRI_ERROR_NO_ERROR) {
     TRI_FreeJson(TRI_UNKNOWN_MEM_ZONE, json);
@@ -2735,14 +2710,9 @@
     TRI_V8_EXCEPTION(scope, res);
   }
 
-<<<<<<< HEAD
   TRI_document_collection_t* document = trx.primaryCollection();
   TRI_memory_zone_t* zone = document->_shaper->_memoryZone;
-=======
-  TRI_primary_collection_t* primary = trx.primaryCollection();
-  Barrier barrier(primary);
-  TRI_memory_zone_t* zone = primary->_shaper->_memoryZone;
->>>>>>> 797ef2e2
+  Barrier barrier(document);
 
   TRI_shaped_json_t shaped;
   TRI_EXTRACT_SHAPED_JSON_MARKER(shaped, mptr.getDataPtr());  // PROTECTED by trx here
@@ -2778,10 +2748,6 @@
 
   res = trx.updateDocument(key, &mptr, patchedJson, policy, options.waitForSync, rid, &actualRevision);
 
-<<<<<<< HEAD
-  Barrier barrier(document);
-=======
->>>>>>> 797ef2e2
   res = trx.finish(res);
 
   TRI_FreeJson(TRI_UNKNOWN_MEM_ZONE, patchedJson);
