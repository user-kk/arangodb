////////////////////////////////////////////////////////////////////////////////
/// @brief Class to get and cache information about the cluster state
///
/// @file ClusterInfo.cpp
///
/// DISCLAIMER
///
/// Copyright 2014 ArangoDB GmbH, Cologne, Germany
/// Copyright 2004-2014 triAGENS GmbH, Cologne, Germany
///
/// Licensed under the Apache License, Version 2.0 (the "License");
/// you may not use this file except in compliance with the License.
/// You may obtain a copy of the License at
///
///     http://www.apache.org/licenses/LICENSE-2.0
///
/// Unless required by applicable law or agreed to in writing, software
/// distributed under the License is distributed on an "AS IS" BASIS,
/// WITHOUT WARRANTIES OR CONDITIONS OF ANY KIND, either express or implied.
/// See the License for the specific language governing permissions and
/// limitations under the License.
///
/// Copyright holder is ArangoDB GmbH, Cologne, Germany
///
/// @author Max Neunhoeffer
/// @author Jan Steemann
/// @author Copyright 2014, ArangoDB GmbH, Cologne, Germany
/// @author Copyright 2013, triagens GmbH, Cologne, Germany
////////////////////////////////////////////////////////////////////////////////

#include "Cluster/ClusterInfo.h"

#include "Basics/conversions.h"
#include "Basics/json.h"
#include "Basics/logging.h"
#include "Basics/tri-strings.h"
#include "Basics/json-utilities.h"
#include "Basics/JsonHelper.h"
#include "Basics/MutexLocker.h"
#include "Basics/ReadLocker.h"
#include "Basics/WriteLocker.h"
#include "Basics/StringUtils.h"
#include "VocBase/server.h"

#ifdef _WIN32
// turn off warnings about too long type name for debug symbols blabla in MSVC only...
#pragma warning(disable : 4503)
#endif

using namespace std;
using namespace triagens::arango;
using triagens::basics::JsonHelper;
  
// -----------------------------------------------------------------------------
// --SECTION--                                                  static variables
// -----------------------------------------------------------------------------

////////////////////////////////////////////////////////////////////////////////
/// @brief single instance of ClusterInfo - will live as long as the server is
/// running
////////////////////////////////////////////////////////////////////////////////

static ClusterInfo Instance;

// -----------------------------------------------------------------------------
// --SECTION--                                                 private functions
// -----------------------------------------------------------------------------

////////////////////////////////////////////////////////////////////////////////
/// @brief a local helper to report errors and messages
////////////////////////////////////////////////////////////////////////////////

static inline int setErrormsg (int ourerrno, string& errorMsg) {
  errorMsg = TRI_errno_string(ourerrno);
  return ourerrno;
}

////////////////////////////////////////////////////////////////////////////////
/// @brief check whether the JSON returns an error
////////////////////////////////////////////////////////////////////////////////

static inline bool hasError (TRI_json_t const* json) {
  TRI_json_t const* error = TRI_LookupObjectJson(json, "error");

  return (TRI_IsBooleanJson(error) && error->_value._boolean);
}

////////////////////////////////////////////////////////////////////////////////
/// @brief extract the error message from a JSON
////////////////////////////////////////////////////////////////////////////////

static string extractErrorMessage (string const& shardId,
                                   TRI_json_t const* json) {
  string msg = " shardID:" + shardId + ": ";

  // add error message text
  TRI_json_t const* errorMessage = TRI_LookupObjectJson(json, "errorMessage");
  if (TRI_IsStringJson(errorMessage)) {
    msg += string(errorMessage->_value._string.data,
                  errorMessage->_value._string.length - 1);
  }

  // add error number
  TRI_json_t const* errorNum = TRI_LookupObjectJson(json, "errorNum");
  if (TRI_IsNumberJson(errorNum)) {
    msg += " (errNum=" + triagens::basics::StringUtils::itoa(static_cast<uint32_t>(errorNum->_value._number)) + ")";
  }

  return msg;
}

// -----------------------------------------------------------------------------
// --SECTION--                                              CollectionInfo class
// -----------------------------------------------------------------------------

// -----------------------------------------------------------------------------
// --SECTION--                                        constructors / destructors
// -----------------------------------------------------------------------------

////////////////////////////////////////////////////////////////////////////////
/// @brief creates an empty collection info object
////////////////////////////////////////////////////////////////////////////////

CollectionInfo::CollectionInfo ()
  : _json(nullptr) {
}

////////////////////////////////////////////////////////////////////////////////
/// @brief creates a collection info object from json
////////////////////////////////////////////////////////////////////////////////

CollectionInfo::CollectionInfo (TRI_json_t* json)
  : _json(json) {
}

////////////////////////////////////////////////////////////////////////////////
/// @brief creates a collection info object from another
////////////////////////////////////////////////////////////////////////////////

CollectionInfo::CollectionInfo (CollectionInfo const& other) :
  _json(other._json) {

  if (other._json != nullptr) {
    _json = TRI_CopyJson(TRI_UNKNOWN_MEM_ZONE, other._json);
  }
}

////////////////////////////////////////////////////////////////////////////////
/// @brief move constructs a collection info object from another
////////////////////////////////////////////////////////////////////////////////

CollectionInfo::CollectionInfo (CollectionInfo& other) 
    : _json(other._json) {
  other._json = nullptr;
}

////////////////////////////////////////////////////////////////////////////////
/// @brief copy assigns a collection info object from another one
////////////////////////////////////////////////////////////////////////////////

CollectionInfo& CollectionInfo::operator= (CollectionInfo const& other) {
  if (other._json != nullptr && this != &other) {
    _json = TRI_CopyJson(TRI_UNKNOWN_MEM_ZONE, other._json);
  }
  else {
    _json = nullptr;
  }

  return *this;
}

////////////////////////////////////////////////////////////////////////////////
/// @brief move assigns a collection info object from another one
////////////////////////////////////////////////////////////////////////////////

CollectionInfo& CollectionInfo::operator= (CollectionInfo& other) {
  if (this == &other) {
    return *this;
  }

  if (_json != nullptr) {
    TRI_FreeJson(TRI_UNKNOWN_MEM_ZONE, _json);
  }
  _json = other._json;
  other._json = nullptr;

  return *this;
}

////////////////////////////////////////////////////////////////////////////////
/// @brief destroys a collection info object
////////////////////////////////////////////////////////////////////////////////

CollectionInfo::~CollectionInfo () {
  if (_json != nullptr) {
    TRI_FreeJson(TRI_UNKNOWN_MEM_ZONE, _json);
  }
}

// -----------------------------------------------------------------------------
// --SECTION--                                       CollectionInfoCurrent class
// -----------------------------------------------------------------------------

// -----------------------------------------------------------------------------
// --SECTION--                                        constructors / destructors
// -----------------------------------------------------------------------------

////////////////////////////////////////////////////////////////////////////////
/// @brief creates an empty collection info object
////////////////////////////////////////////////////////////////////////////////

CollectionInfoCurrent::CollectionInfoCurrent () {
}

////////////////////////////////////////////////////////////////////////////////
/// @brief creates a collection info object from json
////////////////////////////////////////////////////////////////////////////////

CollectionInfoCurrent::CollectionInfoCurrent (ShardID const& shardID, TRI_json_t* json) {
  _jsons.insert(make_pair(shardID, json));
}

////////////////////////////////////////////////////////////////////////////////
/// @brief creates a collection info object from another
////////////////////////////////////////////////////////////////////////////////

CollectionInfoCurrent::CollectionInfoCurrent (CollectionInfoCurrent const& other) 
  : _jsons(other._jsons) {
  copyAllJsons();
}

////////////////////////////////////////////////////////////////////////////////
/// @brief moves a collection info current object from another
////////////////////////////////////////////////////////////////////////////////

CollectionInfoCurrent::CollectionInfoCurrent (CollectionInfoCurrent&& other) {
  _jsons.swap(other._jsons);
}

////////////////////////////////////////////////////////////////////////////////
/// @brief copy assigns a collection info current object from another one
////////////////////////////////////////////////////////////////////////////////

CollectionInfoCurrent& CollectionInfoCurrent::operator= (CollectionInfoCurrent const& other) {
  if (this == &other) {
    return *this;
  }
  freeAllJsons();
  _jsons = other._jsons;
  copyAllJsons();
  return *this;
}

////////////////////////////////////////////////////////////////////////////////
/// @brief creates a collection info object from json
////////////////////////////////////////////////////////////////////////////////

CollectionInfoCurrent& CollectionInfoCurrent::operator= (
    CollectionInfoCurrent&& other) {
  if (this == &other) {
    return *this;
  }
  freeAllJsons();
  _jsons.clear();
  _jsons.swap(other._jsons);
  return *this;
}

////////////////////////////////////////////////////////////////////////////////
/// @brief destroys a collection info object
////////////////////////////////////////////////////////////////////////////////

CollectionInfoCurrent::~CollectionInfoCurrent () {
  freeAllJsons();
}

////////////////////////////////////////////////////////////////////////////////
/// @brief free all pointers to TRI_json_t in the map _jsons
////////////////////////////////////////////////////////////////////////////////

void CollectionInfoCurrent::freeAllJsons () {
  for (auto it = _jsons.begin(); it != _jsons.end(); ++it) {
    if (it->second != nullptr) {
      TRI_FreeJson(TRI_UNKNOWN_MEM_ZONE, it->second);
    }
  }
}

////////////////////////////////////////////////////////////////////////////////
/// @brief copy TRI_json_t behind the pointers in the map _jsons
////////////////////////////////////////////////////////////////////////////////

void CollectionInfoCurrent::copyAllJsons () {
  for (auto it = _jsons.begin(); it != _jsons.end(); ++it) {
    if (nullptr != it->second) {
      it->second = TRI_CopyJson(TRI_UNKNOWN_MEM_ZONE, it->second);
    }
  }
}

// -----------------------------------------------------------------------------
// --SECTION--                                                   private methods
// -----------------------------------------------------------------------------

////////////////////////////////////////////////////////////////////////////////
/// @brief returns an instance of the cluster info class
////////////////////////////////////////////////////////////////////////////////

ClusterInfo* ClusterInfo::instance () {
  return &Instance;
}

////////////////////////////////////////////////////////////////////////////////
/// @brief creates a cluster info object
////////////////////////////////////////////////////////////////////////////////

ClusterInfo::ClusterInfo ()
  : _agency(),
    _uniqid() {

  _uniqid._currentValue = _uniqid._upperValue = 0ULL;

  // Actual loading into caches is postponed until necessary
}

////////////////////////////////////////////////////////////////////////////////
/// @brief destroys a cluster info object
////////////////////////////////////////////////////////////////////////////////

ClusterInfo::~ClusterInfo () {
  clearPlannedDatabases(_plannedDatabases);
  clearCurrentDatabases(_currentDatabases);
}

// -----------------------------------------------------------------------------
// --SECTION--                                                    public methods
// -----------------------------------------------------------------------------

////////////////////////////////////////////////////////////////////////////////
/// @brief increase the uniqid value. if it exceeds the upper bound, fetch a
/// new upper bound value from the agency
////////////////////////////////////////////////////////////////////////////////

uint64_t ClusterInfo::uniqid (uint64_t count) {
  MUTEX_LOCKER(_idLock);

  if (_uniqid._currentValue + count - 1 >= _uniqid._upperValue) {
    
    uint64_t fetch = count;

    if (fetch < MinIdsPerBatch) {
      fetch = MinIdsPerBatch;
    }

    AgencyCommResult result = _agency.uniqid("Sync/LatestID", fetch, 0.0);

    if (! result.successful() || result._index == 0) {
      return 0;
    }

    _uniqid._currentValue = result._index + count;
    _uniqid._upperValue   = _uniqid._currentValue + fetch - 1;

    return result._index;
  }

  uint64_t result = _uniqid._currentValue;
  _uniqid._currentValue += count;

  return result;
}

////////////////////////////////////////////////////////////////////////////////
/// @brief flush the caches (used for testing)
////////////////////////////////////////////////////////////////////////////////

void ClusterInfo::flush () {
  loadServers();
  loadCurrentDBServers();
  loadCurrentCoordinators();
  loadPlannedDatabases();
  loadCurrentDatabases();
  loadPlannedCollections(true);
  loadCurrentCollections(true);
}

////////////////////////////////////////////////////////////////////////////////
/// @brief ask whether a cluster database exists
////////////////////////////////////////////////////////////////////////////////

bool ClusterInfo::doesDatabaseExist (DatabaseID const& databaseID,
                                     bool reload) {
  int tries = 0;

  if (reload || 
      ! _plannedDatabasesProt.isValid ||
      ! _currentDatabasesProt.isValid ||
      ! _DBServersProt.isValid) {
    loadPlannedDatabases();
    loadCurrentDatabases();
    loadCurrentDBServers();
    ++tries;   // no need to reload if the database is not found
  }

  // From now on we know that all data has been valid once, so no need
  // to check the isValid flags again under the lock.

  while (true) {
    {
      size_t expectedSize;
      {
        READ_LOCKER(_DBServersProt.lock);
        expectedSize = _DBServers.size();
      }

      // look up database by name:

      READ_LOCKER(_plannedDatabasesProt.lock);
      // _plannedDatabases is a map-type<DatabaseID, TRI_json_t*>
      auto it = _plannedDatabases.find(databaseID);

      if (it != _plannedDatabases.end()) {
        // found the database in Plan
        READ_LOCKER(_currentDatabasesProt.lock);
        // _currentDatabases is 
        //     a map-type<DatabaseID, a map-type<ServerID, TRI_json_t*>>
        auto it2 = _currentDatabases.find(databaseID);

        if (it2 != _currentDatabases.end()) {
          // found the database in Current

          return ((*it2).second.size() >= expectedSize);
        }
      }
    }

    if (++tries >= 2) {
      break;
    }

    loadPlannedDatabases();
    loadCurrentDatabases();
    loadCurrentDBServers();
  }

  return false;
}

////////////////////////////////////////////////////////////////////////////////
/// @brief get list of databases in the cluster
////////////////////////////////////////////////////////////////////////////////

std::vector<DatabaseID> ClusterInfo::listDatabases (bool reload) {
  std::vector<DatabaseID> result;

  if (reload ||
      ! _plannedDatabasesProt.isValid ||
      ! _currentDatabasesProt.isValid ||
      ! _DBServersProt.isValid) {
    loadPlannedDatabases();
    loadCurrentDatabases();
    loadCurrentDBServers();
  }

  // From now on we know that all data has been valid once, so no need
  // to check the isValid flags again under the lock.

  size_t expectedSize;
  {
    READ_LOCKER(_DBServersProt.lock);
    expectedSize = _DBServers.size();
  }

  {
    READ_LOCKER(_plannedDatabasesProt.lock);
    READ_LOCKER(_currentDatabasesProt.lock);
    // _plannedDatabases is a map-type<DatabaseID, TRI_json_t*>
    auto it = _plannedDatabases.begin();

    while (it != _plannedDatabases.end()) {
      // _currentDatabases is:
      //   a map-type<DatabaseID, a map-type<ServerID, TRI_json_t*>>
      auto it2 = _currentDatabases.find((*it).first);

      if (it2 != _currentDatabases.end()) {
        if ((*it2).second.size() >= expectedSize) {
          result.push_back((*it).first);
        }
      }

      ++it;
    }
  }

  return result;
}

////////////////////////////////////////////////////////////////////////////////
/// @brief actually clears a list of planned databases
////////////////////////////////////////////////////////////////////////////////

void ClusterInfo::clearPlannedDatabases (
                 std::unordered_map<DatabaseID, TRI_json_t*>& databases) {

  auto it = databases.begin();
  while (it != databases.end()) {
    TRI_json_t* json = (*it).second;

    if (json != nullptr) {
      TRI_FreeJson(TRI_UNKNOWN_MEM_ZONE, json);
    }
    ++it;
  }
  databases.clear();
}

////////////////////////////////////////////////////////////////////////////////
/// @brief (re-)load the information about planned databases
/// Usually one does not have to call this directly.
////////////////////////////////////////////////////////////////////////////////
//
static const std::string prefixPlannedDatabases = "Plan/Databases";

void ClusterInfo::loadPlannedDatabases () {

  uint64_t storedVersion = _plannedDatabasesProt.version;
  MUTEX_LOCKER(_plannedDatabasesProt.mutex);
  if (_plannedDatabasesProt.version > storedVersion) {
    // Somebody else did, what we intended to do, so just return
    return;
  }

  // Now contact the agency:
  AgencyCommResult result;
  {
    AgencyCommLocker locker("Plan", "READ");

    if (locker.successful()) {
      result = _agency.getValues(prefixPlannedDatabases, true);
    }
  }

  if (result.successful()) {
    result.parse(prefixPlannedDatabases + "/", false);

    decltype(_plannedDatabases) newDatabases;

    // result._values is a std::map<std::string, AgencyCommResultEntry>
    auto it = result._values.begin();

    while (it != result._values.end()) {
      string const& name = (*it).first;
      TRI_json_t* options = (*it).second._json;

      // steal the json
      (*it).second._json = nullptr;
      newDatabases.insert(std::make_pair(name, options));

      ++it;
    }

    // Now set the new value:
    {
      WRITE_LOCKER(_plannedDatabasesProt.lock);
      _plannedDatabases.swap(newDatabases);
      _plannedDatabasesProt.version++;   // such that others notice our change
      _plannedDatabasesProt.isValid = true;  // will never be reset to false
    }
    clearPlannedDatabases(newDatabases);  // delete the old stuff
    return;
  }

  LOG_DEBUG("Error while loading %s httpCode: %d "
            "errorCode: %d errorMessage: %s body: %s",
            prefixPlannedDatabases.c_str(),
            result.httpCode(), result.errorCode(),
            result.errorMessage().c_str(), result.body().c_str());
}

////////////////////////////////////////////////////////////////////////////////
/// @brief deletes a list of current databases
////////////////////////////////////////////////////////////////////////////////

void ClusterInfo::clearCurrentDatabases (
               std::unordered_map<DatabaseID, 
                                  std::unordered_map<ServerID, TRI_json_t*>>&
               databases) {

  auto it = databases.begin();
  while (it != databases.end()) {
    auto it2 = (*it).second.begin();

    while (it2 != (*it).second.end()) {
      TRI_json_t* json = (*it2).second;

      if (json != nullptr) {
        TRI_FreeJson(TRI_UNKNOWN_MEM_ZONE, json);
      }

      ++it2;
    }
    ++it;
  }

  databases.clear();
}

////////////////////////////////////////////////////////////////////////////////
/// @brief (re-)load the information about current databases
/// Usually one does not have to call this directly.
////////////////////////////////////////////////////////////////////////////////

static const std::string prefixCurrentDatabases = "Current/Databases";

void ClusterInfo::loadCurrentDatabases () {

  uint64_t storedVersion = _currentDatabasesProt.version;
  MUTEX_LOCKER(_currentDatabasesProt.mutex);
  if (_currentDatabasesProt.version > storedVersion) {
    // Somebody else did, what we intended to do, so just return
    return;
  }

  // Now contact the agency:
  AgencyCommResult result;
  {
    AgencyCommLocker locker("Plan", "READ");

    if (locker.successful()) {
      result = _agency.getValues(prefixCurrentDatabases, true);
    }
  }

  if (result.successful()) {
    result.parse(prefixCurrentDatabases + "/", false);

    decltype(_currentDatabases) newDatabases;

    std::map<std::string, AgencyCommResultEntry>::iterator it = result._values.begin();

    while (it != result._values.end()) {
      const std::string key = (*it).first;

      // each entry consists of a database id and a collection id, separated by '/'
      std::vector<std::string> parts = triagens::basics::StringUtils::split(key, '/');

      if (parts.empty()) {
        ++it;
        continue;
      }
      const std::string database = parts[0];

      // _currentDatabases is
      //   a map-type<DatabaseID, a map-type<ServerID, TRI_json_t*>>
      auto it2 = newDatabases.find(database);

      if (it2 == newDatabases.end()) {
        // insert an empty list for this database
        decltype(it2->second) empty;
        it2 = newDatabases.insert(std::make_pair(database, empty)).first;
      }

      if (parts.size() == 2) {
        // got a server name
        TRI_json_t* json = (*it).second._json;
        // steal the JSON
        (*it).second._json = nullptr;
        (*it2).second.insert(std::make_pair(parts[1], json));
      }

      ++it;
    }

    // Now set the new value:
    {
      WRITE_LOCKER(_currentDatabasesProt.lock);
      _currentDatabases.swap(newDatabases);
      _currentDatabasesProt.version++;   // such that others notice our change
      _currentDatabasesProt.isValid = true;  // will never be reset to false
    }
    clearCurrentDatabases(newDatabases);  // delete the old stuff
    return;
  }

  LOG_DEBUG("Error while loading %s httpCode: %d "
            "errorCode: %d errorMessage: %s body: %s",
            prefixCurrentDatabases.c_str(),
            result.httpCode(), result.errorCode(),
            result.errorMessage().c_str(), result.body().c_str());
}

////////////////////////////////////////////////////////////////////////////////
/// @brief (re-)load the information about collections from the agency
/// Usually one does not have to call this directly.
////////////////////////////////////////////////////////////////////////////////

static const std::string prefixPlannedCollections = "Plan/Collections";

void ClusterInfo::loadPlannedCollections (bool acquireLock) {

  uint64_t storedVersion = _plannedCollectionsProt.version;
  MUTEX_LOCKER(_plannedCollectionsProt.mutex);
  if (_plannedCollectionsProt.version > storedVersion) {
    // Somebody else did, what we intended to do, so just return
    return;
  }

  // Now contact the agency:
  AgencyCommResult result;
  {
    if (acquireLock) {
      AgencyCommLocker locker("Plan", "READ");

      if (locker.successful()) {
        result = _agency.getValues(prefixPlannedCollections, true);
      }
      else {
        LOG_ERROR("Error while locking %s", prefixPlannedCollections.c_str());
        return;
      }
    }
    else {
      result = _agency.getValues(prefixPlannedCollections, true);
    }
  }

  if (result.successful()) {
    result.parse(prefixPlannedCollections + "/", false);

    decltype(_plannedCollections) newCollections;
    decltype(_shards)             newShards;
    decltype(_shardKeys)          newShardKeys;

    std::map<std::string, AgencyCommResultEntry>::iterator it = result._values.begin();

    for (; it != result._values.end(); ++it) {
      const std::string key = (*it).first;

      // each entry consists of a database id and a collection id, separated by '/'
      std::vector<std::string> parts = triagens::basics::StringUtils::split(key, '/');

      if (parts.size() != 2) {
        // invalid entry
        LOG_WARNING("found invalid collection key in agency: '%s'", key.c_str());
        continue;
      }

      const std::string database   = parts[0];
      const std::string collection = parts[1];

      // check whether we have created an entry for the database already
      AllCollections::iterator it2 = newCollections.find(database);

      if (it2 == newCollections.end()) {
        // not yet, so create an entry for the database
        DatabaseCollections empty;
        newCollections.emplace(std::make_pair(database, empty));
        it2 = newCollections.find(database);
      }

      TRI_json_t* json = (*it).second._json;
      // steal the json
      (*it).second._json = nullptr;

      shared_ptr<CollectionInfo> collectionData (new CollectionInfo(json));
      std::vector<std::string>* shardKeys = new std::vector<std::string>;
      *shardKeys = collectionData->shardKeys();
      newShardKeys.insert(
             make_pair(collection, shared_ptr<std::vector<std::string> > (shardKeys)));
      auto shardIDs = collectionData->shardIds();
      std::shared_ptr<std::vector<std::string>> shards
          (new std::vector<std::string>);
      for (auto const& p : *shardIDs) {
        shards->push_back(p.first);
      }
      // Sort by the number in the shard ID ("s0000001" for example):
      std::sort(shards->begin(), shards->end(),
                [] (std::string const& a, std::string const& b) -> bool {
                  return   std::strtol(a.c_str()+1, nullptr, 10) 
                         < std::strtol(b.c_str()+1, nullptr, 10);
                });
      newShards.emplace(std::make_pair(collectionData->name(), shards));
      newShards.emplace(std::make_pair(collection, shards));

      // insert the collection into the existing map, insert it under its
      // ID as well as under its name, so that a lookup can be done with
      // either of the two.

      (*it2).second.emplace(std::make_pair(collection, collectionData));
      (*it2).second.emplace(std::make_pair(collectionData->name(),
                                           collectionData));

    }

    // Now set the new value:
    {
      WRITE_LOCKER(_plannedCollectionsProt.lock);
      _plannedCollections.swap(newCollections);
      _shards.swap(newShards);
      _shardKeys.swap(newShardKeys);
      _plannedCollectionsProt.version++;   // such that others notice our change
      _plannedCollectionsProt.isValid = true;  // will never be reset to false
    }
    return;
  }

  LOG_ERROR("Error while loading %s httpCode: %d "
            "errorCode: %d errorMessage: %s body: %s",
            prefixPlannedCollections.c_str(),
            result.httpCode(), result.errorCode(),
            result.errorMessage().c_str(), result.body().c_str());
}

////////////////////////////////////////////////////////////////////////////////
/// @brief ask about a collection
/// If it is not found in the cache, the cache is reloaded once
////////////////////////////////////////////////////////////////////////////////

shared_ptr<CollectionInfo> ClusterInfo::getCollection
                                          (DatabaseID const& databaseID,
                                           CollectionID const& collectionID) {
  int tries = 0;

  if (! _plannedCollectionsProt.isValid) {
    loadPlannedCollections(true);
    ++tries;
  }

  while (true) {   // left by break
    {
      READ_LOCKER(_plannedCollectionsProt.lock);
      // look up database by id
      AllCollections::const_iterator it = _plannedCollections.find(databaseID);

      if (it != _plannedCollections.end()) {
        // look up collection by id (or by name)
        DatabaseCollections::const_iterator it2 = (*it).second.find(collectionID);

        if (it2 != (*it).second.end()) {
          return (*it2).second;
        }
      }
    }
    if (++tries >= 2) {
      break;
    }

    // must load collections outside the lock
    loadPlannedCollections(true);
  }

  return shared_ptr<CollectionInfo>(new CollectionInfo());
}

////////////////////////////////////////////////////////////////////////////////
/// @brief get properties of a collection
////////////////////////////////////////////////////////////////////////////////

TRI_col_info_t ClusterInfo::getCollectionProperties (CollectionInfo const& collection) {
  TRI_col_info_t info;
 
  info._version      = TRI_COL_VERSION; 
  info._type         = collection.type();
  info._cid          = collection.id();
  info._revision     = 0; // TODO
  info._maximalSize  = collection.journalSize();
  info._initialCount = -1;

  const std::string name = collection.name();
  memset(info._name, 0, sizeof(info._name));
  memcpy(info._name, name.c_str(), name.size());
  
  info._keyOptions   = collection.keyOptions();

  info._deleted      = collection.deleted();
  info._doCompact    = collection.doCompact();
  info._isSystem     = collection.isSystem();
  info._isVolatile   = collection.isVolatile();
  info._waitForSync  = collection.waitForSync();
  info._indexBuckets = collection.indexBuckets();

  return info;
}

////////////////////////////////////////////////////////////////////////////////
/// @brief get properties of a collection
////////////////////////////////////////////////////////////////////////////////

TRI_col_info_t ClusterInfo::getCollectionProperties (DatabaseID const& databaseID,
                                                     CollectionID const& collectionID) {
  shared_ptr<CollectionInfo> ci = getCollection(databaseID, collectionID);

  return getCollectionProperties(*ci);
}

////////////////////////////////////////////////////////////////////////////////
/// @brief ask about all collections
////////////////////////////////////////////////////////////////////////////////

const std::vector<shared_ptr<CollectionInfo> > ClusterInfo::getCollections
                         (DatabaseID const& databaseID) {
  std::vector<shared_ptr<CollectionInfo> > result;

  // always reload
  loadPlannedCollections(true);

  READ_LOCKER(_plannedCollectionsProt.lock);
  // look up database by id
  AllCollections::const_iterator it = _plannedCollections.find(databaseID);

  if (it == _plannedCollections.end()) {
    return result;
  }

  // iterate over all collections
  DatabaseCollections::const_iterator it2 = (*it).second.begin();
  while (it2 != (*it).second.end()) {
    char c = (*it2).first[0];

    if (c < '0' || c > '9') {
      // skip collections indexed by id
      result.push_back((*it2).second);
    }

    ++it2;
  }

  return result;
}

////////////////////////////////////////////////////////////////////////////////
/// @brief (re-)load the information about current collections from the agency
/// Usually one does not have to call this directly. Note that this is
/// necessarily complicated, since here we have to consider information
/// about all shards of a collection.
////////////////////////////////////////////////////////////////////////////////

static const std::string prefixCurrentCollections = "Current/Collections";
void ClusterInfo::loadCurrentCollections (bool acquireLock) {

  uint64_t storedVersion = _currentCollectionsProt.version;
  MUTEX_LOCKER(_currentCollectionsProt.mutex);
  if (_currentCollectionsProt.version > storedVersion) {
    // Somebody else did, what we intended to do, so just return
    return;
  }

  // Now contact the agency:
  AgencyCommResult result;
  {
    if (acquireLock) {
      AgencyCommLocker locker("Current", "READ");

      if (locker.successful()) {
        result = _agency.getValues(prefixCurrentCollections, true);
      }
    }
    else {
      result = _agency.getValues(prefixCurrentCollections, true);
    }
  }

  if (result.successful()) {
    result.parse(prefixCurrentCollections + "/", false);

    decltype(_currentCollections) newCollections;
    decltype(_shardIds)           newShardIds;

    std::map<std::string, AgencyCommResultEntry>::iterator it
        = result._values.begin();

    for (; it != result._values.end(); ++it) {
      const std::string key = (*it).first;

      // each entry consists of a database id, a collection id, and a shardID,
      // separated by '/'
      std::vector<std::string> parts = triagens::basics::StringUtils::split(key, '/');

      if (parts.size() != 3) {
        // invalid entry
        LOG_WARNING("found invalid collection key in current in agency: '%s'", key.c_str());
        continue;
      }

      const std::string database   = parts[0];
      const std::string collection = parts[1];
      const std::string shardID    = parts[2];

      // check whether we have created an entry for the database already
      AllCollectionsCurrent::iterator it2 = newCollections.find(database);

      if (it2 == newCollections.end()) {
        // not yet, so create an entry for the database
        DatabaseCollectionsCurrent empty;
        newCollections.insert(std::make_pair(database, empty));
        it2 = newCollections.find(database);
      }

      TRI_json_t* json = (*it).second._json;
      // steal the json
      (*it).second._json = nullptr;

      // check whether we already have a CollectionInfoCurrent:
      DatabaseCollectionsCurrent::iterator it3 = it2->second.find(collection);
      if (it3 == it2->second.end()) {
        shared_ptr<CollectionInfoCurrent> collectionDataCurrent
                    (new CollectionInfoCurrent(shardID, json));
        it2->second.insert(make_pair(collection, collectionDataCurrent));
        it3 = it2->second.find(collection);
      }
      else {
        it3->second->add(shardID, json);
      }

      // Note that we have only inserted the CollectionInfoCurrent under
      // the collection ID and not under the name! It is not possible
      // to query the current collection info by name. This is because
      // the correct place to hold the current name is in the plan.
      // Thus: Look there and get the collection ID from there. Then
      // ask about the current collection info.

      // Now take note of this shard and its responsible server:
      std::shared_ptr<std::vector<ServerID>> servers
          (new std::vector<ServerID>(it3->second->servers(shardID)));
      newShardIds.insert(make_pair(shardID, servers));
    }

    // Now set the new value:
    {
      WRITE_LOCKER(_currentCollectionsProt.lock);
      _currentCollections.swap(newCollections);
      _shardIds.swap(newShardIds);
      _currentCollectionsProt.version++;   // such that others notice our change
      _currentCollectionsProt.isValid = true;  // will never be reset to false
    }
    return;
  }

  LOG_DEBUG("Error while loading %s httpCode: %d "
            "errorCode: %d errorMessage: %s body: %s",
            prefixCurrentCollections.c_str(),
            result.httpCode(), result.errorCode(),
            result.errorMessage().c_str(), result.body().c_str());
}

////////////////////////////////////////////////////////////////////////////////
/// @brief ask about a collection in current. This returns information about
/// all shards in the collection.
/// If it is not found in the cache, the cache is reloaded once.
////////////////////////////////////////////////////////////////////////////////

shared_ptr<CollectionInfoCurrent> ClusterInfo::getCollectionCurrent
           (DatabaseID const& databaseID,
            CollectionID const& collectionID) {
  int tries = 0;

  if (! _currentCollectionsProt.isValid) {
    loadCurrentCollections(true);
    ++tries;
  }

  while (true) {
    {
      READ_LOCKER(_currentCollectionsProt.lock);
      // look up database by id
      AllCollectionsCurrent::const_iterator it = _currentCollections.find(databaseID);

      if (it != _currentCollections.end()) {
        // look up collection by id
        DatabaseCollectionsCurrent::const_iterator it2 = (*it).second.find(collectionID);

        if (it2 != (*it).second.end()) {
          return (*it2).second;
        }
      }
    }
    
    if (++tries >= 2) {
      break;
    }

    // must load collections outside the lock
    loadCurrentCollections(true);
  }

  return shared_ptr<CollectionInfoCurrent>(new CollectionInfoCurrent());
}


////////////////////////////////////////////////////////////////////////////////
/// @brief create database in coordinator, the return value is an ArangoDB
/// error code and the errorMsg is set accordingly. One possible error
/// is a timeout, a timeout of 0.0 means no timeout.
////////////////////////////////////////////////////////////////////////////////

int ClusterInfo::createDatabaseCoordinator (string const& name,
                                            TRI_json_t const* json,
                                            string& errorMsg,
                                            double timeout) {
  AgencyComm ac;
  AgencyCommResult res;

  const double realTimeout = getTimeout(timeout);
  const double endTime = TRI_microtime() + realTimeout;
  const double interval = getPollInterval();

  {
    AgencyCommLocker locker("Plan", "WRITE");

    if (! locker.successful()) {
      return setErrormsg(TRI_ERROR_CLUSTER_COULD_NOT_LOCK_PLAN, errorMsg);
    }

    res = ac.casValue("Plan/Databases/"+name, json, false, 0.0, realTimeout);
    if (! res.successful()) {
      if (res._statusCode == triagens::rest::HttpResponse::PRECONDITION_FAILED) {
        return setErrormsg(TRI_ERROR_ARANGO_DUPLICATE_NAME, errorMsg);
      }

      return setErrormsg(TRI_ERROR_CLUSTER_COULD_NOT_CREATE_DATABASE_IN_PLAN,
                         errorMsg);
    }
  }

  // Now update our own cache of planned databases:
  loadPlannedDatabases();

  // Now wait for it to appear and be complete:
  res.clear();
  res = ac.getValues("Current/Version", false);
  if (! res.successful()) {
    return setErrormsg(TRI_ERROR_CLUSTER_COULD_NOT_READ_CURRENT_VERSION,
                       errorMsg);
  }
  uint64_t index = res._index;

  vector<ServerID> DBServers = getCurrentDBServers();
  int count = 0;  // this counts, when we have to reload the DBServers

  string where = "Current/Databases/" + name;
  while (TRI_microtime() <= endTime) {
    res.clear();
    res = ac.getValues(where, true);
    if (res.successful() && res.parse(where+"/", false)) {
      if (res._values.size() == DBServers.size()) {
        map<string, AgencyCommResultEntry>::iterator it;
        string tmpMsg = "";
        bool tmpHaveError = false;
        for (it = res._values.begin(); it != res._values.end(); ++it) {
          TRI_json_t const* json = (*it).second._json;
          TRI_json_t const* error = TRI_LookupObjectJson(json, "error");
          if (TRI_IsBooleanJson(error) && error->_value._boolean) {
            tmpHaveError = true;
            tmpMsg += " DBServer:"+it->first+":";
            TRI_json_t const* errorMessage
                  = TRI_LookupObjectJson(json, "errorMessage");
            if (TRI_IsStringJson(errorMessage)) {
              tmpMsg += string(errorMessage->_value._string.data,
                               errorMessage->_value._string.length-1);
            }
            TRI_json_t const* errorNum = TRI_LookupObjectJson(json, "errorNum");
            if (TRI_IsNumberJson(errorNum)) {
              tmpMsg += " (errorNum=";
              tmpMsg += basics::StringUtils::itoa(static_cast<uint32_t>(
                          errorNum->_value._number));
              tmpMsg += ")";
            }
          }
        }
        if (tmpHaveError) {
          errorMsg = "Error in creation of database:" + tmpMsg;
          return TRI_ERROR_CLUSTER_COULD_NOT_CREATE_DATABASE;
        }
        loadCurrentDatabases();  // update our cache
        return setErrormsg(TRI_ERROR_NO_ERROR, errorMsg);
      }
    }

    res.clear();
    res = ac.watchValue("Current/Version", index, getReloadServerListTimeout() / interval, false);
    index = res._index;
    if (++count >= static_cast<int>(getReloadServerListTimeout() / interval)) {
      // We update the list of DBServers every minute in case one of them
      // was taken away since we last looked. This also helps (slightly)
      // if a new DBServer was added. However, in this case we report
      // success a bit too early, which is not too bad.
      loadCurrentDBServers();
      DBServers = getCurrentDBServers();
      count = 0;
    }
  }
  return setErrormsg(TRI_ERROR_CLUSTER_TIMEOUT, errorMsg);
}

////////////////////////////////////////////////////////////////////////////////
/// @brief drop database in coordinator, the return value is an ArangoDB
/// error code and the errorMsg is set accordingly. One possible error
/// is a timeout, a timeout of 0.0 means no timeout.
////////////////////////////////////////////////////////////////////////////////

int ClusterInfo::dropDatabaseCoordinator (string const& name, string& errorMsg,
                                          double timeout) {
  AgencyComm ac;
  AgencyCommResult res;

  const double realTimeout = getTimeout(timeout);
  const double endTime = TRI_microtime() + realTimeout;
  const double interval = getPollInterval();

  {
    AgencyCommLocker locker("Plan", "WRITE");

    if (! locker.successful()) {
      return setErrormsg(TRI_ERROR_CLUSTER_COULD_NOT_LOCK_PLAN, errorMsg);
    }

    if (! ac.exists("Plan/Databases/" + name)) {
      return setErrormsg(TRI_ERROR_ARANGO_DATABASE_NOT_FOUND, errorMsg);
    }

    res = ac.removeValues("Plan/Databases/"+name, false);
    if (!res.successful()) {
      if (res.httpCode() == (int) rest::HttpResponse::NOT_FOUND) {
        return setErrormsg(TRI_ERROR_ARANGO_DATABASE_NOT_FOUND, errorMsg);
      }

      return setErrormsg(TRI_ERROR_CLUSTER_COULD_NOT_REMOVE_DATABASE_IN_PLAN,
                          errorMsg);
    }

    res.clear();
    res = ac.removeValues("Plan/Collections/" + name, true);

    if (! res.successful() && res.httpCode() != (int) rest::HttpResponse::NOT_FOUND) {
      return setErrormsg(TRI_ERROR_CLUSTER_COULD_NOT_REMOVE_DATABASE_IN_PLAN,
                         errorMsg);
    }
  }

  // Load our own caches:
  loadPlannedDatabases();
  loadPlannedCollections(true);

  // Now wait for it to appear and be complete:
  res.clear();
  res = ac.getValues("Current/Version", false);
  if (!res.successful()) {
    return setErrormsg(TRI_ERROR_CLUSTER_COULD_NOT_READ_CURRENT_VERSION,
                        errorMsg);
  }
  uint64_t index = res._index;

  string where = "Current/Databases/" + name;
  while (TRI_microtime() <= endTime) {
    res.clear();
    res = ac.getValues(where, true);
    if (res.successful() && res.parse(where+"/", false)) {
      if (res._values.size() == 0) {
        AgencyCommLocker locker("Current", "WRITE");
        if (locker.successful()) {
          res.clear();
          res = ac.removeValues(where, true);
          if (res.successful()) {
            return setErrormsg(TRI_ERROR_NO_ERROR, errorMsg);
          }
          return setErrormsg(
            TRI_ERROR_CLUSTER_COULD_NOT_REMOVE_DATABASE_IN_CURRENT, errorMsg);
        }
        return setErrormsg(TRI_ERROR_NO_ERROR, errorMsg);
      }
    }
    res.clear();
    res = ac.watchValue("Current/Version", index, interval, false);
    index = res._index;
  }
  return setErrormsg(TRI_ERROR_CLUSTER_TIMEOUT, errorMsg);
}

////////////////////////////////////////////////////////////////////////////////
/// @brief create collection in coordinator, the return value is an ArangoDB
/// error code and the errorMsg is set accordingly. One possible error
/// is a timeout, a timeout of 0.0 means no timeout.
////////////////////////////////////////////////////////////////////////////////

int ClusterInfo::createCollectionCoordinator (
    string const& databaseName,
    string const& collectionID,
    uint64_t numberOfShards,
    arangodb::velocypack::Slice const json,
    string& errorMsg, 
    double timeout) {

  using arangodb::velocypack::Slice;

  AgencyComm ac;

  const double realTimeout = getTimeout(timeout);
  const double endTime = TRI_microtime() + realTimeout;
  const double interval = getPollInterval();
  {
    AgencyCommLocker locker("Plan", "WRITE");


    if (! locker.successful()) {
      return setErrormsg(TRI_ERROR_CLUSTER_COULD_NOT_LOCK_PLAN, errorMsg);
    }

    {
      // check if a collection with the same name is already planned
      loadPlannedCollections(false);

      READ_LOCKER(_plannedCollectionsProt.lock);
      AllCollections::const_iterator it = _plannedCollections.find(databaseName);
      if (it != _plannedCollections.end()) {
        Slice nameSl = json.get("name");
        const std::string name = nameSl.isString() ? nameSl.copyString() : "";

        DatabaseCollections::const_iterator it2 = (*it).second.find(name);

        if (it2 != (*it).second.end()) {
          // collection already exists!
          return TRI_ERROR_ARANGO_DUPLICATE_NAME;
        }
      }
    }

    if (! ac.exists("Plan/Databases/" + databaseName)) {
      return setErrormsg(TRI_ERROR_ARANGO_DATABASE_NOT_FOUND, errorMsg);
    }

    if (ac.exists("Plan/Collections/" + databaseName + "/" + collectionID)) {
      return setErrormsg(TRI_ERROR_CLUSTER_COLLECTION_ID_EXISTS, errorMsg);
    }

    AgencyCommResult result
<<<<<<< HEAD
      = ac.setValue("Plan/Collections/" + databaseName + "/"+collectionID,
                    json, 0.0);
=======
      = ac.setValue("Plan/Collections/" + databaseName + "/" + collectionID,
                        json, 0.0);
>>>>>>> 58cbbbee
    if (!result.successful()) {
      return setErrormsg(TRI_ERROR_CLUSTER_COULD_NOT_CREATE_COLLECTION_IN_PLAN,
                          errorMsg);
    }
  }

  // Update our cache:
  loadPlannedCollections(true);

  // Now wait for it to appear and be complete:
  AgencyCommResult res = ac.getValues("Current/Version", false);
  if (!res.successful()) {
    return setErrormsg(TRI_ERROR_CLUSTER_COULD_NOT_READ_CURRENT_VERSION,
                       errorMsg);
  }
  uint64_t index = res._index;

  std::string const where = "Current/Collections/" + databaseName + "/" + collectionID;
  while (TRI_microtime() <= endTime) {
    res.clear();
    res = ac.getValues(where, true);
    if (res.successful() && res.parse(where + "/", false)) {
      if (res._values.size() == (size_t) numberOfShards) {
        string tmpMsg = "";
        bool tmpHaveError = false;
        for (auto const& p : res._values) {
          TRI_json_t const* json = p.second._json;
          TRI_json_t const* error = TRI_LookupObjectJson(json, "error");
          if (TRI_IsBooleanJson(error) && error->_value._boolean) {
            tmpHaveError = true;
<<<<<<< HEAD
            tmpMsg += " shardID:" + p.first + ":";
=======
            tmpMsg += " shardID:" + it->first + ":";
>>>>>>> 58cbbbee
            TRI_json_t const* errorMessage
                  = TRI_LookupObjectJson(json, "errorMessage");
            if (TRI_IsStringJson(errorMessage)) {
              tmpMsg += string(errorMessage->_value._string.data,
                               errorMessage->_value._string.length - 1);
            }
            TRI_json_t const* errorNum = TRI_LookupObjectJson(json, "errorNum");
            if (TRI_IsNumberJson(errorNum)) {
              tmpMsg += " (errNum=";
              tmpMsg += basics::StringUtils::itoa(static_cast<uint32_t>(
                          errorNum->_value._number));
              tmpMsg += ")";
            }
          }
        }
        if (tmpHaveError) {
          errorMsg = "Error in creation of collection:" + tmpMsg;
          return TRI_ERROR_CLUSTER_COULD_NOT_CREATE_COLLECTION;
        }
        loadPlannedCollections(true);
        return setErrormsg(TRI_ERROR_NO_ERROR, errorMsg);
      }
    }

    res.clear();
    res = ac.watchValue("Current/Version", index, interval, false);
    index = res._index;
  }

  // LOG_ERROR("GOT TIMEOUT. NUMBEROFSHARDS: %d", (int) numberOfShards);
  return setErrormsg(TRI_ERROR_CLUSTER_TIMEOUT, errorMsg);
}

////////////////////////////////////////////////////////////////////////////////
/// @brief drop collection in coordinator, the return value is an ArangoDB
/// error code and the errorMsg is set accordingly. One possible error
/// is a timeout, a timeout of 0.0 means no timeout.
////////////////////////////////////////////////////////////////////////////////

int ClusterInfo::dropCollectionCoordinator (string const& databaseName,
                                            string const& collectionID,
                                            string& errorMsg,
                                            double timeout) {
  AgencyComm ac;
  AgencyCommResult res;

  const double realTimeout = getTimeout(timeout);
  const double endTime = TRI_microtime() + realTimeout;
  const double interval = getPollInterval();

  {
    AgencyCommLocker locker("Plan", "WRITE");

    if (! locker.successful()) {
      return setErrormsg(TRI_ERROR_CLUSTER_COULD_NOT_LOCK_PLAN, errorMsg);
    }

    if (! ac.exists("Plan/Databases/" + databaseName)) {
      return setErrormsg(TRI_ERROR_ARANGO_DATABASE_NOT_FOUND, errorMsg);
    }

    res = ac.removeValues("Plan/Collections/"+databaseName+"/"+collectionID,
                          false);
    if (! res.successful()) {
      if (res._statusCode == rest::HttpResponse::NOT_FOUND) {
        return setErrormsg(TRI_ERROR_ARANGO_COLLECTION_NOT_FOUND, errorMsg);
      }
      return setErrormsg(TRI_ERROR_CLUSTER_COULD_NOT_REMOVE_COLLECTION_IN_PLAN,
                         errorMsg);
    }
  }

  // Update our own cache:
  loadPlannedCollections(true);

  // Now wait for it to appear and be complete:
  res.clear();
  res = ac.getValues("Current/Version", false);
  if (!res.successful()) {
    return setErrormsg(TRI_ERROR_CLUSTER_COULD_NOT_READ_CURRENT_VERSION,
                       errorMsg);
  }
  uint64_t index = res._index;

  // monitor the entry for the collection
  const string where = "Current/Collections/" + databaseName + "/" + collectionID;
  while (TRI_microtime() <= endTime) {
    res.clear();
    res = ac.getValues(where, true);
    if (res.successful() && res.parse(where+"/", false)) {
      // if there are no more active shards for the collection...
      if (res._values.size() == 0) {
        // ...remove the entire directory for the collection
        AgencyCommLocker locker("Current", "WRITE");
        if (locker.successful()) {
          res.clear();
          res = ac.removeValues("Current/Collections/"+databaseName+"/"+
                                collectionID, true);
          if (res.successful()) {
            return setErrormsg(TRI_ERROR_NO_ERROR, errorMsg);
          }
          return setErrormsg(
            TRI_ERROR_CLUSTER_COULD_NOT_REMOVE_COLLECTION_IN_CURRENT, errorMsg);
        }
        loadCurrentCollections(true);
        return setErrormsg(TRI_ERROR_NO_ERROR, errorMsg);
      }
    }

    res.clear();
    res = ac.watchValue("Current/Version", index, interval, false);
    index = res._index;
  }
  return setErrormsg(TRI_ERROR_CLUSTER_TIMEOUT, errorMsg);
}

////////////////////////////////////////////////////////////////////////////////
/// @brief set collection properties in coordinator
////////////////////////////////////////////////////////////////////////////////

int ClusterInfo::setCollectionPropertiesCoordinator (string const& databaseName,
                                                     string const& collectionID,
                                                     TRI_col_info_t const* info) {
  AgencyComm ac;
  AgencyCommResult res;

  AgencyCommLocker locker("Plan", "WRITE");

  if (! locker.successful()) {
    return TRI_ERROR_CLUSTER_COULD_NOT_LOCK_PLAN;
  }

  if (! ac.exists("Plan/Databases/" + databaseName)) {
    return TRI_ERROR_ARANGO_DATABASE_NOT_FOUND;
  }

  res = ac.getValues("Plan/Collections/" + databaseName + "/" + collectionID, false);

  if (! res.successful()) {
    return TRI_ERROR_ARANGO_COLLECTION_NOT_FOUND;
  }

  res.parse("", false);
  std::map<std::string, AgencyCommResultEntry>::const_iterator it = res._values.begin();

  if (it == res._values.end()) {
    return TRI_ERROR_ARANGO_COLLECTION_NOT_FOUND;
  }

  TRI_json_t* json = (*it).second._json;
  if (json == nullptr) {
    return TRI_ERROR_OUT_OF_MEMORY;
  }

  TRI_json_t* copy = TRI_CopyJson(TRI_UNKNOWN_MEM_ZONE, json);
  if (copy == nullptr) {
    return TRI_ERROR_OUT_OF_MEMORY;
  }

  TRI_DeleteObjectJson(TRI_UNKNOWN_MEM_ZONE, copy, "doCompact");
  TRI_DeleteObjectJson(TRI_UNKNOWN_MEM_ZONE, copy, "journalSize");
  TRI_DeleteObjectJson(TRI_UNKNOWN_MEM_ZONE, copy, "waitForSync");
  TRI_DeleteObjectJson(TRI_UNKNOWN_MEM_ZONE, copy, "indexBuckets");

  TRI_Insert3ObjectJson(TRI_UNKNOWN_MEM_ZONE, copy, "doCompact", TRI_CreateBooleanJson(TRI_UNKNOWN_MEM_ZONE, info->_doCompact));
  TRI_Insert3ObjectJson(TRI_UNKNOWN_MEM_ZONE, copy, "journalSize", TRI_CreateNumberJson(TRI_UNKNOWN_MEM_ZONE, info->_maximalSize));
  TRI_Insert3ObjectJson(TRI_UNKNOWN_MEM_ZONE, copy, "waitForSync", TRI_CreateBooleanJson(TRI_UNKNOWN_MEM_ZONE, info->_waitForSync));
  TRI_Insert3ObjectJson(TRI_UNKNOWN_MEM_ZONE, copy, "indexBuckets", TRI_CreateNumberJson(TRI_UNKNOWN_MEM_ZONE, info->_indexBuckets));

  res.clear();
  res = ac.setValue("Plan/Collections/" + databaseName + "/" + collectionID, copy, 0.0);

  TRI_FreeJson(TRI_UNKNOWN_MEM_ZONE, copy);

  if (res.successful()) {
    loadPlannedCollections(false);
    return TRI_ERROR_NO_ERROR;
  }

  return TRI_ERROR_INTERNAL;
}

////////////////////////////////////////////////////////////////////////////////
/// @brief set collection status in coordinator
////////////////////////////////////////////////////////////////////////////////

int ClusterInfo::setCollectionStatusCoordinator (string const& databaseName,
                                                 string const& collectionID,
                                                 TRI_vocbase_col_status_e status) {
  AgencyComm ac;
  AgencyCommResult res;

  AgencyCommLocker locker("Plan", "WRITE");

  if (! locker.successful()) {
    return TRI_ERROR_CLUSTER_COULD_NOT_LOCK_PLAN;
  }

  if (! ac.exists("Plan/Databases/" + databaseName)) {
    return TRI_ERROR_ARANGO_DATABASE_NOT_FOUND;
  }

  res = ac.getValues("Plan/Collections/" + databaseName + "/" + collectionID, false);

  if (! res.successful()) {
    return TRI_ERROR_ARANGO_COLLECTION_NOT_FOUND;
  }

  res.parse("", false);
  std::map<std::string, AgencyCommResultEntry>::const_iterator it = res._values.begin();

  if (it == res._values.end()) {
    return TRI_ERROR_ARANGO_COLLECTION_NOT_FOUND;
  }

  TRI_json_t* json = (*it).second._json;
  if (json == nullptr) {
    return TRI_ERROR_OUT_OF_MEMORY;
  }

  TRI_vocbase_col_status_e old = (TRI_vocbase_col_status_e) triagens::basics::JsonHelper::getNumericValue<int>(json, "status", (int) TRI_VOC_COL_STATUS_CORRUPTED);

  if (old == status) {
    // no status change
    return TRI_ERROR_NO_ERROR;
  }

  TRI_json_t* copy = TRI_CopyJson(TRI_UNKNOWN_MEM_ZONE, json);
  if (copy == nullptr) {
    return TRI_ERROR_OUT_OF_MEMORY;
  }

  TRI_DeleteObjectJson(TRI_UNKNOWN_MEM_ZONE, copy, "status");
  TRI_Insert3ObjectJson(TRI_UNKNOWN_MEM_ZONE, copy, "status", TRI_CreateNumberJson(TRI_UNKNOWN_MEM_ZONE, status));

  res.clear();
  res = ac.setValue("Plan/Collections/" + databaseName + "/" + collectionID, copy, 0.0);

  TRI_FreeJson(TRI_UNKNOWN_MEM_ZONE, copy);

  if (res.successful()) {
    loadPlannedCollections(false);
    return TRI_ERROR_NO_ERROR;
  }

  return TRI_ERROR_INTERNAL;
}

////////////////////////////////////////////////////////////////////////////////
/// @brief ensure an index in coordinator.
////////////////////////////////////////////////////////////////////////////////

int ClusterInfo::ensureIndexCoordinator (string const& databaseName,
                                         string const& collectionID,
                                         TRI_json_t const* json,
                                         bool create,
                                         bool (*compare)(TRI_json_t const*, TRI_json_t const*),
                                         TRI_json_t*& resultJson,
                                         string& errorMsg,
                                         double timeout) {
  AgencyComm ac;

  const double realTimeout = getTimeout(timeout);
  const double endTime = TRI_microtime() + realTimeout;
  const double interval = getPollInterval();

  resultJson = nullptr;
  TRI_json_t* newIndex = nullptr;
  int numberOfShards = 0;

  // check index id
  uint64_t iid = 0;

  TRI_json_t const* idxJson = TRI_LookupObjectJson(json, "id");
  if (TRI_IsStringJson(idxJson)) {
    // use predefined index id
    iid = triagens::basics::StringUtils::uint64(idxJson->_value._string.data);
  }

  if (iid == 0) {
    // no id set, create a new one!
    iid = uniqid();
  }

  string const idString = triagens::basics::StringUtils::itoa(iid);

  {
    TRI_json_t* collectionJson = nullptr;
    AgencyCommLocker locker("Plan", "WRITE");

    if (! locker.successful()) {
      return setErrormsg(TRI_ERROR_CLUSTER_COULD_NOT_LOCK_PLAN, errorMsg);
    }

    {
      loadPlannedCollections(false);

      shared_ptr<CollectionInfo> c = getCollection(databaseName, collectionID);

      // Note that nobody is removing this collection in the plan, since
      // we hold the write lock in the agency, therefore it does not matter
      // that getCollection fetches the read lock and releases it before
      // we get it again.
      //
      READ_LOCKER(_plannedCollectionsProt.lock);

      if (c->empty()) {
        return setErrormsg(TRI_ERROR_ARANGO_COLLECTION_NOT_FOUND, errorMsg);
      }

      TRI_json_t const* indexes = c->getIndexes();
      numberOfShards = c->numberOfShards();

      if (TRI_IsArrayJson(indexes)) {
        bool hasSameIndexType = false;
        TRI_json_t const* type = TRI_LookupObjectJson(json, "type");

        if (! TRI_IsStringJson(type)) {
          return setErrormsg(TRI_ERROR_INTERNAL, errorMsg);
        }

        size_t const n = TRI_LengthArrayJson(indexes);
        for (size_t i = 0; i < n; ++i) {
          TRI_json_t const* other = TRI_LookupArrayJson(indexes, i);

          if (! TRI_CheckSameValueJson(TRI_LookupObjectJson(json, "type"),
                                       TRI_LookupObjectJson(other, "type"))) {
            // compare index types first. they must match
            continue;
          }

          hasSameIndexType = true;

          bool isSame = compare(json, other);

          if (isSame) {
            // found an existing index...
            resultJson = TRI_CopyJson(TRI_UNKNOWN_MEM_ZONE, other);
            TRI_Insert3ObjectJson(TRI_UNKNOWN_MEM_ZONE, resultJson, "isNewlyCreated", TRI_CreateBooleanJson(TRI_UNKNOWN_MEM_ZONE, false));
            return setErrormsg(TRI_ERROR_NO_ERROR, errorMsg);
          }
        }

        if (TRI_EqualString(type->_value._string.data, "cap")) {
          // special handling for cap constraints
          if (hasSameIndexType) {
            // there can only be one cap constraint
            return setErrormsg(TRI_ERROR_ARANGO_CAP_CONSTRAINT_ALREADY_DEFINED, errorMsg);
          }

          if (numberOfShards > 1) {
            // there must be at most one shard if there should be a cap constraint
            return setErrormsg(TRI_ERROR_CLUSTER_UNSUPPORTED, errorMsg);
          }
        }
      }

      // no existing index found.
      if (! create) {
        TRI_ASSERT(resultJson == nullptr);
        return setErrormsg(TRI_ERROR_NO_ERROR, errorMsg);
      }


      // now create a new index
      collectionJson = TRI_CopyJson(TRI_UNKNOWN_MEM_ZONE, c->getJson());
    }

    if (collectionJson == nullptr) {
      return setErrormsg(TRI_ERROR_OUT_OF_MEMORY, errorMsg);
    }

    TRI_json_t* idx = TRI_LookupObjectJson(collectionJson, "indexes");

    if (idx == nullptr) {
      TRI_FreeJson(TRI_UNKNOWN_MEM_ZONE, collectionJson);
      return setErrormsg(TRI_ERROR_OUT_OF_MEMORY, errorMsg);
    }

    newIndex = TRI_CopyJson(TRI_UNKNOWN_MEM_ZONE, json);

    if (newIndex == nullptr) {
      TRI_FreeJson(TRI_UNKNOWN_MEM_ZONE, collectionJson);
      return setErrormsg(TRI_ERROR_OUT_OF_MEMORY, errorMsg);
    }

    // add index id
    TRI_Insert3ObjectJson(TRI_UNKNOWN_MEM_ZONE,
                          newIndex,
                          "id",
                          TRI_CreateStringCopyJson(TRI_UNKNOWN_MEM_ZONE, idString.c_str(), idString.size()));

    TRI_PushBack3ArrayJson(TRI_UNKNOWN_MEM_ZONE, idx, TRI_CopyJson(TRI_UNKNOWN_MEM_ZONE, newIndex));

    AgencyCommResult result = ac.setValue("Plan/Collections/" + databaseName + "/" + collectionID,
                                          collectionJson,
                                          0.0);

    TRI_FreeJson(TRI_UNKNOWN_MEM_ZONE, collectionJson);

    if (! result.successful()) {
      TRI_FreeJson(TRI_UNKNOWN_MEM_ZONE, newIndex);
      // TODO
      return setErrormsg(TRI_ERROR_CLUSTER_COULD_NOT_CREATE_COLLECTION_IN_PLAN, errorMsg);
    }
  }

  // reload our own cache:
  loadPlannedCollections(true);

  TRI_ASSERT(numberOfShards > 0);

  // now wait for the index to appear
  AgencyCommResult res = ac.getValues("Current/Version", false);
  if (! res.successful()) {
    TRI_FreeJson(TRI_UNKNOWN_MEM_ZONE, newIndex);
    return setErrormsg(TRI_ERROR_CLUSTER_COULD_NOT_READ_CURRENT_VERSION, errorMsg);
  }
  uint64_t index = res._index;

  string where = "Current/Collections/" + databaseName + "/" + collectionID;
  while (TRI_microtime() <= endTime) {
    res.clear();
    res = ac.getValues(where, true);
    if (res.successful() && res.parse(where + "/", false)) {
      if (res._values.size() == (size_t) numberOfShards) {
        map<string, AgencyCommResultEntry>::iterator it;

        size_t found = 0;
        for (it = res._values.begin(); it != res._values.end(); ++it) {
          TRI_json_t const* json = (*it).second._json;
          TRI_json_t const* indexes = TRI_LookupObjectJson(json, "indexes");
          if (! TRI_IsArrayJson(indexes)) {
            // no list, so our index is not present. we can abort searching
            break;
          }

          size_t const n = TRI_LengthArrayJson(indexes);
          for (size_t i = 0; i < n; ++i) {
            TRI_json_t const* v = TRI_LookupArrayJson(indexes, i);

            // check for errors
            if (hasError(v)) {
              TRI_FreeJson(TRI_UNKNOWN_MEM_ZONE, newIndex);
              string errorMsg = extractErrorMessage((*it).first, v);

              errorMsg = "Error during index creation: " + errorMsg;

              v = TRI_LookupObjectJson(v, "errorNum");
              if (TRI_IsNumberJson(v)) {
                // found a specific error number
                return (int) v->_value._number;
              }

              // return generic error number
              return TRI_ERROR_ARANGO_INDEX_CREATION_FAILED;
            }

            TRI_json_t const* k = TRI_LookupObjectJson(v, "id");

            if (! TRI_IsStringJson(k) || idString != string(k->_value._string.data)) {
              // this is not our index
              continue;
            }

            // found our index
            found++;
            break;
          }
        }

        if (found == (size_t) numberOfShards) {
          resultJson = newIndex;
          TRI_Insert3ObjectJson(TRI_UNKNOWN_MEM_ZONE, resultJson, "isNewlyCreated", TRI_CreateBooleanJson(TRI_UNKNOWN_MEM_ZONE, true));

          loadCurrentCollections(true);

          return setErrormsg(TRI_ERROR_NO_ERROR, errorMsg);
        }
      }
    }
    res.clear();
    res = ac.watchValue("Current/Version", index, interval, false);
    index = res._index;
  }

  TRI_FreeJson(TRI_UNKNOWN_MEM_ZONE, newIndex);

  return setErrormsg(TRI_ERROR_CLUSTER_TIMEOUT, errorMsg);
}

////////////////////////////////////////////////////////////////////////////////
/// @brief drop an index in coordinator.
////////////////////////////////////////////////////////////////////////////////

int ClusterInfo::dropIndexCoordinator (string const& databaseName,
                                       string const& collectionID,
                                       TRI_idx_iid_t iid,
                                       string& errorMsg,
                                       double timeout) {
  AgencyComm ac;

  const double realTimeout = getTimeout(timeout);
  const double endTime = TRI_microtime() + realTimeout;
  const double interval = getPollInterval();

  int numberOfShards = 0;
  string const idString = triagens::basics::StringUtils::itoa(iid);

  {
    AgencyCommLocker locker("Plan", "WRITE");

    if (! locker.successful()) {
      return setErrormsg(TRI_ERROR_CLUSTER_COULD_NOT_LOCK_PLAN, errorMsg);
    }

    TRI_json_t* collectionJson = nullptr;
    TRI_json_t const* indexes = nullptr;

    {
      loadPlannedCollections(false);

      shared_ptr<CollectionInfo> c = getCollection(databaseName, collectionID);

      READ_LOCKER(_plannedCollectionsProt.lock);

      if (c->empty()) {
        return setErrormsg(TRI_ERROR_ARANGO_COLLECTION_NOT_FOUND, errorMsg);
      }

      indexes = c->getIndexes();

      if (! TRI_IsArrayJson(indexes)) {
        // no indexes present, so we can't delete our index
        return setErrormsg(TRI_ERROR_ARANGO_INDEX_NOT_FOUND, errorMsg);
      }

      collectionJson = TRI_CopyJson(TRI_UNKNOWN_MEM_ZONE, c->getJson());
      numberOfShards = c->numberOfShards();
    }


    if (collectionJson == nullptr) {
      return setErrormsg(TRI_ERROR_OUT_OF_MEMORY, errorMsg);
    }

    TRI_ASSERT(TRI_IsArrayJson(indexes));

    // delete previous indexes entry
    TRI_DeleteObjectJson(TRI_UNKNOWN_MEM_ZONE, collectionJson, "indexes");

    TRI_json_t* copy = TRI_CreateArrayJson(TRI_UNKNOWN_MEM_ZONE);

    if (copy == nullptr) {
      TRI_FreeJson(TRI_UNKNOWN_MEM_ZONE, collectionJson);
      return setErrormsg(TRI_ERROR_OUT_OF_MEMORY, errorMsg);
    }

    bool found = false;

    // copy remaining indexes back into collection
    size_t const n = TRI_LengthArrayJson(indexes);
    for (size_t i = 0; i < n; ++i) {
      TRI_json_t const* v = TRI_LookupArrayJson(indexes, i);
      TRI_json_t const* id = TRI_LookupObjectJson(v, "id");
      TRI_json_t const* type = TRI_LookupObjectJson(v, "type");

      if (! TRI_IsStringJson(id) || ! TRI_IsStringJson(type)) {
        continue;
      }

      if (idString == string(id->_value._string.data)) {
        // found our index, ignore it when copying
        found = true;

        string const typeString(type->_value._string.data);
        if (typeString == "primary" || typeString == "edge") {
          // must not delete these index types
          TRI_FreeJson(TRI_UNKNOWN_MEM_ZONE, copy);
          TRI_FreeJson(TRI_UNKNOWN_MEM_ZONE, collectionJson);
          return setErrormsg(TRI_ERROR_FORBIDDEN, errorMsg);
        }

        continue;
      }

      TRI_PushBack3ArrayJson(TRI_UNKNOWN_MEM_ZONE, copy, TRI_CopyJson(TRI_UNKNOWN_MEM_ZONE, v));
    }

    TRI_Insert3ObjectJson(TRI_UNKNOWN_MEM_ZONE, collectionJson, "indexes", copy);

    if (! found) {
      // did not find the sought index
      TRI_FreeJson(TRI_UNKNOWN_MEM_ZONE, collectionJson);
      return setErrormsg(TRI_ERROR_ARANGO_INDEX_NOT_FOUND, errorMsg);
    }

    AgencyCommResult result = ac.setValue("Plan/Collections/" + databaseName + "/" + collectionID,
                                          collectionJson,
                                          0.0);

    TRI_FreeJson(TRI_UNKNOWN_MEM_ZONE, collectionJson);

    if (! result.successful()) {
      // TODO
      return setErrormsg(TRI_ERROR_CLUSTER_COULD_NOT_CREATE_COLLECTION_IN_PLAN, errorMsg);
    }
  }

  // load our own cache:
  loadPlannedCollections(true);

  TRI_ASSERT(numberOfShards > 0);

  // now wait for the index to disappear
  AgencyCommResult res = ac.getValues("Current/Version", false);
  if (! res.successful()) {
    return setErrormsg(TRI_ERROR_CLUSTER_COULD_NOT_READ_CURRENT_VERSION, errorMsg);
  }
  uint64_t index = res._index;

  string where = "Current/Collections/" + databaseName + "/" + collectionID;
  while (TRI_microtime() <= endTime) {
    res.clear();
    res = ac.getValues(where, true);
    if (res.successful() && res.parse(where + "/", false)) {
      if (res._values.size() == (size_t) numberOfShards) {
        map<string, AgencyCommResultEntry>::iterator it;

        bool found = false;
        for (it = res._values.begin(); it != res._values.end(); ++it) {
          TRI_json_t const* json = (*it).second._json;
          TRI_json_t const* indexes = TRI_LookupObjectJson(json, "indexes");

          if (TRI_IsArrayJson(indexes)) {
            size_t const n = TRI_LengthArrayJson(indexes);
            for (size_t i = 0; i < n; ++i) {
              TRI_json_t const* v = TRI_LookupArrayJson(indexes, i);

              if (TRI_IsObjectJson(v)) {
                TRI_json_t const* k = TRI_LookupObjectJson(v, "id");
                if (TRI_IsStringJson(k) && idString == string(k->_value._string.data)) {
                  // still found the index in some shard
                  found = true;
                  break;
                }
              }

              if (found) {
                break;
              }
            }
          }
        }

        if (! found) {
          loadCurrentCollections(true);
          return setErrormsg(TRI_ERROR_NO_ERROR, errorMsg);
        }
      }
    }

    res.clear();
    res = ac.watchValue("Current/Version", index, interval, false);
    index = res._index;
  }

  return setErrormsg(TRI_ERROR_CLUSTER_TIMEOUT, errorMsg);
}

////////////////////////////////////////////////////////////////////////////////
/// @brief (re-)load the information about servers from the agency
/// Usually one does not have to call this directly.
////////////////////////////////////////////////////////////////////////////////

static const std::string prefixServers = "Current/ServersRegistered";

void ClusterInfo::loadServers () {

  uint64_t storedVersion = _serversProt.version;
  MUTEX_LOCKER(_serversProt.mutex);
  if (_serversProt.version > storedVersion) {
    // Somebody else did, what we intended to do, so just return
    return;
  }

  // Now contact the agency:
  AgencyCommResult result;
  {
    AgencyCommLocker locker("Current", "READ");

    if (locker.successful()) {
      result = _agency.getValues(prefixServers, true);
    }
  }

  if (result.successful()) {
    result.parse(prefixServers + "/", false);

    decltype(_servers) newServers;

    std::map<std::string, AgencyCommResultEntry>::const_iterator it = result._values.begin();

    while (it != result._values.end()) {
      TRI_json_t const* sub
        = triagens::basics::JsonHelper::getObjectElement((*it).second._json,
                                                        "endpoint");
      if (nullptr != sub) {
        std::string server = triagens::basics::JsonHelper::getStringValue(sub, "");

        newServers.emplace(std::make_pair((*it).first, server));
      }
      ++it;
    }

    // Now set the new value:
    {
      WRITE_LOCKER(_serversProt.lock);
      _servers.swap(newServers);
      _serversProt.version++;   // such that others notice our change
      _serversProt.isValid = true;  // will never be reset to false
    }
    return;
  }

  LOG_DEBUG("Error while loading %s httpCode: %d "
            "errorCode: %d errorMessage: %s body: %s",
            prefixServers.c_str(),
            result.httpCode(), result.errorCode(),
            result.errorMessage().c_str(), result.body().c_str());
}

////////////////////////////////////////////////////////////////////////////////
/// @brief find the endpoint of a server from its ID.
/// If it is not found in the cache, the cache is reloaded once, if
/// it is still not there an empty string is returned as an error.
////////////////////////////////////////////////////////////////////////////////

std::string ClusterInfo::getServerEndpoint (ServerID const& serverID) {
  int tries = 0;

  if (! _serversProt.isValid) {
    loadServers();
    tries++;
  }

  while (true) {
    {
      READ_LOCKER(_serversProt.lock);
      // _servers is a map-type <ServerId, string>
      auto it = _servers.find(serverID);

      if (it != _servers.end()) {
        return (*it).second;
      }
    }

    if (++tries >= 2) {
      break;
    }

    // must call loadServers outside the lock
    loadServers();
  }

  return std::string("");
}

////////////////////////////////////////////////////////////////////////////////
/// @brief find the ID of a server from its endpoint.
/// If it is not found in the cache, the cache is reloaded once, if
/// it is still not there an empty string is returned as an error.
////////////////////////////////////////////////////////////////////////////////

std::string ClusterInfo::getServerName (std::string const& endpoint) {
  int tries = 0;

  if (! _serversProt.isValid) {
    loadServers();
    tries++;
  }

  while (true) {
    {
      READ_LOCKER(_serversProt.lock);
      for (auto const& it : _servers) {
        if (it.second == endpoint) {
          return it.first;
        }
      }
    }

    if (++tries >= 2) {
      break;
    }

    // must call loadServers outside the lock
    loadServers();
  }

  return std::string("");
}

////////////////////////////////////////////////////////////////////////////////
/// @brief (re-)load the information about all coordinators from the agency
/// Usually one does not have to call this directly.
////////////////////////////////////////////////////////////////////////////////

static const std::string prefixCurrentCoordinators = "Current/Coordinators";

void ClusterInfo::loadCurrentCoordinators () {

  uint64_t storedVersion = _coordinatorsProt.version;
  MUTEX_LOCKER(_coordinatorsProt.mutex);
  if (_coordinatorsProt.version > storedVersion) {
    // Somebody else did, what we intended to do, so just return
    return;
  }

  // Now contact the agency:
  AgencyCommResult result;
  {
    AgencyCommLocker locker("Current", "READ");

    if (locker.successful()) {
      result = _agency.getValues(prefixCurrentCoordinators, true);
    }
  }

  if (result.successful()) {
    result.parse(prefixCurrentCoordinators + "/", false);

    decltype(_coordinators) newCoordinators;

    std::map<std::string, AgencyCommResultEntry>::const_iterator it = result._values.begin();

    for (; it != result._values.end(); ++it) {
      newCoordinators.emplace(std::make_pair((*it).first, triagens::basics::JsonHelper::getStringValue((*it).second._json, "")));
    }

    // Now set the new value:
    {
      WRITE_LOCKER(_coordinatorsProt.lock);
      _coordinators.swap(newCoordinators);
      _coordinatorsProt.version++;   // such that others notice our change
      _coordinatorsProt.isValid = true;  // will never be reset to false
    }
    return;
  }

  LOG_DEBUG("Error while loading %s httpCode: %d "
            "errorCode: %d errorMessage: %s body: %s",
            prefixCurrentCoordinators.c_str(),
            result.httpCode(), result.errorCode(),
            result.errorMessage().c_str(), result.body().c_str());
}

////////////////////////////////////////////////////////////////////////////////
/// @brief (re-)load the information about all DBservers from the agency
/// Usually one does not have to call this directly.
////////////////////////////////////////////////////////////////////////////////

static const std::string prefixCurrentDBServers = "Current/DBServers";

void ClusterInfo::loadCurrentDBServers () {

  uint64_t storedVersion = _DBServersProt.version;
  MUTEX_LOCKER(_DBServersProt.mutex);
  if (_DBServersProt.version > storedVersion) {
    // Somebody else did, what we intended to do, so just return
    return;
  }

  // Now contact the agency:
  AgencyCommResult result;
  {
    AgencyCommLocker locker("Current", "READ");

    if (locker.successful()) {
      result = _agency.getValues(prefixCurrentDBServers, true);
    }
  }

  if (result.successful()) {
    result.parse(prefixCurrentDBServers + "/", false);

    decltype(_DBServers) newDBServers;

    std::map<std::string, AgencyCommResultEntry>::const_iterator it = result._values.begin();

    for (; it != result._values.end(); ++it) {
      newDBServers.emplace(std::make_pair((*it).first, triagens::basics::JsonHelper::getStringValue((*it).second._json, "")));
    }

    // Now set the new value:
    {
      WRITE_LOCKER(_DBServersProt.lock);
      _DBServers.swap(newDBServers);
      _DBServersProt.version++;   // such that others notice our change
      _DBServersProt.isValid = true;  // will never be reset to false
    }
    return;
  }

  LOG_DEBUG("Error while loading %s httpCode: %d "
            "errorCode: %d errorMessage: %s body: %s",
            prefixCurrentDBServers.c_str(),
            result.httpCode(), result.errorCode(),
            result.errorMessage().c_str(), result.body().c_str());
}

////////////////////////////////////////////////////////////////////////////////
/// @brief return a list of all DBServers in the cluster that have
/// currently registered
////////////////////////////////////////////////////////////////////////////////

std::vector<ServerID> ClusterInfo::getCurrentDBServers () {
  std::vector<ServerID> result;
  int tries = 0;

  if (! _DBServersProt.isValid) {
    loadCurrentDBServers();
    tries++;
  }
  while (true) {
    {
      // return a consistent state of servers
      READ_LOCKER(_DBServersProt.lock);

      result.reserve(_DBServers.size());

      for (auto& it : _DBServers) {
        result.emplace_back(it.first);
      }

      return result;
    }

    if (++tries >= 2) {
      break;
    }

    // loadCurrentDBServers needs the write lock
    loadCurrentDBServers();
  }

  // note that the result will be empty if we get here
  return result;
}

////////////////////////////////////////////////////////////////////////////////
/// @brief lookup the server's endpoint by scanning Target/MapIDToEnpdoint for
/// our id
////////////////////////////////////////////////////////////////////////////////

static const std::string prefixTargetServerEndpoint = "Target/MapIDToEndpoint/";

std::string ClusterInfo::getTargetServerEndpoint (ServerID const& serverID) {

  AgencyCommResult result;

  // fetch value at Target/MapIDToEndpoint
  {
    AgencyCommLocker locker("Target", "READ");

    if (locker.successful()) {
      result = _agency.getValues(prefixTargetServerEndpoint + serverID, false);
    }
  }

  if (result.successful()) {
    result.parse(prefixTargetServerEndpoint, false);

    // check if we can find ourselves in the list returned by the agency
    std::map<std::string, AgencyCommResultEntry>::const_iterator it = result._values.find(serverID);

    if (it != result._values.end()) {
      return triagens::basics::JsonHelper::getStringValue((*it).second._json, "");
    }
  }

  // not found
  return "";
}

////////////////////////////////////////////////////////////////////////////////
/// @brief find the servers who are responsible for a shard (one leader
/// and multiple followers)
/// If it is not found in the cache, the cache is reloaded once, if
/// it is still not there an empty string is returned as an error.
////////////////////////////////////////////////////////////////////////////////

std::shared_ptr<std::vector<ServerID>> ClusterInfo::getResponsibleServer (
      ShardID const& shardID) {
  int tries = 0;

  if (! _currentCollectionsProt.isValid) {
    loadCurrentCollections(true);
    tries++;
  }

  while (true) {
    {
      READ_LOCKER(_currentCollectionsProt.lock);
      // _shardIds is a map-type <ShardId, std::shared_ptr<std::vector<ServerId>>>
      auto it = _shardIds.find(shardID);

      if (it != _shardIds.end()) {
        return (*it).second;
      }
    }

    if (++tries >= 2) {
      break;
    }

    // must load collections outside the lock
    loadCurrentCollections(true);
  }

  std::shared_ptr<std::vector<ServerID>> res
      (new std::vector<ServerID>());
  return res;
}

////////////////////////////////////////////////////////////////////////////////
/// @brief find the shard list of a collection, sorted numerically
////////////////////////////////////////////////////////////////////////////////

std::shared_ptr<std::vector<ShardID>> ClusterInfo::getShardList (
                         CollectionID const& collectionID) {
  
  if (! _plannedCollectionsProt.isValid) {
    loadPlannedCollections();
  }

  int tries = 0;
  while (true) {
    {
      // Get the sharding keys and the number of shards:
      READ_LOCKER(_plannedCollectionsProt.lock);
      // _shards is a map-type <CollectionId, shared_ptr<vector<string>>>
      auto it = _shards.find(collectionID);

      if (it != _shards.end()) {
        return it->second;
      }
    }
    if (++tries >= 2) {
      return std::shared_ptr<std::vector<ShardID>>();
    }
    loadPlannedCollections(true);
  }
}

////////////////////////////////////////////////////////////////////////////////
/// @brief find the shard that is responsible for a document, which is given
/// as a TRI_json_t const*.
///
/// There are two modes, one assumes that the document is given as a
/// whole (`docComplete`==`true`), in this case, the non-existence of
/// values for some of the sharding attributes is silently ignored
/// and treated as if these values were `null`. In the second mode
/// (`docComplete`==false) leads to an error which is reported by
/// returning TRI_ERROR_ARANGO_COLLECTION_NOT_FOUND, which is the only
/// error code that can be returned.
///
/// In either case, if the collection is found, the variable
/// shardID is set to the ID of the responsible shard and the flag
/// `usesDefaultShardingAttributes` is used set to `true` if and only if
/// `_key` is the one and only sharding attribute.
////////////////////////////////////////////////////////////////////////////////

int ClusterInfo::getResponsibleShard (CollectionID const& collectionID,
                                      TRI_json_t const* json,
                                      bool docComplete,
                                      ShardID& shardID,
                                      bool& usesDefaultShardingAttributes) {
  // Note that currently we take the number of shards and the shardKeys
  // from Plan, since they are immutable. Later we will have to switch
  // this to Current, when we allow to add and remove shards.
  if (! _plannedCollectionsProt.isValid) {
    loadPlannedCollections(true);
  }

  int tries = 0;
  shared_ptr<std::vector<std::string> > shardKeysPtr;
  char const** shardKeys = nullptr;
  shared_ptr<std::vector<ShardID> > shards;
  bool found = false;

  while (true) {
    {
      // Get the sharding keys and the number of shards:
      READ_LOCKER(_plannedCollectionsProt.lock);
      // _shards is a map-type <CollectionId, shared_ptr<vector<string>>>
      auto it = _shards.find(collectionID);

      if (it != _shards.end()) {
        shards = it->second;
        // _shardKeys is a map-type <CollectionID, shared_ptr<vector<string>>>
        auto it2 = _shardKeys.find(collectionID);
        if (it2 != _shardKeys.end()) {
          shardKeysPtr = it2->second;
          shardKeys = new char const* [shardKeysPtr->size()];
          if (shardKeys != nullptr) {
            size_t i;
            for (i = 0; i < shardKeysPtr->size(); ++i) {
              shardKeys[i] = shardKeysPtr->at(i).c_str();
            }
            usesDefaultShardingAttributes = shardKeysPtr->size() == 1 &&
                                            shardKeysPtr->at(0) == TRI_VOC_ATTRIBUTE_KEY;
            found = true;
            break;  // all OK
          }
        }
      }
    }
    if (++tries >= 2) {
      break;
    }
    loadPlannedCollections(true);
  }

  if (! found) {
    return TRI_ERROR_ARANGO_COLLECTION_NOT_FOUND;
  }

  int error;
  uint64_t hash = TRI_HashJsonByAttributes(json, shardKeys,
                                           (int) shardKeysPtr->size(),
                                           docComplete, &error);
  static char const* magicPhrase
      = "Foxx you have stolen the goose, give she back again!";
  static size_t const len = 52;
  // To improve our hash function:
  hash = TRI_FnvHashBlock(hash, magicPhrase, len);

  delete[] shardKeys;

  shardID = shards->at(hash % shards->size());
  return error;
}

////////////////////////////////////////////////////////////////////////////////
/// @brief return the list of coordinator server names
////////////////////////////////////////////////////////////////////////////////

std::vector<ServerID> ClusterInfo::getCurrentCoordinators () {
  std::vector<ServerID> result;
  int tries = 0;

  if (! _coordinatorsProt.isValid) {
    loadCurrentCoordinators();
    tries++;
  }
  while (true) {
    {
      // return a consistent state of servers
      READ_LOCKER(_coordinatorsProt.lock);

      result.reserve(_coordinators.size());

      for (auto& it : _coordinators) {
        result.emplace_back(it.first);
      }

      return result;
    }

    if (++tries >= 2) {
      break;
    }

    // loadCurrentCoordinators needs the write lock
    loadCurrentCoordinators();
  }

  // note that the result will be empty if we get here
  return result;
}

// -----------------------------------------------------------------------------
// --SECTION--                                                       END-OF-FILE
// -----------------------------------------------------------------------------

// Local Variables:
// mode: outline-minor
// outline-regexp: "/// @brief\\|/// {@inheritDoc}\\|/// @page\\|// --SECTION--\\|/// @\\}"
// End:<|MERGE_RESOLUTION|>--- conflicted
+++ resolved
@@ -1333,13 +1333,8 @@
     }
 
     AgencyCommResult result
-<<<<<<< HEAD
-      = ac.setValue("Plan/Collections/" + databaseName + "/"+collectionID,
+      = ac.setValue("Plan/Collections/" + databaseName + "/" + collectionID,
                     json, 0.0);
-=======
-      = ac.setValue("Plan/Collections/" + databaseName + "/" + collectionID,
-                        json, 0.0);
->>>>>>> 58cbbbee
     if (!result.successful()) {
       return setErrormsg(TRI_ERROR_CLUSTER_COULD_NOT_CREATE_COLLECTION_IN_PLAN,
                           errorMsg);
@@ -1370,11 +1365,7 @@
           TRI_json_t const* error = TRI_LookupObjectJson(json, "error");
           if (TRI_IsBooleanJson(error) && error->_value._boolean) {
             tmpHaveError = true;
-<<<<<<< HEAD
             tmpMsg += " shardID:" + p.first + ":";
-=======
-            tmpMsg += " shardID:" + it->first + ":";
->>>>>>> 58cbbbee
             TRI_json_t const* errorMessage
                   = TRI_LookupObjectJson(json, "errorMessage");
             if (TRI_IsStringJson(errorMessage)) {
