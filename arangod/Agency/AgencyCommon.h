--- conflicted
+++ resolved
@@ -21,35 +21,17 @@
 /// @author Kaveh Vahedipour
 ////////////////////////////////////////////////////////////////////////////////
 
-<<<<<<< HEAD
-//XXX #warning KAVEH clang-format
 #ifndef __ARANGODB_CONSENSUS_AGENCY_COMMON__
 #define __ARANGODB_CONSENSUS_AGENCY_COMMON__
 
-//XXX #warning KAVEH order, quotes, Common.h
-#include <Logger/Logger.h>
-=======
-#ifndef ARANGODB_CONSENSUS_AGENCY_COMMON_H
-#define ARANGODB_CONSENSUS_AGENCY_COMMON_H
-
->>>>>>> d3dfaab9
-#include <Basics/VelocyPackHelper.h>
+#include "Basics/VelocyPackHelper.h"
+#include "Logger/Logger.h"
 
 #include <velocypack/Buffer.h>
 #include <velocypack/velocypack-aliases.h>
 
 #include <chrono>
-<<<<<<< HEAD
-#include <initializer_list>
-//XXX #warning KAVEH why?
-#include <list>
-//XXX #warning KAVEH why?
 #include <string>
-#include <sstream>
-//XXX #warning KAVEH why?
-=======
-#include <string>
->>>>>>> d3dfaab9
 #include <vector>
 
 #include <memory>
@@ -71,79 +53,15 @@
 
 typedef std::vector<constituent_t>    constituency_t; // Constituency type
 typedef uint32_t                      state_t;        // State type
-typedef std::chrono::duration<long,std::ratio<1,1000>> duration_t; // Duration type
+typedef std::chrono::duration<long,std::ratio<1,1000>> duration_t;     // Duration type
 
-<<<<<<< HEAD
 using query_t = std::shared_ptr<arangodb::velocypack::Builder>;
-
-//XXX #warning KAVEH why not in AgentConfiguration.h???
-struct AgentConfiguration {               
-  id_t id;
-  double min_ping;
-  double max_ping;
-  std::string end_point;
-  std::vector<std::string> end_points;
-  bool notify;
-  bool sanity_check;
-  bool wait_for_sync;
-  AgentConfiguration () :
-    id(0),
-    min_ping(.15),
-    max_ping(.3f),
-    end_point("tcp://localhost:8529"),
-    notify(false),
-    sanity_check(false),
-    wait_for_sync(true) {}
-  
-  AgentConfiguration (uint32_t i, double min_p, double max_p, std::string ep,
-                      std::vector<std::string> const& eps, bool n,
-                      bool s, bool w) :
-    id(i),
-    min_ping(min_p),
-    max_ping(max_p),
-    end_point(ep),
-    end_points(eps),
-    notify(n),
-    sanity_check(s),
-    wait_for_sync(w) {}
-  
-  inline size_t size() const {return end_points.size();}
-  friend std::ostream& operator<<(std::ostream& o, AgentConfiguration const& c) {
-    o << "id(" << c.id << ") min_ping(" << c.min_ping
-      << ") max_ping(" << c.max_ping << ") endpoints(" << c.end_points << ")";
-    return o;
-  }
-  inline std::string const toString() const {
-    std::stringstream s;
-    s << *this;
-    return s.str();
-  }
-  query_t const toBuilder () const {
-    query_t ret = std::make_shared<arangodb::velocypack::Builder>();
-    ret->openObject();
-    ret->add("endpoints", VPackValue(VPackValueType::Array));
-    for (auto const& i : end_points)
-      ret->add(VPackValue(i));
-    ret->close();
-    ret->add("id",VPackValue(id));
-    ret->add("min_ping",VPackValue(min_ping));
-    ret->add("max_ping",VPackValue(max_ping));
-    ret->close();
-    return ret;
-  }
-};
-
-//XXX #warning KAVEH why???
-typedef AgentConfiguration config_t;
-=======
-using query_t = std::shared_ptr<arangodb::velocypack::Builder>; // Query format
->>>>>>> d3dfaab9
 
 struct vote_ret_t {
   query_t result;
   explicit vote_ret_t (query_t res) : result(res) {}
 };
- 
+
 struct read_ret_t {
   bool accepted;  // Query processed
   id_t redirect;  // Otherwise redirect to
@@ -176,7 +94,7 @@
  */
 struct log_t {
   index_t      index;
-  term_t       term; 
+  term_t       term;
   id_t         leaderId;
   buffer_t     entry;
   milliseconds timestamp;
@@ -191,7 +109,7 @@
 };
 
 enum agencyException {
-  QUERY_NOT_APPLICABLE
+    QUERY_NOT_APPLICABLE
 };
 
 struct append_entries_t {
@@ -218,5 +136,4 @@
 
 }}
 
-//XXX #warning KAVEH remove
-#endif // __ARANGODB_CONSENSUS_AGENT__
+#endif